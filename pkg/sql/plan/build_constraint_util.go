--- conflicted
+++ resolved
@@ -237,10 +237,6 @@
 	var newCols []*ColDef
 	for _, col := range tableDef.Cols {
 		if col.Hidden {
-<<<<<<< HEAD
-			// if col.Name == catalog.Row_ID {
-			if tblInfo.typ != "insert" {
-=======
 			if col.Name == catalog.Row_ID {
 				if tblInfo.typ != "insert" {
 					newCols = append(newCols, col)
@@ -250,7 +246,6 @@
 				// TODO(fagongzi): we need to use a separate tag to mark the columns
 				// for these behaviors, instead of using column names, which needs to
 				// be changed after 0.8
->>>>>>> d15e37b5
 				newCols = append(newCols, col)
 			}
 			// }
