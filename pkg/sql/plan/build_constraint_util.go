// Copyright 2022 Matrix Origin
//
// Licensed under the Apache License, Version 2.0 (the "License");
// you may not use this file except in compliance with the License.
// You may obtain a copy of the License at
//
//     http://www.apache.org/licenses/LICENSE-2.0
//
// Unless required by applicable law or agreed to in writing, software
// distributed under the License is distributed on an "AS IS" BASIS,
// WITHOUT WARRANTIES OR CONDITIONS OF ANY KIND, either express or implied.
// See the License for the specific language governing permissions and
// limitations under the License.

package plan

import (
	"context"
	"fmt"
	"github.com/matrixorigin/matrixone/pkg/sql/plan/function"

	"github.com/matrixorigin/matrixone/pkg/catalog"
	"github.com/matrixorigin/matrixone/pkg/common/moerr"
	"github.com/matrixorigin/matrixone/pkg/container/types"
	"github.com/matrixorigin/matrixone/pkg/defines"
	"github.com/matrixorigin/matrixone/pkg/pb/plan"
	"github.com/matrixorigin/matrixone/pkg/sql/parsers/tree"
	"github.com/matrixorigin/matrixone/pkg/sql/util"
)

const derivedTableName = "_t"

type dmlSelectInfo struct {
	typ string

	projectList    []*Expr
	tblInfo        *dmlTableInfo
	idx            int32
	rootId         int32
	derivedTableId int32

	onDuplicateIdx  []int32
	onDuplicateExpr map[string]*Expr
}

type dmlTableInfo struct {
	typ            string
	objRef         []*ObjectRef
	tableDefs      []*TableDef
	isClusterTable []bool
	haveConstraint bool
	isMulti        bool
	updateKeys     []map[string]tree.Expr // This slice index correspond to tableDefs
	oldColPosMap   []map[string]int       // origin table values to their position in derived table
	newColPosMap   []map[string]int       // insert/update values to their position in derived table
	nameToIdx      map[string]int         // Mapping of table full path name to tableDefs index，such as： 'tpch.nation -> 0'
	idToName       map[uint64]string      // Mapping of tableId to full path name of table
	alias          map[string]int         // Mapping of table aliases to tableDefs array index,If there is no alias, replace it with the original name of the table
}

func getAliasToName(ctx CompilerContext, expr tree.TableExpr, alias string, aliasMap map[string][2]string) {
	switch t := expr.(type) {
	case *tree.TableName:
		dbName := string(t.SchemaName)
		if dbName == "" {
			dbName = ctx.DefaultDatabase()
		}
		tblName := string(t.ObjectName)
		if alias != "" {
			aliasMap[alias] = [2]string{dbName, tblName}
		}
	case *tree.AliasedTableExpr:
		alias := string(t.As.Alias)
		getAliasToName(ctx, t.Expr, alias, aliasMap)
	case *tree.JoinTableExpr:
		getAliasToName(ctx, t.Left, alias, aliasMap)
		getAliasToName(ctx, t.Right, alias, aliasMap)
	}
}

func getUpdateTableInfo(ctx CompilerContext, stmt *tree.Update) (*dmlTableInfo, error) {
	tblInfo, err := getDmlTableInfo(ctx, stmt.Tables, stmt.With, nil, "update")
	if err != nil {
		return nil, err
	}

	//check update field and set updateKeys
	usedTbl := make(map[string]map[string]tree.Expr)
	allColumns := make(map[string]map[string]struct{})
	for alias, idx := range tblInfo.alias {
		allColumns[alias] = make(map[string]struct{})
		for _, col := range tblInfo.tableDefs[idx].Cols {
			allColumns[alias][col.Name] = struct{}{}
		}
	}

	appendToTbl := func(table, column string, expr tree.Expr) {
		if _, exists := usedTbl[table]; !exists {
			usedTbl[table] = make(map[string]tree.Expr)
		}
		usedTbl[table][column] = expr
	}

	for _, updateExpr := range stmt.Exprs {
		if len(updateExpr.Names) > 1 {
			return nil, moerr.NewNYI(ctx.GetContext(), "unsupport expr")
		}
		parts := updateExpr.Names[0]
		expr := updateExpr.Expr
		if parts.NumParts > 1 {
			colName := parts.Parts[0]
			tblName := parts.Parts[1]
			if _, tblExists := tblInfo.alias[tblName]; tblExists {
				if _, colExists := allColumns[tblName][colName]; colExists {
					appendToTbl(tblName, colName, expr)
				} else {
					return nil, moerr.NewInternalError(ctx.GetContext(), "column '%v' not found in table %s", colName, tblName)
				}
			} else {
				return nil, moerr.NewNoSuchTable(ctx.GetContext(), "", tblName)
			}
		} else {
			colName := parts.Parts[0]
			tblName := ""
			found := false
			for alias, colulmns := range allColumns {
				if _, colExists := colulmns[colName]; colExists {
					if tblName != "" {
						return nil, moerr.NewInternalError(ctx.GetContext(), "Column '%v' in field list is ambiguous", colName)
					}
					found = true
					appendToTbl(alias, colName, expr)
				}
			}
			if !found {
				return nil, moerr.NewInternalError(ctx.GetContext(), "column '%v' not found in table %s", colName, tblName)
			}
		}
	}

	// remove unused table
	newTblInfo := &dmlTableInfo{
		nameToIdx: make(map[string]int),
		idToName:  make(map[uint64]string),
		alias:     make(map[string]int),
		isMulti:   tblInfo.isMulti,
	}
	for alias, columns := range usedTbl {
		idx := tblInfo.alias[alias]
		tblDef := tblInfo.tableDefs[idx]
		newTblInfo.objRef = append(newTblInfo.objRef, tblInfo.objRef[idx])
		newTblInfo.tableDefs = append(newTblInfo.tableDefs, tblDef)
		newTblInfo.isClusterTable = append(newTblInfo.isClusterTable, tblInfo.isClusterTable[idx])
		newTblInfo.alias[alias] = len(newTblInfo.tableDefs) - 1
		newTblInfo.updateKeys = append(newTblInfo.updateKeys, columns)

		if !newTblInfo.haveConstraint {
			if len(tblDef.RefChildTbls) > 0 {
				newTblInfo.haveConstraint = true
			} else if len(tblDef.Fkeys) > 0 {
				newTblInfo.haveConstraint = true
			} else {
				for _, indexdef := range tblDef.Indexes {
					if indexdef.Unique {
						newTblInfo.haveConstraint = true
						break
					}
				}
			}
		}
	}
	for idx, ref := range newTblInfo.objRef {
		key := ref.SchemaName + "." + ref.ObjName
		newTblInfo.idToName[newTblInfo.tableDefs[idx].TblId] = key
		newTblInfo.nameToIdx[key] = idx
	}

	return newTblInfo, nil
}

func setTableExprToDmlTableInfo(ctx CompilerContext, tbl tree.TableExpr, tblInfo *dmlTableInfo, aliasMap map[string][2]string, withMap map[string]struct{}) error {
	var tblName, dbName, alias string

	if aliasTbl, ok := tbl.(*tree.AliasedTableExpr); ok {
		alias = string(aliasTbl.As.Alias)
		tbl = aliasTbl.Expr
	}

	if jionTbl, ok := tbl.(*tree.JoinTableExpr); ok {
		tblInfo.isMulti = true
		err := setTableExprToDmlTableInfo(ctx, jionTbl.Left, tblInfo, aliasMap, withMap)
		if err != nil {
			return err
		}
		if jionTbl.Right != nil {
			return setTableExprToDmlTableInfo(ctx, jionTbl.Right, tblInfo, aliasMap, withMap)
		}
		return nil
	}

	if baseTbl, ok := tbl.(*tree.TableName); ok {
		tblName = string(baseTbl.ObjectName)
		dbName = string(baseTbl.SchemaName)
	}

	if _, exist := withMap[tblName]; exist {
		return nil
	}

	if aliasNames, exist := aliasMap[tblName]; exist {
		alias = tblName // work in delete statement
		dbName = aliasNames[0]
		tblName = aliasNames[1]
	}

	if tblName == "" {
		return nil
	}

	if dbName == "" {
		dbName = ctx.DefaultDatabase()
	}

	obj, tableDef := ctx.Resolve(dbName, tblName)
	if tableDef == nil {
		return moerr.NewNoSuchTable(ctx.GetContext(), dbName, tblName)
	}

	if tableDef.TableType == catalog.SystemExternalRel {
		return moerr.NewInvalidInput(ctx.GetContext(), "cannot insert/update/delete from external table")
	} else if tableDef.TableType == catalog.SystemViewRel {
		return moerr.NewInvalidInput(ctx.GetContext(), "cannot insert/update/delete from view")
	} else if tableDef.TableType == catalog.SystemSequenceRel && ctx.GetContext().Value(defines.BgKey{}) == nil {
		return moerr.NewInvalidInput(ctx.GetContext(), "Cannot insert/update/delete from sequence")
	}

	var newCols []*ColDef
	for _, col := range tableDef.Cols {
		if col.Hidden && tblInfo.typ == "insert" {
			if col.Name == catalog.FakePrimaryKeyColName {
				// fake pk is auto increment, need to fill.
				// TODO(fagongzi): we need to use a separate tag to mark the columns
				// for these behaviors, instead of using column names, which needs to
				// be changed after 0.8
				newCols = append(newCols, col)
			}
		} else {
			newCols = append(newCols, col)
		}
	}
	tableDef.Cols = newCols

	isClusterTable := util.TableIsClusterTable(tableDef.GetTableType())
	if isClusterTable && ctx.GetAccountId() != catalog.System_Account {
		return moerr.NewInternalError(ctx.GetContext(), "only the sys account can insert/update/delete the cluster table")
	}

	if util.TableIsClusterTable(tableDef.GetTableType()) && ctx.GetAccountId() != catalog.System_Account {
		return moerr.NewInternalError(ctx.GetContext(), "only the sys account can insert/update/delete the cluster table %s", tableDef.GetName())
	}
	if obj.PubAccountId != -1 {
		return moerr.NewInternalError(ctx.GetContext(), "cannot insert/update/delete from public table")
	}

	if !tblInfo.haveConstraint {
		if len(tableDef.RefChildTbls) > 0 {
			tblInfo.haveConstraint = true
		} else if len(tableDef.Fkeys) > 0 {
			tblInfo.haveConstraint = true
		} else {
			for _, indexdef := range tableDef.Indexes {
				if indexdef.Unique {
					tblInfo.haveConstraint = true
					break
				}
			}
		}
	}

	nowIdx := len(tblInfo.tableDefs)
	tblInfo.isClusterTable = append(tblInfo.isClusterTable, isClusterTable)
	tblInfo.objRef = append(tblInfo.objRef, &ObjectRef{
		Obj:          int64(tableDef.TblId),
		SchemaName:   dbName,
		ObjName:      tblName,
		PubAccountId: -1,
	})
	tblInfo.tableDefs = append(tblInfo.tableDefs, tableDef)
	key := dbName + "." + tblName
	tblInfo.nameToIdx[key] = nowIdx
	tblInfo.idToName[tableDef.TblId] = key
	if alias == "" {
		alias = tblName
	}
	tblInfo.alias[alias] = nowIdx

	return nil
}

func getDmlTableInfo(ctx CompilerContext, tableExprs tree.TableExprs, with *tree.With, aliasMap map[string][2]string, typ string) (*dmlTableInfo, error) {
	tblInfo := &dmlTableInfo{
		typ:       typ,
		nameToIdx: make(map[string]int),
		idToName:  make(map[uint64]string),
		alias:     make(map[string]int),
	}

	cteMap := make(map[string]struct{})
	if with != nil {
		for _, cte := range with.CTEs {
			cteMap[string(cte.Name.Alias)] = struct{}{}
		}
	}

	for _, tbl := range tableExprs {
		err := setTableExprToDmlTableInfo(ctx, tbl, tblInfo, aliasMap, cteMap)
		if err != nil {
			return nil, err
		}
	}

	return tblInfo, nil
}

func initInsertStmt(builder *QueryBuilder, bindCtx *BindContext, stmt *tree.Insert, info *dmlSelectInfo) (bool, error) {
	var err error
	var insertColumns []string
	tableDef := info.tblInfo.tableDefs[0]
	tableObjRef := info.tblInfo.objRef[0]
	syntaxHasColumnNames := false
	colToIdx := make(map[string]int)
	oldColPosMap := make(map[string]int)
	tableDef.Name2ColIndex = make(map[string]int32)
	for i, col := range tableDef.Cols {
		colToIdx[col.Name] = i
		oldColPosMap[col.Name] = i
		tableDef.Name2ColIndex[col.Name] = int32(i)
	}
	info.tblInfo.oldColPosMap = append(info.tblInfo.oldColPosMap, oldColPosMap)
	info.tblInfo.newColPosMap = append(info.tblInfo.newColPosMap, oldColPosMap)

	checkInsertPkDup := true

	if stmt.Columns == nil {
		for _, col := range tableDef.Cols {
			// Hide pk can not added, because this column is auto increment
			// column. This must be fill by auto increment
			if col.Name != catalog.FakePrimaryKeyColName {
				insertColumns = append(insertColumns, col.Name)
			}
		}
	} else {
		syntaxHasColumnNames = true
		for _, column := range stmt.Columns {
			colName := string(column)
			if _, ok := colToIdx[colName]; !ok {
				return false, moerr.NewBadFieldError(builder.GetContext(), colName, tableDef.Name)
			}
			insertColumns = append(insertColumns, colName)
		}
	}

	var astSlt *tree.Select
	switch slt := stmt.Rows.Select.(type) {
	// rewrite 'insert into tbl values (1,1)' to 'insert into tbl select * from (values row(1,1))'
	case *tree.ValuesClause:
		isAllDefault := false
		if slt.Rows[0] == nil {
			isAllDefault = true
		}
		if isAllDefault {
			for j, row := range slt.Rows {
				if row != nil {
					return false, moerr.NewWrongValueCountOnRow(builder.GetContext(), j+1)
				}
			}
		} else {
			colCount := len(insertColumns)
			for j, row := range slt.Rows {
				if len(row) != colCount {
					return false, moerr.NewWrongValueCountOnRow(builder.GetContext(), j+1)
				}
			}
		}

		//example1:insert into a values ();
		//but it does not work at the case:
		//insert into a(a) values (); insert into a values (0),();
		if isAllDefault && syntaxHasColumnNames {
			return false, moerr.NewInvalidInput(builder.GetContext(), "insert values does not match the number of columns")
		}
		checkInsertPkDup = len(slt.Rows) > 1

		err = buildValueScan(isAllDefault, info, builder, bindCtx, tableDef, slt, insertColumns, colToIdx)
		if err != nil {
			return false, err
		}

	case *tree.SelectClause:
		astSlt = stmt.Rows

		subCtx := NewBindContext(builder, bindCtx)
		info.rootId, err = builder.buildSelect(astSlt, subCtx, false)
		if err != nil {
			return false, err
		}

	case *tree.ParenSelect:
		astSlt = slt.Select

		subCtx := NewBindContext(builder, bindCtx)
		info.rootId, err = builder.buildSelect(astSlt, subCtx, false)
		if err != nil {
			return false, err
		}

	default:
		return false, moerr.NewInvalidInput(builder.GetContext(), "insert has unknown select statement")
	}

	err = builder.addBinding(info.rootId, tree.AliasClause{
		Alias: derivedTableName,
	}, bindCtx)
	if err != nil {
		return false, err
	}

	lastNode := builder.qry.Nodes[info.rootId]
	if len(insertColumns) != len(lastNode.ProjectList) {
		return false, moerr.NewInvalidInput(builder.GetContext(), "insert values does not match the number of columns")
	}

	tag := builder.qry.Nodes[info.rootId].BindingTags[0]
	info.derivedTableId = info.rootId
	oldProject := append([]*Expr{}, lastNode.ProjectList...)

	insertColToExpr := make(map[string]*Expr)
	for i, column := range insertColumns {
		colIdx := colToIdx[column]
		projExpr := &plan.Expr{
			Typ: oldProject[i].Typ,
			Expr: &plan.Expr_Col{
				Col: &plan.ColRef{
					RelPos: tag,
					ColPos: int32(i),
				},
			},
		}
		projExpr, err = forceCastExpr(builder.GetContext(), projExpr, tableDef.Cols[colIdx].Typ)
		if err != nil {
			return false, err
		}
		insertColToExpr[column] = projExpr
	}

	// have tables : t1(a default 0, b int, pk(a,b)) ,  t2(j int,k int)
	// rewrite 'insert into t1 select * from t2' to
	// select 'select _t.j, _t.k from (select * from t2) _t(j,k)
	// --------
	// rewrite 'insert into t1(b) values (1)' to
	// select 'select 0, _t.column_0 from (select * from values (1)) _t(column_0)
	projectList := make([]*Expr, 0, len(tableDef.Cols))
	for _, col := range tableDef.Cols {
		if oldExpr, exists := insertColToExpr[col.Name]; exists {
			projectList = append(projectList, oldExpr)
		} else {
			defExpr, err := getDefaultExpr(builder.GetContext(), col)
			if err != nil {
				return false, err
			}
			projectList = append(projectList, defExpr)
		}
	}

	// append ProjectNode
	projectCtx := NewBindContext(builder, bindCtx)
	lastTag := builder.genNewTag()
	info.rootId = builder.appendNode(&plan.Node{
		NodeType:    plan.Node_PROJECT,
		ProjectList: projectList,
		Children:    []int32{info.rootId},
		BindingTags: []int32{lastTag},
	}, projectCtx)

	info.projectList = make([]*Expr, 0, len(projectList))
	info.derivedTableId = info.rootId
	for i, e := range projectList {
		info.projectList = append(info.projectList, &plan.Expr{
			Typ: e.Typ,
			Expr: &plan.Expr_Col{
				Col: &plan.ColRef{
					RelPos: lastTag,
					ColPos: int32(i),
				},
			},
		})
	}
	info.idx = int32(len(info.projectList))

	// if insert with on duplicate key . need append a join node
	// create table t1 (a int primary key, b int unique key, c int);
	// insert into t1 values (1,1,3),(2,2,3) on duplicate key update a=a+1, b=b-2;
	// rewrite to : select _t.*, t1.a, t1.b，t1.c, t1.row_id from
	//				(select * from values (1,1,3),(2,2,3)) _t(a,b,c) left join t1 on _t.a=t1.a or _t.b=t1.b
	if len(stmt.OnDuplicateUpdate) > 0 {
		rightTableDef := DeepCopyTableDef(tableDef)
		rightObjRef := DeepCopyObjectRef(tableObjRef)
		uniqueCols := GetUniqueColAndIdxFromTableDef(rightTableDef)
		if rightTableDef.Pkey != nil && rightTableDef.Pkey.PkeyColName == catalog.CPrimaryKeyColName {
			rightTableDef.Cols = append(rightTableDef.Cols, MakeHiddenColDefByName(catalog.CPrimaryKeyColName))
		}
		if rightTableDef.ClusterBy != nil && util.JudgeIsCompositeClusterByColumn(rightTableDef.ClusterBy.Name) {
			rightTableDef.Cols = append(rightTableDef.Cols, MakeHiddenColDefByName(rightTableDef.ClusterBy.Name))
		}
		rightTableDef.Cols = append(rightTableDef.Cols, MakeRowIdColDef())
		rightTableDef.Name2ColIndex = map[string]int32{}
		for i, col := range rightTableDef.Cols {
			rightTableDef.Name2ColIndex[col.Name] = int32(i)
		}

		// if table have unique columns, we do the rewrite. if not, do nothing(do not throw error)
		if len(uniqueCols) > 0 {
			if len(uniqueCols) > 1 {
				return false, moerr.NewNYI(builder.GetContext(), "one unique constraint supported for on duplicate key clause now.")
			}

			joinCtx := NewBindContext(builder, bindCtx)
			rightCtx := NewBindContext(builder, joinCtx)
			rightId := builder.appendNode(&plan.Node{
				NodeType:    plan.Node_TABLE_SCAN,
				ObjRef:      rightObjRef,
				TableDef:    rightTableDef,
				BindingTags: []int32{builder.genNewTag()},
			}, rightCtx)
			rightTag := builder.qry.Nodes[rightId].BindingTags[0]
			baseNodeTag := builder.qry.Nodes[info.rootId].BindingTags[0]

			//get update cols
			updateCols := make(map[string]tree.Expr)
			for _, updateExpr := range stmt.OnDuplicateUpdate {
				col := updateExpr.Names[0].Parts[0]
				updateCols[col] = updateExpr.Expr
			}

			var defExpr *Expr
			idxs := make([]int32, len(rightTableDef.Cols))
			updateExprs := make(map[string]*Expr)
			for i, col := range rightTableDef.Cols {
				info.idx = info.idx + 1
				idxs[i] = info.idx
				if updateExpr, exists := updateCols[col.Name]; exists {
					binder := NewUpdateBinder(builder.GetContext(), nil, nil, rightTableDef.Cols)
					if _, ok := updateExpr.(*tree.DefaultVal); ok {
						defExpr, err = getDefaultExpr(builder.GetContext(), col)
						if err != nil {
							return false, err
						}
					} else {
						defExpr, err = binder.BindExpr(updateExpr, 0, true)
						if err != nil {
							return false, err
						}
					}
					defExpr, err = forceCastExpr(builder.GetContext(), defExpr, col.Typ)
					if err != nil {
						return false, err
					}
					updateExprs[col.Name] = defExpr
				}
				info.projectList = append(info.projectList, &plan.Expr{
					Typ: col.Typ,
					Expr: &plan.Expr_Col{
						Col: &plan.ColRef{
							RelPos: rightTag,
							ColPos: int32(i),
						},
					},
				})
			}

			// get join condition
			var joinConds *Expr
			joinIdx := 0
			for _, uniqueColMap := range uniqueCols {
				var condExpr *Expr
				condIdx := int(0)
				for _, colIdx := range uniqueColMap {
					col := rightTableDef.Cols[colIdx]
					leftExpr := &Expr{
						Typ: col.Typ,
						Expr: &plan.Expr_Col{
							Col: &plan.ColRef{
								RelPos: baseNodeTag,
								ColPos: int32(colIdx),
							},
						},
					}
					rightExpr := &plan.Expr{
						Typ: col.Typ,
						Expr: &plan.Expr_Col{
							Col: &plan.ColRef{
								RelPos: rightTag,
								ColPos: int32(colIdx),
							},
						},
					}
					eqExpr, err := bindFuncExprImplByPlanExpr(builder.GetContext(), "=", []*Expr{leftExpr, rightExpr})
					if err != nil {
						return false, err
					}
					if condIdx == 0 {
						condExpr = eqExpr
					} else {
						condExpr, err = bindFuncExprImplByPlanExpr(builder.GetContext(), "and", []*Expr{condExpr, eqExpr})
						if err != nil {
							return false, err
						}
					}
					condIdx++
				}

				if joinIdx == 0 {
					joinConds = condExpr
				} else {
					joinConds, err = bindFuncExprImplByPlanExpr(builder.GetContext(), "or", []*Expr{joinConds, condExpr})
					if err != nil {
						return false, err
					}
				}
				joinIdx++
			}

			//append join node
			leftCtx := builder.ctxByNode[info.rootId]
			err = joinCtx.mergeContexts(builder.GetContext(), leftCtx, rightCtx)
			if err != nil {
				return false, err
			}
			newRootId := builder.appendNode(&plan.Node{
				NodeType: plan.Node_JOIN,
				Children: []int32{info.rootId, rightId},
				JoinType: plan.Node_LEFT,
				OnList:   []*Expr{joinConds},
			}, joinCtx)
			bindCtx.binder = NewTableBinder(builder, bindCtx)
			info.rootId = newRootId
			info.onDuplicateIdx = idxs
			info.onDuplicateExpr = updateExprs

			// append ProjectNode
			info.rootId = builder.appendNode(&plan.Node{
				NodeType:    plan.Node_PROJECT,
				ProjectList: info.projectList,
				Children:    []int32{info.rootId},
				BindingTags: []int32{builder.genNewTag()},
			}, bindCtx)
			bindCtx.results = info.projectList
		}
	}

	return checkInsertPkDup, nil
}

func deleteToSelect(builder *QueryBuilder, bindCtx *BindContext, node *tree.Delete, haveConstraint bool, tblInfo *dmlTableInfo) (int32, error) {
	var selectList []tree.SelectExpr
	fromTables := &tree.From{}

	getResolveExpr := func(alias string) {
		var ret *tree.UnresolvedName
		if haveConstraint {
			defIdx := tblInfo.alias[alias]
			for _, col := range tblInfo.tableDefs[defIdx].Cols {
				ret, _ = tree.NewUnresolvedName(builder.GetContext(), alias, col.Name)
				selectList = append(selectList, tree.SelectExpr{
					Expr: ret,
				})
			}
		} else {
			defIdx := tblInfo.alias[alias]
			ret, _ = tree.NewUnresolvedName(builder.GetContext(), alias, catalog.Row_ID)
			selectList = append(selectList, tree.SelectExpr{
				Expr: ret,
			})
			pkName := getTablePriKeyName(tblInfo.tableDefs[defIdx].Pkey)
			if pkName != "" {
				ret, _ = tree.NewUnresolvedName(builder.GetContext(), alias, pkName)
				selectList = append(selectList, tree.SelectExpr{
					Expr: ret,
				})
			}
		}
	}

	for _, tbl := range node.Tables {
		if aliasTbl, ok := tbl.(*tree.AliasedTableExpr); ok {
			alias := string(aliasTbl.As.Alias)
			if alias != "" {
				getResolveExpr(alias)
			} else {
				astTbl := aliasTbl.Expr.(*tree.TableName)
				getResolveExpr(string(astTbl.ObjectName))
			}
		} else if astTbl, ok := tbl.(*tree.TableName); ok {
			getResolveExpr(string(astTbl.ObjectName))
		}
	}

	if node.TableRefs != nil {
		fromTables.Tables = node.TableRefs
	} else {
		fromTables.Tables = node.Tables
	}

	astSelect := &tree.Select{
		Select: &tree.SelectClause{
			Distinct: false,
			Exprs:    selectList,
			From:     fromTables,
			Where:    node.Where,
		},
		OrderBy: node.OrderBy,
		Limit:   node.Limit,
		With:    node.With,
	}
	// ftCtx := tree.NewFmtCtx(dialectType)
	// astSelect.Format(ftCtx)
	// sql := ftCtx.String()
	// fmt.Print(sql)

	return builder.buildSelect(astSelect, bindCtx, false)
}

func checkNotNull(ctx context.Context, expr *Expr, tableDef *TableDef, col *ColDef) error {
	isConstantNull := false
	if ef, ok := expr.Expr.(*plan.Expr_C); ok {
		isConstantNull = ef.C.Isnull
	}
	if !isConstantNull {
		return nil
	}
	if col.Default != nil && !col.Default.NullAbility {
		return moerr.NewConstraintViolation(ctx, fmt.Sprintf("Column '%s' cannot be null", col.Name))
	}

	// if col.NotNull {
	// 	return moerr.NewConstraintViolation(ctx, fmt.Sprintf("Column '%s' cannot be null", col.Name))
	// }

	// if (col.Primary && !col.Typ.AutoIncr) ||
	// 	(col.Default != nil && !col.Default.NullAbility) {
	// 	return moerr.NewConstraintViolation(ctx, fmt.Sprintf("Column '%s' cannot be null", col.Name))
	// }

	// if tableDef.Pkey != nil && len(tableDef.Pkey.Names) > 1 {
	// 	names := tableDef.Pkey.Names
	// 	for _, name := range names {
	// 		if name == col.Name {
	// 			return moerr.NewConstraintViolation(ctx, fmt.Sprintf("Column '%s' cannot be null", name))
	// 		}
	// 	}
	// }

	return nil
}

var ForceCastExpr = forceCastExpr

func forceCastExpr(ctx context.Context, expr *Expr, targetType *Type) (*Expr, error) {
	if targetType.Id == 0 {
		return expr, nil
	}
	t1, t2 := makeTypeByPlan2Expr(expr), makeTypeByPlan2Type(targetType)
	if t1.Eq(t2) {
		return expr, nil
	}

	targetType.NotNullable = expr.Typ.NotNullable
	fGet, err := function.GetFunctionByName(ctx, "cast", []types.Type{t1, t2})
	if err != nil {
		return nil, err
	}
	t := &plan.Expr{
		Typ: targetType,
		Expr: &plan.Expr_T{
			T: &plan.TargetType{
				Typ: targetType,
			},
		},
	}
	return &plan.Expr{
		Expr: &plan.Expr_F{
			F: &plan.Function{
				Func: &ObjectRef{Obj: fGet.GetEncodedOverloadID(), ObjName: "cast"},
				Args: []*Expr{expr, t},
			},
		},
		Typ: targetType,
	}, nil
}

<<<<<<< HEAD
=======
func initUpdateStmt(builder *QueryBuilder, bindCtx *BindContext, info *dmlSelectInfo, stmt *tree.Update) error {
	var err error
	subCtx := NewBindContext(builder, bindCtx)

	info.rootId, err = updateToSelect(builder, subCtx, stmt, info.tblInfo, true)
	if err != nil {
		return err
	}

	err = builder.addBinding(info.rootId, tree.AliasClause{
		Alias: derivedTableName,
	}, bindCtx)
	if err != nil {
		return err
	}

	lastNode := builder.qry.Nodes[info.rootId]
	tag := lastNode.BindingTags[0]
	info.derivedTableId = info.rootId

	idx := 0
	for i, tableDef := range info.tblInfo.tableDefs {
		updateKeysMap := info.tblInfo.updateKeys[i]
		newColPosMap := info.tblInfo.newColPosMap[i]
		nameToIdx := make(map[string]int32)
		for j, coldef := range tableDef.Cols {
			nameToIdx[coldef.Name] = int32(j)
		}

		for _, coldef := range tableDef.Cols {
			if _, ok := updateKeysMap[coldef.Name]; ok {
				pos := newColPosMap[coldef.Name]
				posExpr := lastNode.ProjectList[pos]
				if isDefaultExpr(posExpr) { // set col = default
					lastNode.ProjectList[pos], err = getDefaultExpr(builder.GetContext(), coldef)
					if err != nil {
						return err
					}
					posExpr = lastNode.ProjectList[pos]
				}
				err = checkNotNull(builder.GetContext(), posExpr, tableDef, coldef)
				if err != nil {
					return err
				}
				lastNode.ProjectList[pos], err = forceCastExpr(builder.GetContext(), posExpr, coldef.Typ)
				if err != nil {
					return err
				}
				projExpr := &plan.Expr{
					Typ: coldef.Typ,
					Expr: &plan.Expr_Col{
						Col: &plan.ColRef{
							RelPos: tag,
							ColPos: int32(pos),
						},
					},
				}
				info.projectList = append(info.projectList, projExpr)

			} else {
				if coldef.OnUpdate != nil && coldef.OnUpdate.Expr != nil {
					lastNode.ProjectList[idx] = coldef.OnUpdate.Expr
				}

				lastNode.ProjectList[idx], err = forceCastExpr(builder.GetContext(), lastNode.ProjectList[idx], coldef.Typ)
				if err != nil {
					return err
				}

				info.projectList = append(info.projectList, &plan.Expr{
					Typ: coldef.Typ,
					Expr: &plan.Expr_Col{
						Col: &plan.ColRef{
							RelPos: tag,
							ColPos: int32(idx),
						},
					},
				})
			}
			idx++
		}
	}
	info.idx = int32(len(info.projectList))
	return nil
}

func isDefaultExpr(expr *Expr) bool {
	c, ok := expr.Expr.(*plan.Expr_C)
	if !ok {
		return false
	}
	_, ok = c.C.Value.(*plan.Const_Defaultval)
	return ok
}

func rewriteDmlSelectInfo(builder *QueryBuilder, bindCtx *BindContext, info *dmlSelectInfo, tableDef *TableDef, baseNodeId int32, rewriteIdx int) error {
	// posMap := make(map[string]int32)
	typMap := make(map[string]*plan.Type)
	id2name := make(map[uint64]string)

	//use origin query as left, we need add prefix pos
	var oldColPosMap map[string]int
	var newColPosMap map[string]int
	if rewriteIdx > -1 {
		oldColPosMap = info.tblInfo.oldColPosMap[rewriteIdx]
		newColPosMap = info.tblInfo.newColPosMap[rewriteIdx]
		for _, col := range tableDef.Cols {
			typMap[col.Name] = col.Typ
			id2name[col.ColId] = col.Name
		}

	} else {
		// unsupport deep level, no test
		oldColPosMap = make(map[string]int)
		newColPosMap = make(map[string]int)
		for idx, col := range tableDef.Cols {
			oldColPosMap[col.Name] = idx
			newColPosMap[col.Name] = idx
			typMap[col.Name] = col.Typ
			id2name[col.ColId] = col.Name
		}
	}

	// rewrite index, to get rows of unique table to delete
	if info.typ != "insert" || (info.typ == "insert" && len(info.onDuplicateIdx) > 0) {
		if tableDef.Indexes != nil {
			for _, indexdef := range tableDef.Indexes {
				if indexdef.Unique {
					idxRef := &plan.ObjectRef{
						SchemaName: builder.compCtx.DefaultDatabase(),
						ObjName:    indexdef.IndexTableName,
					}

					// append table_scan node
					joinCtx := NewBindContext(builder, bindCtx)

					rightCtx := NewBindContext(builder, joinCtx)
					astTblName := tree.NewTableName(tree.Identifier(indexdef.IndexTableName), tree.ObjectNamePrefix{})
					rightId, err := builder.buildTable(astTblName, rightCtx, -1, nil)
					if err != nil {
						return err
					}
					rightTag := builder.qry.Nodes[rightId].BindingTags[0]
					baseTag := builder.qry.Nodes[baseNodeId].BindingTags[0]
					rightTableDef := builder.qry.Nodes[rightId].TableDef

					if info.typ == "insert" {
						rowIdCol := MakeRowIdColDef()
						rightTableDef.Cols = append(rightTableDef.Cols, rowIdCol)
						rightTableDef.Name2ColIndex[catalog.Row_ID] = int32(len(rightTableDef.Cols)) - 1
					}

					var rightRowIdPos int32 = -1
					var rightIdxPos int32 = -1 //it's also a primary key.
					// it's better to get pos from tableDef
					for colIdx, col := range rightTableDef.Cols {
						if col.Name == catalog.Row_ID {
							rightRowIdPos = int32(colIdx)
						} else if col.Name == catalog.IndexTableIndexColName {
							rightIdxPos = int32(colIdx)
						}
					}

					// append projection
					info.projectList = append(info.projectList, &plan.Expr{
						Typ: rightTableDef.Cols[rightRowIdPos].Typ,
						Expr: &plan.Expr_Col{
							Col: &plan.ColRef{
								RelPos: rightTag,
								ColPos: rightRowIdPos,
							},
						},
					})
					// we only keep column index of row_id.
					// primary key column index = column index of row_id + 1
					info.onIdx = append(info.onIdx, info.idx)
					info.idx = info.idx + 1
					info.projectList = append(info.projectList, &plan.Expr{
						Typ: rightTableDef.Cols[rightIdxPos].Typ,
						Expr: &plan.Expr_Col{
							Col: &plan.ColRef{
								RelPos: rightTag,
								ColPos: rightIdxPos,
							},
						},
					})
					info.idx = info.idx + 1

					rightExpr := &plan.Expr{
						Typ: rightTableDef.Cols[rightIdxPos].Typ,
						Expr: &plan.Expr_Col{
							Col: &plan.ColRef{
								RelPos: rightTag,
								ColPos: rightIdxPos,
							},
						},
					}

					// append join node
					var joinConds []*Expr
					var leftExpr *Expr
					partsLength := len(indexdef.Parts)
					if partsLength == 1 {
						orginIndexColumnName := indexdef.Parts[0]
						typ := typMap[orginIndexColumnName]
						leftExpr = &Expr{
							Typ: typ,
							Expr: &plan.Expr_Col{
								Col: &plan.ColRef{
									RelPos: baseTag,
									ColPos: int32(oldColPosMap[orginIndexColumnName]),
								},
							},
						}
					} else {
						args := make([]*Expr, partsLength)
						for i, column := range indexdef.Parts {
							typ := typMap[column]
							args[i] = &plan.Expr{
								Typ: typ,
								Expr: &plan.Expr_Col{
									Col: &plan.ColRef{
										RelPos: baseTag,
										ColPos: int32(oldColPosMap[column]),
									},
								},
							}
						}
						leftExpr, err = bindFuncExprImplByPlanExpr(builder.GetContext(), "serial", args)
						if err != nil {
							return err
						}
					}

					condExpr, err := bindFuncExprImplByPlanExpr(builder.GetContext(), "=", []*Expr{leftExpr, rightExpr})
					if err != nil {
						return err
					}
					joinConds = []*Expr{condExpr}

					leftCtx := builder.ctxByNode[info.rootId]
					err = joinCtx.mergeContexts(builder.GetContext(), leftCtx, rightCtx)
					if err != nil {
						return err
					}
					newRootId := builder.appendNode(&plan.Node{
						NodeType: plan.Node_JOIN,
						Children: []int32{info.rootId, rightId},
						JoinType: plan.Node_LEFT,
						OnList:   joinConds,
					}, joinCtx)
					bindCtx.binder = NewTableBinder(builder, bindCtx)
					info.rootId = newRootId
					info.onIdxTbl = append(info.onIdxTbl, idxRef)
				}
			}
		}
	}

	// check child table
	if info.typ != "insert" {
		for _, tableId := range tableDef.RefChildTbls {
			if _, existInDelTable := info.tblInfo.idToName[tableId]; existInDelTable {
				// delete parent_tbl, child_tbl from parent_tbl join child_tbl xxxxxx
				// we will skip child_tbl here.
				continue
			}

			_, childTableDef := builder.compCtx.ResolveById(tableId)
			childPosMap := make(map[string]int32)
			childTypMap := make(map[string]*plan.Type)
			childId2name := make(map[uint64]string)
			for idx, col := range childTableDef.Cols {
				childPosMap[col.Name] = int32(idx)
				childTypMap[col.Name] = col.Typ
				childId2name[col.ColId] = col.Name
			}

			objRef := &plan.ObjectRef{
				Obj:        int64(childTableDef.TblId),
				SchemaName: builder.compCtx.DefaultDatabase(),
				ObjName:    childTableDef.Name,
			}

			for _, fk := range childTableDef.Fkeys {
				if fk.ForeignTbl == tableDef.TblId {
					// in update statement. only add left join logic when update the column in foreign key
					if info.typ == "update" {
						updateRefColumn := false
						for _, colId := range fk.ForeignCols {
							updateName := id2name[colId]
							if _, ok := info.tblInfo.updateKeys[rewriteIdx][updateName]; ok {
								updateRefColumn = true
								break
							}
						}
						if !updateRefColumn {
							continue
						}
					}

					// append table scan node
					joinCtx := NewBindContext(builder, bindCtx)
					rightCtx := NewBindContext(builder, joinCtx)
					astTblName := tree.NewTableName(tree.Identifier(childTableDef.Name), tree.ObjectNamePrefix{})
					rightId, err := builder.buildTable(astTblName, rightCtx, -1, nil)
					if err != nil {
						return err
					}
					rightTag := builder.qry.Nodes[rightId].BindingTags[0]
					baseNodeTag := builder.qry.Nodes[baseNodeId].BindingTags[0]
					// needRecursionCall := false

					// build join conds
					joinConds := make([]*Expr, len(fk.Cols))
					for i, colId := range fk.Cols {
						for _, col := range childTableDef.Cols {
							if col.ColId == colId {
								childColumnName := col.Name
								originColumnName := id2name[fk.ForeignCols[i]]

								leftExpr := &Expr{
									Typ: typMap[originColumnName],
									Expr: &plan.Expr_Col{
										Col: &plan.ColRef{
											RelPos: baseNodeTag,
											ColPos: int32(oldColPosMap[originColumnName]),
										},
									},
								}
								rightExpr := &plan.Expr{
									Typ: childTypMap[childColumnName],
									Expr: &plan.Expr_Col{
										Col: &plan.ColRef{
											RelPos: rightTag,
											ColPos: childPosMap[childColumnName],
										},
									},
								}
								condExpr, err := bindFuncExprImplByPlanExpr(builder.GetContext(), "=", []*Expr{leftExpr, rightExpr})
								if err != nil {
									return err
								}
								joinConds[i] = condExpr
								break
							}
						}
					}

					// append project
					var refAction plan.ForeignKeyDef_RefAction
					if info.typ == "update" {
						refAction = fk.OnUpdate
					} else {
						refAction = fk.OnDelete
					}

					switch refAction {
					case plan.ForeignKeyDef_NO_ACTION, plan.ForeignKeyDef_RESTRICT, plan.ForeignKeyDef_SET_DEFAULT:
						info.projectList = append(info.projectList, &plan.Expr{
							Typ: childTypMap[catalog.Row_ID],
							Expr: &plan.Expr_Col{
								Col: &plan.ColRef{
									RelPos: rightTag,
									ColPos: childPosMap[catalog.Row_ID],
								},
							},
						})
						info.onRestrict = append(info.onRestrict, info.idx)
						info.idx = info.idx + 1
						info.onRestrictTbl = append(info.onRestrictTbl, objRef)

					case plan.ForeignKeyDef_CASCADE:
						// for update ,we need to reset column's value of child table, just like set null
						updateCol := make(map[string]int32)
						if info.typ == "update" {
							fkIdMap := make(map[uint64]uint64)
							for j, colId := range fk.Cols {
								fkIdMap[colId] = fk.ForeignCols[j]
							}

							var setIdxs []int64
							for j, col := range childTableDef.Cols {
								if pIdx, ok := fkIdMap[col.ColId]; ok {
									originName := id2name[pIdx]
									info.projectList = append(info.projectList, &plan.Expr{
										Typ: col.Typ,
										Expr: &plan.Expr_Col{
											Col: &plan.ColRef{
												RelPos: baseNodeTag,
												ColPos: int32(newColPosMap[originName]),
											},
										},
									})
									updateCol[col.Name] = int32(j)
								} else {
									info.projectList = append(info.projectList, &plan.Expr{
										Typ: col.Typ,
										Expr: &plan.Expr_Col{
											Col: &plan.ColRef{
												RelPos: rightTag,
												ColPos: int32(j),
											},
										},
									})
								}
								setIdxs = append(setIdxs, int64(info.idx))
								info.idx = info.idx + 1
							}
							info.onCascade = append(info.onCascade, setIdxs)
							info.onCascadeRef = append(info.onCascadeRef, objRef)
							info.onCascadeTableDef = append(info.onCascadeTableDef, childTableDef)
							info.onCascadeUpdateCol = append(info.onCascadeUpdateCol, updateCol)
						} else {
							// for delete, we only get row_id and delete the rows
							info.projectList = append(info.projectList, &plan.Expr{
								Typ: childTypMap[catalog.Row_ID],
								Expr: &plan.Expr_Col{
									Col: &plan.ColRef{
										RelPos: rightTag,
										ColPos: childPosMap[catalog.Row_ID],
									},
								},
							})
							info.onCascade = append(info.onCascade, []int64{int64(info.idx)})
							info.idx = info.idx + 1
							info.onCascadeRef = append(info.onCascadeRef, objRef)
							info.onCascadeUpdateCol = append(info.onCascadeUpdateCol, updateCol)
						}

						// needRecursionCall = true

					case plan.ForeignKeyDef_SET_NULL:
						updateCol := make(map[string]int32)
						fkIdMap := make(map[uint64]struct{})
						for _, colId := range fk.Cols {
							fkIdMap[colId] = struct{}{}
						}
						var setIdxs []int64
						for j, col := range childTableDef.Cols {
							if _, ok := fkIdMap[col.ColId]; ok {
								info.projectList = append(info.projectList, &plan.Expr{
									Typ: col.Typ,
									Expr: &plan.Expr_C{
										C: &Const{
											Isnull: true,
										},
									},
								})
								updateCol[col.Name] = int32(j)
							} else {
								info.projectList = append(info.projectList, &plan.Expr{
									Typ: col.Typ,
									Expr: &plan.Expr_Col{
										Col: &plan.ColRef{
											RelPos: rightTag,
											ColPos: int32(j),
										},
									},
								})
							}
							setIdxs = append(setIdxs, int64(info.idx))
							info.idx = info.idx + 1
						}
						info.onSet = append(info.onSet, setIdxs)
						info.onSetRef = append(info.onSetRef, objRef)
						info.onSetTableDef = append(info.onSetTableDef, childTableDef)
						info.onSetUpdateCol = append(info.onSetUpdateCol, updateCol)
						// needRecursionCall = true
					}

					// append join node
					leftCtx := builder.ctxByNode[info.rootId]
					err = joinCtx.mergeContexts(builder.GetContext(), leftCtx, rightCtx)
					if err != nil {
						return err
					}
					newRootId := builder.appendNode(&plan.Node{
						NodeType: plan.Node_JOIN,
						Children: []int32{info.rootId, rightId},
						JoinType: plan.Node_LEFT,
						OnList:   joinConds,
					}, joinCtx)
					bindCtx.binder = NewTableBinder(builder, bindCtx)
					info.rootId = newRootId

					// if needRecursionCall {

					// err := rewriteDeleteSelectInfo(builder, bindCtx, info, childTableDef, info.rootId)
					// if err != nil {
					// 	return err
					// }
					// }
				}
			}
		}
	}

	// check parent table
	if info.typ != "delete" {
		parentIdx := make(map[string]int32)

		for _, fk := range tableDef.Fkeys {
			// in update statement. only add left join logic when update the column in foreign key
			if info.typ == "update" {
				updateRefColumn := false
				for _, colId := range fk.Cols {
					updateName := id2name[colId]
					if _, ok := info.tblInfo.updateKeys[rewriteIdx][updateName]; ok {
						updateRefColumn = true
						break
					}
				}
				if !updateRefColumn {
					continue
				}
			}

			// insert statement, we will alsways check parent ref
			for _, colId := range fk.Cols {
				updateName := id2name[colId]
				parentIdx[updateName] = info.idx
			}

			_, parentTableDef := builder.compCtx.ResolveById(fk.ForeignTbl)
			parentPosMap := make(map[string]int32)
			parentTypMap := make(map[string]*plan.Type)
			parentId2name := make(map[uint64]string)
			for idx, col := range parentTableDef.Cols {
				parentPosMap[col.Name] = int32(idx)
				parentTypMap[col.Name] = col.Typ
				parentId2name[col.ColId] = col.Name
			}

			// append table scan node
			joinCtx := NewBindContext(builder, bindCtx)

			rightCtx := NewBindContext(builder, joinCtx)
			astTblName := tree.NewTableName(tree.Identifier(parentTableDef.Name), tree.ObjectNamePrefix{})
			rightId, err := builder.buildTable(astTblName, rightCtx, -1, nil)
			if err != nil {
				return err
			}
			rightTag := builder.qry.Nodes[rightId].BindingTags[0]
			baseNodeTag := builder.qry.Nodes[baseNodeId].BindingTags[0]
			// needRecursionCall := false

			// build join conds
			joinConds := make([]*Expr, len(fk.Cols))
			for i, colId := range fk.ForeignCols {
				for _, col := range parentTableDef.Cols {
					if col.ColId == colId {
						parentColumnName := col.Name
						childColumnName := id2name[fk.Cols[i]]

						leftExpr := &Expr{
							Typ: typMap[childColumnName],
							Expr: &plan.Expr_Col{
								Col: &plan.ColRef{
									RelPos: baseNodeTag,
									ColPos: int32(newColPosMap[childColumnName]),
								},
							},
						}
						rightExpr := &plan.Expr{
							Typ: parentTypMap[parentColumnName],
							Expr: &plan.Expr_Col{
								Col: &plan.ColRef{
									RelPos: rightTag,
									ColPos: parentPosMap[parentColumnName],
								},
							},
						}
						condExpr, err := bindFuncExprImplByPlanExpr(builder.GetContext(), "=", []*Expr{leftExpr, rightExpr})
						if err != nil {
							return err
						}
						joinConds[i] = condExpr
						break
					}
				}
			}

			// append project
			info.projectList = append(info.projectList, &plan.Expr{
				Typ: parentTypMap[catalog.Row_ID],
				Expr: &plan.Expr_Col{
					Col: &plan.ColRef{
						RelPos: rightTag,
						ColPos: parentPosMap[catalog.Row_ID],
					},
				},
			})
			info.idx = info.idx + 1

			// append join node
			leftCtx := builder.ctxByNode[info.rootId]
			err = joinCtx.mergeContexts(builder.GetContext(), leftCtx, rightCtx)
			if err != nil {
				return err
			}
			newRootId := builder.appendNode(&plan.Node{
				NodeType: plan.Node_JOIN,
				Children: []int32{info.rootId, rightId},
				JoinType: plan.Node_LEFT,
				OnList:   joinConds,
			}, joinCtx)
			bindCtx.binder = NewTableBinder(builder, bindCtx)
			info.rootId = newRootId
		}

		info.parentIdx = append(info.parentIdx, parentIdx)
	}

	return nil
}

>>>>>>> 24086be2
func buildValueScan(
	isAllDefault bool,
	info *dmlSelectInfo,
	builder *QueryBuilder,
	bindCtx *BindContext,
	tableDef *TableDef,
	slt *tree.ValuesClause,
	updateColumns []string,
	colToIdx map[string]int,
) error {
	var err error
	lastTag := builder.genNewTag()
	colCount := len(updateColumns)
	rowsetData := &plan.RowsetData{
		Cols: make([]*plan.ColData, colCount),
	}
	valueScanTableDef := &plan.TableDef{
		TblId: 0,
		Name:  "",
		Cols:  make([]*plan.ColDef, colCount),
	}
	projectList := make([]*Expr, colCount)

	for i, colName := range updateColumns {
		col := tableDef.Cols[colToIdx[colName]]
		var defExpr *Expr
		rows := make([]*Expr, len(slt.Rows))
		if isAllDefault {
			defExpr, err := getDefaultExpr(builder.GetContext(), col)
			if err != nil {
				return err
			}
			defExpr, err = forceCastExpr(builder.GetContext(), defExpr, col.Typ)
			if err != nil {
				return err
			}
			for j := range slt.Rows {
				rows[j] = defExpr
			}
		} else {
			binder := NewDefaultBinder(builder.GetContext(), nil, nil, col.Typ, nil)
			for j, r := range slt.Rows {
				if _, ok := r[i].(*tree.DefaultVal); ok {
					defExpr, err = getDefaultExpr(builder.GetContext(), col)
					if err != nil {
						return err
					}
				} else {
					defExpr, err = binder.BindExpr(r[i], 0, true)
					if err != nil {
						return err
					}
				}
				defExpr, err = forceCastExpr(builder.GetContext(), defExpr, col.Typ)
				if err != nil {
					return err
				}
				rows[j] = defExpr
			}
		}
		rowsetData.Cols[i] = &plan.ColData{
			Data: rows,
		}
		colName := fmt.Sprintf("column_%d", i) // like MySQL
		valueScanTableDef.Cols[i] = &plan.ColDef{
			ColId: 0,
			Name:  colName,
			Typ:   col.Typ,
		}
		projectList[i] = &plan.Expr{
			Typ: col.Typ,
			Expr: &plan.Expr_Col{
				Col: &plan.ColRef{
					RelPos: lastTag,
					ColPos: int32(i),
				},
			},
		}
	}
	info.rootId = builder.appendNode(&plan.Node{
		NodeType:    plan.Node_VALUE_SCAN,
		RowsetData:  rowsetData,
		TableDef:    valueScanTableDef,
		BindingTags: []int32{lastTag},
	}, bindCtx)
	err = builder.addBinding(info.rootId, tree.AliasClause{
		Alias: "_ValueScan",
	}, bindCtx)
	if err != nil {
		return err
	}

	lastTag = builder.genNewTag()
	info.rootId = builder.appendNode(&plan.Node{
		NodeType:    plan.Node_PROJECT,
		ProjectList: projectList,
		Children:    []int32{info.rootId},
		BindingTags: []int32{lastTag},
	}, bindCtx)

	return nil
}<|MERGE_RESOLUTION|>--- conflicted
+++ resolved
@@ -798,626 +798,6 @@
 	}, nil
 }
 
-<<<<<<< HEAD
-=======
-func initUpdateStmt(builder *QueryBuilder, bindCtx *BindContext, info *dmlSelectInfo, stmt *tree.Update) error {
-	var err error
-	subCtx := NewBindContext(builder, bindCtx)
-
-	info.rootId, err = updateToSelect(builder, subCtx, stmt, info.tblInfo, true)
-	if err != nil {
-		return err
-	}
-
-	err = builder.addBinding(info.rootId, tree.AliasClause{
-		Alias: derivedTableName,
-	}, bindCtx)
-	if err != nil {
-		return err
-	}
-
-	lastNode := builder.qry.Nodes[info.rootId]
-	tag := lastNode.BindingTags[0]
-	info.derivedTableId = info.rootId
-
-	idx := 0
-	for i, tableDef := range info.tblInfo.tableDefs {
-		updateKeysMap := info.tblInfo.updateKeys[i]
-		newColPosMap := info.tblInfo.newColPosMap[i]
-		nameToIdx := make(map[string]int32)
-		for j, coldef := range tableDef.Cols {
-			nameToIdx[coldef.Name] = int32(j)
-		}
-
-		for _, coldef := range tableDef.Cols {
-			if _, ok := updateKeysMap[coldef.Name]; ok {
-				pos := newColPosMap[coldef.Name]
-				posExpr := lastNode.ProjectList[pos]
-				if isDefaultExpr(posExpr) { // set col = default
-					lastNode.ProjectList[pos], err = getDefaultExpr(builder.GetContext(), coldef)
-					if err != nil {
-						return err
-					}
-					posExpr = lastNode.ProjectList[pos]
-				}
-				err = checkNotNull(builder.GetContext(), posExpr, tableDef, coldef)
-				if err != nil {
-					return err
-				}
-				lastNode.ProjectList[pos], err = forceCastExpr(builder.GetContext(), posExpr, coldef.Typ)
-				if err != nil {
-					return err
-				}
-				projExpr := &plan.Expr{
-					Typ: coldef.Typ,
-					Expr: &plan.Expr_Col{
-						Col: &plan.ColRef{
-							RelPos: tag,
-							ColPos: int32(pos),
-						},
-					},
-				}
-				info.projectList = append(info.projectList, projExpr)
-
-			} else {
-				if coldef.OnUpdate != nil && coldef.OnUpdate.Expr != nil {
-					lastNode.ProjectList[idx] = coldef.OnUpdate.Expr
-				}
-
-				lastNode.ProjectList[idx], err = forceCastExpr(builder.GetContext(), lastNode.ProjectList[idx], coldef.Typ)
-				if err != nil {
-					return err
-				}
-
-				info.projectList = append(info.projectList, &plan.Expr{
-					Typ: coldef.Typ,
-					Expr: &plan.Expr_Col{
-						Col: &plan.ColRef{
-							RelPos: tag,
-							ColPos: int32(idx),
-						},
-					},
-				})
-			}
-			idx++
-		}
-	}
-	info.idx = int32(len(info.projectList))
-	return nil
-}
-
-func isDefaultExpr(expr *Expr) bool {
-	c, ok := expr.Expr.(*plan.Expr_C)
-	if !ok {
-		return false
-	}
-	_, ok = c.C.Value.(*plan.Const_Defaultval)
-	return ok
-}
-
-func rewriteDmlSelectInfo(builder *QueryBuilder, bindCtx *BindContext, info *dmlSelectInfo, tableDef *TableDef, baseNodeId int32, rewriteIdx int) error {
-	// posMap := make(map[string]int32)
-	typMap := make(map[string]*plan.Type)
-	id2name := make(map[uint64]string)
-
-	//use origin query as left, we need add prefix pos
-	var oldColPosMap map[string]int
-	var newColPosMap map[string]int
-	if rewriteIdx > -1 {
-		oldColPosMap = info.tblInfo.oldColPosMap[rewriteIdx]
-		newColPosMap = info.tblInfo.newColPosMap[rewriteIdx]
-		for _, col := range tableDef.Cols {
-			typMap[col.Name] = col.Typ
-			id2name[col.ColId] = col.Name
-		}
-
-	} else {
-		// unsupport deep level, no test
-		oldColPosMap = make(map[string]int)
-		newColPosMap = make(map[string]int)
-		for idx, col := range tableDef.Cols {
-			oldColPosMap[col.Name] = idx
-			newColPosMap[col.Name] = idx
-			typMap[col.Name] = col.Typ
-			id2name[col.ColId] = col.Name
-		}
-	}
-
-	// rewrite index, to get rows of unique table to delete
-	if info.typ != "insert" || (info.typ == "insert" && len(info.onDuplicateIdx) > 0) {
-		if tableDef.Indexes != nil {
-			for _, indexdef := range tableDef.Indexes {
-				if indexdef.Unique {
-					idxRef := &plan.ObjectRef{
-						SchemaName: builder.compCtx.DefaultDatabase(),
-						ObjName:    indexdef.IndexTableName,
-					}
-
-					// append table_scan node
-					joinCtx := NewBindContext(builder, bindCtx)
-
-					rightCtx := NewBindContext(builder, joinCtx)
-					astTblName := tree.NewTableName(tree.Identifier(indexdef.IndexTableName), tree.ObjectNamePrefix{})
-					rightId, err := builder.buildTable(astTblName, rightCtx, -1, nil)
-					if err != nil {
-						return err
-					}
-					rightTag := builder.qry.Nodes[rightId].BindingTags[0]
-					baseTag := builder.qry.Nodes[baseNodeId].BindingTags[0]
-					rightTableDef := builder.qry.Nodes[rightId].TableDef
-
-					if info.typ == "insert" {
-						rowIdCol := MakeRowIdColDef()
-						rightTableDef.Cols = append(rightTableDef.Cols, rowIdCol)
-						rightTableDef.Name2ColIndex[catalog.Row_ID] = int32(len(rightTableDef.Cols)) - 1
-					}
-
-					var rightRowIdPos int32 = -1
-					var rightIdxPos int32 = -1 //it's also a primary key.
-					// it's better to get pos from tableDef
-					for colIdx, col := range rightTableDef.Cols {
-						if col.Name == catalog.Row_ID {
-							rightRowIdPos = int32(colIdx)
-						} else if col.Name == catalog.IndexTableIndexColName {
-							rightIdxPos = int32(colIdx)
-						}
-					}
-
-					// append projection
-					info.projectList = append(info.projectList, &plan.Expr{
-						Typ: rightTableDef.Cols[rightRowIdPos].Typ,
-						Expr: &plan.Expr_Col{
-							Col: &plan.ColRef{
-								RelPos: rightTag,
-								ColPos: rightRowIdPos,
-							},
-						},
-					})
-					// we only keep column index of row_id.
-					// primary key column index = column index of row_id + 1
-					info.onIdx = append(info.onIdx, info.idx)
-					info.idx = info.idx + 1
-					info.projectList = append(info.projectList, &plan.Expr{
-						Typ: rightTableDef.Cols[rightIdxPos].Typ,
-						Expr: &plan.Expr_Col{
-							Col: &plan.ColRef{
-								RelPos: rightTag,
-								ColPos: rightIdxPos,
-							},
-						},
-					})
-					info.idx = info.idx + 1
-
-					rightExpr := &plan.Expr{
-						Typ: rightTableDef.Cols[rightIdxPos].Typ,
-						Expr: &plan.Expr_Col{
-							Col: &plan.ColRef{
-								RelPos: rightTag,
-								ColPos: rightIdxPos,
-							},
-						},
-					}
-
-					// append join node
-					var joinConds []*Expr
-					var leftExpr *Expr
-					partsLength := len(indexdef.Parts)
-					if partsLength == 1 {
-						orginIndexColumnName := indexdef.Parts[0]
-						typ := typMap[orginIndexColumnName]
-						leftExpr = &Expr{
-							Typ: typ,
-							Expr: &plan.Expr_Col{
-								Col: &plan.ColRef{
-									RelPos: baseTag,
-									ColPos: int32(oldColPosMap[orginIndexColumnName]),
-								},
-							},
-						}
-					} else {
-						args := make([]*Expr, partsLength)
-						for i, column := range indexdef.Parts {
-							typ := typMap[column]
-							args[i] = &plan.Expr{
-								Typ: typ,
-								Expr: &plan.Expr_Col{
-									Col: &plan.ColRef{
-										RelPos: baseTag,
-										ColPos: int32(oldColPosMap[column]),
-									},
-								},
-							}
-						}
-						leftExpr, err = bindFuncExprImplByPlanExpr(builder.GetContext(), "serial", args)
-						if err != nil {
-							return err
-						}
-					}
-
-					condExpr, err := bindFuncExprImplByPlanExpr(builder.GetContext(), "=", []*Expr{leftExpr, rightExpr})
-					if err != nil {
-						return err
-					}
-					joinConds = []*Expr{condExpr}
-
-					leftCtx := builder.ctxByNode[info.rootId]
-					err = joinCtx.mergeContexts(builder.GetContext(), leftCtx, rightCtx)
-					if err != nil {
-						return err
-					}
-					newRootId := builder.appendNode(&plan.Node{
-						NodeType: plan.Node_JOIN,
-						Children: []int32{info.rootId, rightId},
-						JoinType: plan.Node_LEFT,
-						OnList:   joinConds,
-					}, joinCtx)
-					bindCtx.binder = NewTableBinder(builder, bindCtx)
-					info.rootId = newRootId
-					info.onIdxTbl = append(info.onIdxTbl, idxRef)
-				}
-			}
-		}
-	}
-
-	// check child table
-	if info.typ != "insert" {
-		for _, tableId := range tableDef.RefChildTbls {
-			if _, existInDelTable := info.tblInfo.idToName[tableId]; existInDelTable {
-				// delete parent_tbl, child_tbl from parent_tbl join child_tbl xxxxxx
-				// we will skip child_tbl here.
-				continue
-			}
-
-			_, childTableDef := builder.compCtx.ResolveById(tableId)
-			childPosMap := make(map[string]int32)
-			childTypMap := make(map[string]*plan.Type)
-			childId2name := make(map[uint64]string)
-			for idx, col := range childTableDef.Cols {
-				childPosMap[col.Name] = int32(idx)
-				childTypMap[col.Name] = col.Typ
-				childId2name[col.ColId] = col.Name
-			}
-
-			objRef := &plan.ObjectRef{
-				Obj:        int64(childTableDef.TblId),
-				SchemaName: builder.compCtx.DefaultDatabase(),
-				ObjName:    childTableDef.Name,
-			}
-
-			for _, fk := range childTableDef.Fkeys {
-				if fk.ForeignTbl == tableDef.TblId {
-					// in update statement. only add left join logic when update the column in foreign key
-					if info.typ == "update" {
-						updateRefColumn := false
-						for _, colId := range fk.ForeignCols {
-							updateName := id2name[colId]
-							if _, ok := info.tblInfo.updateKeys[rewriteIdx][updateName]; ok {
-								updateRefColumn = true
-								break
-							}
-						}
-						if !updateRefColumn {
-							continue
-						}
-					}
-
-					// append table scan node
-					joinCtx := NewBindContext(builder, bindCtx)
-					rightCtx := NewBindContext(builder, joinCtx)
-					astTblName := tree.NewTableName(tree.Identifier(childTableDef.Name), tree.ObjectNamePrefix{})
-					rightId, err := builder.buildTable(astTblName, rightCtx, -1, nil)
-					if err != nil {
-						return err
-					}
-					rightTag := builder.qry.Nodes[rightId].BindingTags[0]
-					baseNodeTag := builder.qry.Nodes[baseNodeId].BindingTags[0]
-					// needRecursionCall := false
-
-					// build join conds
-					joinConds := make([]*Expr, len(fk.Cols))
-					for i, colId := range fk.Cols {
-						for _, col := range childTableDef.Cols {
-							if col.ColId == colId {
-								childColumnName := col.Name
-								originColumnName := id2name[fk.ForeignCols[i]]
-
-								leftExpr := &Expr{
-									Typ: typMap[originColumnName],
-									Expr: &plan.Expr_Col{
-										Col: &plan.ColRef{
-											RelPos: baseNodeTag,
-											ColPos: int32(oldColPosMap[originColumnName]),
-										},
-									},
-								}
-								rightExpr := &plan.Expr{
-									Typ: childTypMap[childColumnName],
-									Expr: &plan.Expr_Col{
-										Col: &plan.ColRef{
-											RelPos: rightTag,
-											ColPos: childPosMap[childColumnName],
-										},
-									},
-								}
-								condExpr, err := bindFuncExprImplByPlanExpr(builder.GetContext(), "=", []*Expr{leftExpr, rightExpr})
-								if err != nil {
-									return err
-								}
-								joinConds[i] = condExpr
-								break
-							}
-						}
-					}
-
-					// append project
-					var refAction plan.ForeignKeyDef_RefAction
-					if info.typ == "update" {
-						refAction = fk.OnUpdate
-					} else {
-						refAction = fk.OnDelete
-					}
-
-					switch refAction {
-					case plan.ForeignKeyDef_NO_ACTION, plan.ForeignKeyDef_RESTRICT, plan.ForeignKeyDef_SET_DEFAULT:
-						info.projectList = append(info.projectList, &plan.Expr{
-							Typ: childTypMap[catalog.Row_ID],
-							Expr: &plan.Expr_Col{
-								Col: &plan.ColRef{
-									RelPos: rightTag,
-									ColPos: childPosMap[catalog.Row_ID],
-								},
-							},
-						})
-						info.onRestrict = append(info.onRestrict, info.idx)
-						info.idx = info.idx + 1
-						info.onRestrictTbl = append(info.onRestrictTbl, objRef)
-
-					case plan.ForeignKeyDef_CASCADE:
-						// for update ,we need to reset column's value of child table, just like set null
-						updateCol := make(map[string]int32)
-						if info.typ == "update" {
-							fkIdMap := make(map[uint64]uint64)
-							for j, colId := range fk.Cols {
-								fkIdMap[colId] = fk.ForeignCols[j]
-							}
-
-							var setIdxs []int64
-							for j, col := range childTableDef.Cols {
-								if pIdx, ok := fkIdMap[col.ColId]; ok {
-									originName := id2name[pIdx]
-									info.projectList = append(info.projectList, &plan.Expr{
-										Typ: col.Typ,
-										Expr: &plan.Expr_Col{
-											Col: &plan.ColRef{
-												RelPos: baseNodeTag,
-												ColPos: int32(newColPosMap[originName]),
-											},
-										},
-									})
-									updateCol[col.Name] = int32(j)
-								} else {
-									info.projectList = append(info.projectList, &plan.Expr{
-										Typ: col.Typ,
-										Expr: &plan.Expr_Col{
-											Col: &plan.ColRef{
-												RelPos: rightTag,
-												ColPos: int32(j),
-											},
-										},
-									})
-								}
-								setIdxs = append(setIdxs, int64(info.idx))
-								info.idx = info.idx + 1
-							}
-							info.onCascade = append(info.onCascade, setIdxs)
-							info.onCascadeRef = append(info.onCascadeRef, objRef)
-							info.onCascadeTableDef = append(info.onCascadeTableDef, childTableDef)
-							info.onCascadeUpdateCol = append(info.onCascadeUpdateCol, updateCol)
-						} else {
-							// for delete, we only get row_id and delete the rows
-							info.projectList = append(info.projectList, &plan.Expr{
-								Typ: childTypMap[catalog.Row_ID],
-								Expr: &plan.Expr_Col{
-									Col: &plan.ColRef{
-										RelPos: rightTag,
-										ColPos: childPosMap[catalog.Row_ID],
-									},
-								},
-							})
-							info.onCascade = append(info.onCascade, []int64{int64(info.idx)})
-							info.idx = info.idx + 1
-							info.onCascadeRef = append(info.onCascadeRef, objRef)
-							info.onCascadeUpdateCol = append(info.onCascadeUpdateCol, updateCol)
-						}
-
-						// needRecursionCall = true
-
-					case plan.ForeignKeyDef_SET_NULL:
-						updateCol := make(map[string]int32)
-						fkIdMap := make(map[uint64]struct{})
-						for _, colId := range fk.Cols {
-							fkIdMap[colId] = struct{}{}
-						}
-						var setIdxs []int64
-						for j, col := range childTableDef.Cols {
-							if _, ok := fkIdMap[col.ColId]; ok {
-								info.projectList = append(info.projectList, &plan.Expr{
-									Typ: col.Typ,
-									Expr: &plan.Expr_C{
-										C: &Const{
-											Isnull: true,
-										},
-									},
-								})
-								updateCol[col.Name] = int32(j)
-							} else {
-								info.projectList = append(info.projectList, &plan.Expr{
-									Typ: col.Typ,
-									Expr: &plan.Expr_Col{
-										Col: &plan.ColRef{
-											RelPos: rightTag,
-											ColPos: int32(j),
-										},
-									},
-								})
-							}
-							setIdxs = append(setIdxs, int64(info.idx))
-							info.idx = info.idx + 1
-						}
-						info.onSet = append(info.onSet, setIdxs)
-						info.onSetRef = append(info.onSetRef, objRef)
-						info.onSetTableDef = append(info.onSetTableDef, childTableDef)
-						info.onSetUpdateCol = append(info.onSetUpdateCol, updateCol)
-						// needRecursionCall = true
-					}
-
-					// append join node
-					leftCtx := builder.ctxByNode[info.rootId]
-					err = joinCtx.mergeContexts(builder.GetContext(), leftCtx, rightCtx)
-					if err != nil {
-						return err
-					}
-					newRootId := builder.appendNode(&plan.Node{
-						NodeType: plan.Node_JOIN,
-						Children: []int32{info.rootId, rightId},
-						JoinType: plan.Node_LEFT,
-						OnList:   joinConds,
-					}, joinCtx)
-					bindCtx.binder = NewTableBinder(builder, bindCtx)
-					info.rootId = newRootId
-
-					// if needRecursionCall {
-
-					// err := rewriteDeleteSelectInfo(builder, bindCtx, info, childTableDef, info.rootId)
-					// if err != nil {
-					// 	return err
-					// }
-					// }
-				}
-			}
-		}
-	}
-
-	// check parent table
-	if info.typ != "delete" {
-		parentIdx := make(map[string]int32)
-
-		for _, fk := range tableDef.Fkeys {
-			// in update statement. only add left join logic when update the column in foreign key
-			if info.typ == "update" {
-				updateRefColumn := false
-				for _, colId := range fk.Cols {
-					updateName := id2name[colId]
-					if _, ok := info.tblInfo.updateKeys[rewriteIdx][updateName]; ok {
-						updateRefColumn = true
-						break
-					}
-				}
-				if !updateRefColumn {
-					continue
-				}
-			}
-
-			// insert statement, we will alsways check parent ref
-			for _, colId := range fk.Cols {
-				updateName := id2name[colId]
-				parentIdx[updateName] = info.idx
-			}
-
-			_, parentTableDef := builder.compCtx.ResolveById(fk.ForeignTbl)
-			parentPosMap := make(map[string]int32)
-			parentTypMap := make(map[string]*plan.Type)
-			parentId2name := make(map[uint64]string)
-			for idx, col := range parentTableDef.Cols {
-				parentPosMap[col.Name] = int32(idx)
-				parentTypMap[col.Name] = col.Typ
-				parentId2name[col.ColId] = col.Name
-			}
-
-			// append table scan node
-			joinCtx := NewBindContext(builder, bindCtx)
-
-			rightCtx := NewBindContext(builder, joinCtx)
-			astTblName := tree.NewTableName(tree.Identifier(parentTableDef.Name), tree.ObjectNamePrefix{})
-			rightId, err := builder.buildTable(astTblName, rightCtx, -1, nil)
-			if err != nil {
-				return err
-			}
-			rightTag := builder.qry.Nodes[rightId].BindingTags[0]
-			baseNodeTag := builder.qry.Nodes[baseNodeId].BindingTags[0]
-			// needRecursionCall := false
-
-			// build join conds
-			joinConds := make([]*Expr, len(fk.Cols))
-			for i, colId := range fk.ForeignCols {
-				for _, col := range parentTableDef.Cols {
-					if col.ColId == colId {
-						parentColumnName := col.Name
-						childColumnName := id2name[fk.Cols[i]]
-
-						leftExpr := &Expr{
-							Typ: typMap[childColumnName],
-							Expr: &plan.Expr_Col{
-								Col: &plan.ColRef{
-									RelPos: baseNodeTag,
-									ColPos: int32(newColPosMap[childColumnName]),
-								},
-							},
-						}
-						rightExpr := &plan.Expr{
-							Typ: parentTypMap[parentColumnName],
-							Expr: &plan.Expr_Col{
-								Col: &plan.ColRef{
-									RelPos: rightTag,
-									ColPos: parentPosMap[parentColumnName],
-								},
-							},
-						}
-						condExpr, err := bindFuncExprImplByPlanExpr(builder.GetContext(), "=", []*Expr{leftExpr, rightExpr})
-						if err != nil {
-							return err
-						}
-						joinConds[i] = condExpr
-						break
-					}
-				}
-			}
-
-			// append project
-			info.projectList = append(info.projectList, &plan.Expr{
-				Typ: parentTypMap[catalog.Row_ID],
-				Expr: &plan.Expr_Col{
-					Col: &plan.ColRef{
-						RelPos: rightTag,
-						ColPos: parentPosMap[catalog.Row_ID],
-					},
-				},
-			})
-			info.idx = info.idx + 1
-
-			// append join node
-			leftCtx := builder.ctxByNode[info.rootId]
-			err = joinCtx.mergeContexts(builder.GetContext(), leftCtx, rightCtx)
-			if err != nil {
-				return err
-			}
-			newRootId := builder.appendNode(&plan.Node{
-				NodeType: plan.Node_JOIN,
-				Children: []int32{info.rootId, rightId},
-				JoinType: plan.Node_LEFT,
-				OnList:   joinConds,
-			}, joinCtx)
-			bindCtx.binder = NewTableBinder(builder, bindCtx)
-			info.rootId = newRootId
-		}
-
-		info.parentIdx = append(info.parentIdx, parentIdx)
-	}
-
-	return nil
-}
-
->>>>>>> 24086be2
 func buildValueScan(
 	isAllDefault bool,
 	info *dmlSelectInfo,
