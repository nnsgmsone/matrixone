// Copyright 2021 - 2022 Matrix Origin
//
// Licensed under the Apache License, Version 2.0 (the "License");
// you may not use this file except in compliance with the License.
// You may obtain a copy of the License at
//
//      http://www.apache.org/licenses/LICENSE-2.0
//
// Unless required by applicable law or agreed to in writing, software
// distributed under the License is distributed on an "AS IS" BASIS,
// WITHOUT WARRANTIES OR CONDITIONS OF ANY KIND, either express or implied.
// See the License for the specific language governing permissions and
// limitations under the License.

package plan

import (
	"github.com/matrixorigin/matrixone/pkg/catalog"
	"github.com/matrixorigin/matrixone/pkg/common/moerr"
	"github.com/matrixorigin/matrixone/pkg/pb/plan"
	"github.com/matrixorigin/matrixone/pkg/sql/parsers/tree"
	"github.com/matrixorigin/matrixone/pkg/sql/util"
)

func buildInsert(stmt *tree.Insert, ctx CompilerContext, isReplace bool) (p *Plan, err error) {
	if isReplace {
		return nil, moerr.NewNotSupported(ctx.GetContext(), "Not support replace statement")
	}

	tblInfo, err := getDmlTableInfo(ctx, tree.TableExprs{stmt.Table}, nil, nil, "insert")
	if err != nil {
		return nil, err
	}
	rewriteInfo := &dmlSelectInfo{
		typ:     "insert",
		rootId:  -1,
		tblInfo: tblInfo,
	}
	tableDef := tblInfo.tableDefs[0]
	clusterTable, err := getAccountInfoOfClusterTable(ctx, stmt.Accounts, tableDef, tblInfo.isClusterTable[0])
	if err != nil {
		return nil, err
	}

	if len(stmt.OnDuplicateUpdate) > 0 && clusterTable.IsClusterTable {
		return nil, moerr.NewNotSupported(ctx.GetContext(), "INSERT ... ON DUPLICATE KEY UPDATE ... for cluster table")
	}

	builder := NewQueryBuilder(plan.Query_SELECT, ctx)
	builder.haveOnDuplicateKey = len(stmt.OnDuplicateUpdate) > 0

	bindCtx := NewBindContext(builder, nil)
	checkInsertPkDup, pkPosInValues, err := initInsertStmt(builder, bindCtx, stmt, rewriteInfo)
	if err != nil {
		return nil, err
	}
	lastNodeId := rewriteInfo.rootId
	sourceStep := builder.appendStep(lastNodeId)
	query, err := builder.createQuery()
	if err != nil {
		return nil, err
	}
	var pkFilterExpr *Expr
	if !checkInsertPkDup {
		pkFilterExpr = getPkValueExpr(builder, tableDef, pkPosInValues)
	}
	builder.qry.Steps = append(builder.qry.Steps[:sourceStep], builder.qry.Steps[sourceStep+1:]...)

	objRef := tblInfo.objRef[0]
	if len(rewriteInfo.onDuplicateIdx) > 0 {
		// append on duplicate key node
		tableDef = DeepCopyTableDef(tableDef)
		if tableDef.Pkey != nil && tableDef.Pkey.PkeyColName == catalog.CPrimaryKeyColName {
			tableDef.Cols = append(tableDef.Cols, MakeHiddenColDefByName(catalog.CPrimaryKeyColName))
		}
		if tableDef.ClusterBy != nil && util.JudgeIsCompositeClusterByColumn(tableDef.ClusterBy.Name) {
			tableDef.Cols = append(tableDef.Cols, MakeHiddenColDefByName(tableDef.ClusterBy.Name))
		}
		dupProjection := getProjectionByLastNode(builder, lastNodeId)
		onDuplicateKeyNode := &Node{
			NodeType:    plan.Node_ON_DUPLICATE_KEY,
			Children:    []int32{lastNodeId},
			ProjectList: dupProjection,
			OnDuplicateKey: &plan.OnDuplicateKeyCtx{
				TableDef:        tableDef,
				OnDuplicateIdx:  rewriteInfo.onDuplicateIdx,
				OnDuplicateExpr: rewriteInfo.onDuplicateExpr,
			},
		}
		lastNodeId = builder.appendNode(onDuplicateKeyNode, bindCtx)

		// append project node to make batch like update logic, not insert
		updateColLength := 0
		updateColPosMap := make(map[string]int)
		var insertColPos []int
		var projectProjection []*Expr
		tableDef = DeepCopyTableDef(tableDef)
		tableDef.Cols = append(tableDef.Cols, MakeRowIdColDef())
		colLength := len(tableDef.Cols)
		rowIdPos := colLength - 1
		for _, col := range tableDef.Cols {
			if col.Hidden && col.Name != catalog.FakePrimaryKeyColName {
				continue
			}
			updateColLength++
		}
		for i, col := range tableDef.Cols {
			projectProjection = append(projectProjection, &plan.Expr{
				Typ: col.Typ,
				Expr: &plan.Expr_Col{
					Col: &plan.ColRef{
						ColPos: int32(i + updateColLength),
						Name:   col.Name,
					},
				},
			})
		}
		for i := 0; i < updateColLength; i++ {
			col := tableDef.Cols[i]
			projectProjection = append(projectProjection, &plan.Expr{
				Typ: col.Typ,
				Expr: &plan.Expr_Col{
					Col: &plan.ColRef{
						ColPos: int32(i),
						Name:   col.Name,
					},
				},
			})
			updateColPosMap[col.Name] = colLength + i
			insertColPos = append(insertColPos, colLength+i)
		}
		projectNode := &Node{
			NodeType:    plan.Node_PROJECT,
			Children:    []int32{lastNodeId},
			ProjectList: projectProjection,
		}
		lastNodeId = builder.appendNode(projectNode, bindCtx)

		// append sink node
		// lastNodeId = appendSinkNode(builder, bindCtx, lastNodeId)
		// sourceStep = builder.appendStep(lastNodeId)

		// append plans like update
		updateBindCtx := NewBindContext(builder, nil)
		upPlanCtx := getDmlPlanCtx()
		upPlanCtx.objRef = objRef
		upPlanCtx.tableDef = tableDef
		upPlanCtx.beginIdx = 0
		upPlanCtx.sourceStep = -1
		upPlanCtx.isMulti = false
		upPlanCtx.updateColLength = updateColLength
		upPlanCtx.rowIdPos = rowIdPos
		upPlanCtx.insertColPos = insertColPos
		upPlanCtx.updateColPosMap = updateColPosMap
		upPlanCtx.checkInsertPkDup = checkInsertPkDup

		err = buildUpdatePlans(ctx, builder, updateBindCtx, upPlanCtx, lastNodeId)
		if err != nil {
			return nil, err
		}
		putDmlPlanCtx(upPlanCtx)

		query.StmtType = plan.Query_UPDATE
	} else {
		err = buildInsertPlans(ctx, builder, bindCtx, objRef, tableDef, rewriteInfo.rootId, checkInsertPkDup, pkFilterExpr)
		if err != nil {
			return nil, err
		}
		query.StmtType = plan.Query_INSERT
	}
	return &Plan{
		Plan: &plan.Plan_Query{
			Query: query,
		},
	}, err
}

func getPkValueExpr(builder *QueryBuilder, tableDef *TableDef, pkPosInValues int) *Expr {
<<<<<<< HEAD
	/*
		pkPos, pkTyp := getPkPos(tableDef, true)
		if pkPos == -1 || pkTyp.AutoIncr {
			return nil
		}
		colTyp := makeTypeByPlan2Type(pkTyp)
		targetTyp := &plan.Expr{
			Typ: pkTyp,
			Expr: &plan.Expr_T{
				T: &plan.TargetType{
					Typ: pkTyp,
				},
			},
=======
	pkPos, pkTyp := getPkPos(tableDef, true)
	if pkPos == -1 || pkTyp.AutoIncr {
		return nil
	}
	colTyp := makeTypeByPlan2Type(pkTyp)
	targetTyp := &plan.Expr{
		Typ: pkTyp,
		Expr: &plan.Expr_T{
			T: &plan.TargetType{
				Typ: pkTyp,
			},
		},
	}

	for _, node := range builder.qry.Nodes {
		if node.NodeType != plan.Node_VALUE_SCAN {
			continue
		}
		if len(node.RowsetData.Cols[0].Data) != 1 {
			continue
		}

		oldExpr := node.RowsetData.Cols[pkPosInValues].Data[0]
		if !rule.IsConstant(oldExpr) {
			return nil
		}
		pkValueExpr, err := forceCastExpr2(builder.GetContext(), DeepCopyExpr(oldExpr), colTyp, targetTyp)
		if err != nil {
			return nil
>>>>>>> 48ae3e8a
		}

		for _, node := range builder.qry.Nodes {
			if node.NodeType != plan.Node_VALUE_SCAN {
				continue
			}
			if len(node.RowsetData.Cols[0].Data) != 1 {
				continue
			}

			oldExpr := node.RowsetData.Cols[pkPosInValues].Data[0]
			if !rule.IsConstant(oldExpr.Expr) {
				return nil
			}
			pkValueExpr, err := forceCastExpr2(builder.GetContext(), DeepCopyExpr(oldExpr.Expr), colTyp, targetTyp)
			if err != nil {
				return nil
			}
			return pkValueExpr
		}
	*/
	return nil
}<|MERGE_RESOLUTION|>--- conflicted
+++ resolved
@@ -176,7 +176,6 @@
 }
 
 func getPkValueExpr(builder *QueryBuilder, tableDef *TableDef, pkPosInValues int) *Expr {
-<<<<<<< HEAD
 	/*
 		pkPos, pkTyp := getPkPos(tableDef, true)
 		if pkPos == -1 || pkTyp.AutoIncr {
@@ -190,37 +189,6 @@
 					Typ: pkTyp,
 				},
 			},
-=======
-	pkPos, pkTyp := getPkPos(tableDef, true)
-	if pkPos == -1 || pkTyp.AutoIncr {
-		return nil
-	}
-	colTyp := makeTypeByPlan2Type(pkTyp)
-	targetTyp := &plan.Expr{
-		Typ: pkTyp,
-		Expr: &plan.Expr_T{
-			T: &plan.TargetType{
-				Typ: pkTyp,
-			},
-		},
-	}
-
-	for _, node := range builder.qry.Nodes {
-		if node.NodeType != plan.Node_VALUE_SCAN {
-			continue
-		}
-		if len(node.RowsetData.Cols[0].Data) != 1 {
-			continue
-		}
-
-		oldExpr := node.RowsetData.Cols[pkPosInValues].Data[0]
-		if !rule.IsConstant(oldExpr) {
-			return nil
-		}
-		pkValueExpr, err := forceCastExpr2(builder.GetContext(), DeepCopyExpr(oldExpr), colTyp, targetTyp)
-		if err != nil {
-			return nil
->>>>>>> 48ae3e8a
 		}
 
 		for _, node := range builder.qry.Nodes {
@@ -231,11 +199,25 @@
 				continue
 			}
 
-			oldExpr := node.RowsetData.Cols[pkPosInValues].Data[0]
-			if !rule.IsConstant(oldExpr.Expr) {
-				return nil
-			}
-			pkValueExpr, err := forceCastExpr2(builder.GetContext(), DeepCopyExpr(oldExpr.Expr), colTyp, targetTyp)
+			for _, node := range builder.qry.Nodes {
+				if node.NodeType != plan.Node_VALUE_SCAN {
+					continue
+				}
+				if len(node.RowsetData.Cols[0].Data) != 1 {
+					continue
+				}
+
+				oldExpr := node.RowsetData.Cols[pkPosInValues].Data[0]
+				if !rule.IsConstant(oldExpr.Expr) {
+					return nil
+				}
+				pkValueExpr, err := forceCastExpr2(builder.GetContext(), DeepCopyExpr(oldExpr.Expr), colTyp, targetTyp)
+				if err != nil {
+					return nil
+				}
+				return pkValueExpr
+			}
+			pkValueExpr, err := forceCastExpr2(builder.GetContext(), DeepCopyExpr(oldExpr), colTyp, targetTyp)
 			if err != nil {
 				return nil
 			}
