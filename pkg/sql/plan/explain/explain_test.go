// Copyright 2021 - 2022 Matrix Origin
//
// Licensed under the Apache License, Version 2.0 (the "License");
// you may not use this file except in compliance with the License.
// You may obtain a copy of the License at
//
//      http://www.apache.org/licenses/LICENSE-2.0
//
// Unless required by applicable law or agreed to in writing, software
// distributed under the License is distributed on an "AS IS" BASIS,
// WITHOUT WARRANTIES OR CONDITIONS OF ANY KIND, either express or implied.
// See the License for the specific language governing permissions and
// limitations under the License.

package explain

import (
	"context"
	"strings"
	"testing"

	"github.com/matrixorigin/matrixone/pkg/common/moerr"
	"github.com/matrixorigin/matrixone/pkg/sql/parsers/dialect"
	"github.com/matrixorigin/matrixone/pkg/sql/parsers/dialect/mysql"
	"github.com/matrixorigin/matrixone/pkg/sql/parsers/tree"
	"github.com/matrixorigin/matrixone/pkg/sql/plan"
)

func TestSingleSql(t *testing.T) {
	// input := "explain verbose SELECT N_REGIONKEY + 2 as a, N_REGIONKEY/2, N_REGIONKEY* N_NATIONKEY, N_REGIONKEY % N_NATIONKEY, N_REGIONKEY - N_NATIONKEY FROM NATION WHERE -N_NATIONKEY < -20"
	//input := "explain verbose SELECT N_REGIONKEY + 2 as a FROM NATION WHERE -N_NATIONKEY < -20"
	// input := "explain verbose select c_custkey from (select c_custkey from CUSTOMER group by c_custkey ) a"
	// input := "explain SELECT N_NAME, N_REGIONKEY FROM NATION WHERE N_REGIONKEY > 0 AND N_NAME LIKE '%AA'"
	// input := "explain verbose SELECT N_NAME, N_REGIONKEY a FROM NATION WHERE N_NATIONKEY > 0 AND N_NATIONKEY < 10"
	//input := "explain verbose SELECT N_NAME, N_REGIONKEY a FROM NATION WHERE N_NATIONKEY > 0 OR N_NATIONKEY < 10"
	//input := "explain verbose select * from part where p_container in ('SM CASE', 'SM BOX', 'SM PACK', 'SM PKG')"
	//input := "explain select abs(N_REGIONKEY) from NATION"
	//input := "explain verbose SELECT l.L_ORDERKEY a FROM CUSTOMER c, ORDERS o, LINEITEM l WHERE c.C_CUSTKEY = o.O_CUSTKEY and l.L_ORDERKEY = o.O_ORDERKEY and o.O_ORDERKEY < 10"
	//input := "explain verbose update emp set sal = sal + 500, comm = 1200 where deptno = 10"
<<<<<<< HEAD
	//input := "explain verbose insert into dept values (11, 'aa', 'bb')"
	input := "explain verbose delete from dept where deptno = 20"
=======
	input := "explain verbose select case when p_type like 'PROMO%' then l_extendedprice * (1 - l_discount) when p_type like 'PRX%' then l_extendedprice * (2 - l_discount) else 0 end from lineitem,part where l_shipdate < date '1996-04-01' + interval '1' month"
>>>>>>> 1db9350f
	mock := plan.NewMockOptimizer(true)
	err := runOneStmt(mock, t, input)
	if err != nil {
		t.Fatalf("%+v", err)
	}
}

func TestBasicSqlExplain(t *testing.T) {
	sqls := []string{
		"explain verbose SELECT N_NAME, N_REGIONKEY a FROM NATION WHERE N_REGIONKEY > 0 ORDER BY a DESC",
		"explain verbose SELECT N_NAME,N_REGIONKEY, 23 as a FROM NATION",
		"explain verbose SELECT N_NAME, N_REGIONKEY, 23 as a FROM NATION",
		"explain SELECT N_NAME, N_REGIONKEY a FROM NATION WHERE N_NATIONKEY > 0 OR N_NATIONKEY < 10",
		"explain verbose SELECT N_NAME, N_REGIONKEY a FROM NATION WHERE N_NATIONKEY > 0 OR N_NATIONKEY < 10",
		"explain SELECT N_NAME, N_REGIONKEY a FROM NATION WHERE N_NATIONKEY > 0 AND N_NATIONKEY < 10",
		"explain verbose SELECT N_NAME, N_REGIONKEY a FROM NATION WHERE N_NATIONKEY > 0 AND N_NATIONKEY < 10",
		"explain verbose SELECT N_NAME, N_REGIONKEY a FROM NATION WHERE N_NATIONKEY > 0 AND N_NATIONKEY < 10 ORDER BY N_NAME, N_REGIONKEY DESC",
		"explain verbose SELECT count(*) FROM NATION group by N_NAME",
		"explain verbose SELECT N_NAME, MAX(N_REGIONKEY) FROM NATION GROUP BY N_NAME HAVING MAX(N_REGIONKEY) > 10",
		"explain SELECT N_NAME, N_REGIONKEY FROM NATION WHERE N_REGIONKEY > 0 AND N_NAME LIKE '%AA' ORDER BY N_NAME DESC, N_REGIONKEY limit 10",
		"explain SELECT N_NAME, N_REGIONKEY FROM NATION WHERE N_REGIONKEY > 0 AND N_NAME LIKE '%AA' ORDER BY N_NAME DESC, N_REGIONKEY LIMIT 10 offset 20",
		"explain verbose select case when p_type like 'PROMO%' then l_extendedprice * (1 - l_discount) when p_type like 'PRX%' then l_extendedprice * (2 - l_discount) else 0 end from lineitem,part where l_shipdate < date '1996-04-01' + interval '1' month",
	}
	mockOptimizer := plan.NewMockOptimizer(false)
	runTestShouldPass(mockOptimizer, t, sqls)
}

// Single table query
func TestSingleTableQuery(t *testing.T) {
	sqls := []string{
		"explain verbose SELECT N_NAME, N_REGIONKEY FROM NATION WHERE N_REGIONKEY > 0 AND N_NAME LIKE '%AA' ORDER BY N_NAME DESC, N_REGIONKEY LIMIT 10, 20",
		"explain SELECT N_NAME, N_REGIONKEY FROM NATION WHERE N_REGIONKEY > 0 AND N_NAME LIKE '%AA' ORDER BY N_NAME DESC, N_REGIONKEY LIMIT 10, 20",
		"explain verbose SELECT N_NAME, N_REGIONKEY a FROM NATION WHERE N_REGIONKEY > 0 ORDER BY a DESC",           //test alias
		"explain SELECT N_NAME, N_REGIONKEY a FROM NATION WHERE N_REGIONKEY > 0 ORDER BY a DESC",                   //test alias
		"explain verbose SELECT NATION.N_NAME FROM NATION",                                                         // test alias
		"explain SELECT NATION.N_NAME FROM NATION",                                                                 // test alias
		"explain verbose SELECT * FROM NATION",                                                                     //test star
		"explain SELECT * FROM NATION",                                                                             //test star
		"explain verbose SELECT a.* FROM NATION a",                                                                 //test star
		"explain SELECT a.* FROM NATION a",                                                                         //test star
		"explain verbose SELECT count(*) FROM NATION",                                                              //test star
		"explain SELECT count(*) FROM NATION",                                                                      //test star
		"explain verbose SELECT count(*) FROM NATION group by N_NAME",                                              //test star
		"explain SELECT count(*) FROM NATION group by N_NAME",                                                      //test star
		"explain verbose SELECT N_NAME, MAX(N_REGIONKEY) FROM NATION GROUP BY N_NAME HAVING MAX(N_REGIONKEY) > 10", //test agg
		"explain SELECT N_NAME, MAX(N_REGIONKEY) FROM NATION GROUP BY N_NAME HAVING MAX(N_REGIONKEY) > 10",         //test agg
		"explain verbose SELECT DISTINCT N_NAME FROM NATION limit 10",
		"explain verbose SELECT DISTINCT N_NAME FROM NATION", //test distinct
		"explain SELECT DISTINCT N_NAME FROM NATION",         //test distinct
		"explain verbose SELECT N_REGIONKEY + 2 as a, N_REGIONKEY/2, N_REGIONKEY* N_NATIONKEY, N_REGIONKEY % N_NATIONKEY, N_REGIONKEY - N_NATIONKEY FROM NATION WHERE -N_NATIONKEY < -20", //test more expr
		"explain SELECT N_REGIONKEY + 2 as a, N_REGIONKEY/2, N_REGIONKEY* N_NATIONKEY, N_REGIONKEY % N_NATIONKEY, N_REGIONKEY - N_NATIONKEY FROM NATION WHERE -N_NATIONKEY < -20",         //test more expr
		"explain verbose SELECT N_REGIONKEY FROM NATION where N_REGIONKEY >= N_NATIONKEY or (N_NAME like '%ddd' and N_REGIONKEY >0.5)",                                                    //test more expr
		"explain SELECT N_REGIONKEY FROM NATION where N_REGIONKEY >= N_NATIONKEY or (N_NAME like '%ddd' and N_REGIONKEY >0.5)",                                                            //test more expr
		"explain verbose SELECT N_REGIONKEY FROM NATION where N_REGIONKEY between 2 and 2 OR N_NATIONKEY not between 3 and 10",                                                            //test more expr
		"explain SELECT N_REGIONKEY FROM NATION where N_REGIONKEY between 2 and 2 OR N_NATIONKEY not between 3 and 10",                                                                    //test more expr
		// "explain verbose SELECT N_REGIONKEY FROM NATION where N_REGIONKEY is null and N_NAME is not null",
		// "explain SELECT N_REGIONKEY FROM NATION where N_REGIONKEY is null and N_NAME is not null",
	}
	mockOptimizer := plan.NewMockOptimizer(false)
	runTestShouldPass(mockOptimizer, t, sqls)
}

// Join query
func TestJoinQuery(t *testing.T) {
	sqls := []string{
		"explain SELECT NATION.N_NAME, REGION.R_NAME FROM NATION join REGION on NATION.N_REGIONKEY = REGION.R_REGIONKEY WHERE NATION.N_REGIONKEY > 10 AND NATION.N_NAME > REGION.R_NAME",
		"explain verbose SELECT NATION.N_NAME, REGION.R_NAME FROM NATION join REGION on NATION.N_REGIONKEY = REGION.R_REGIONKEY WHERE NATION.N_REGIONKEY > 10 AND NATION.N_NAME > REGION.R_NAME",
		"explain SELECT NATION.N_NAME, REGION.R_NAME FROM NATION left join REGION on NATION.N_REGIONKEY = REGION.R_REGIONKEY WHERE NATION.N_REGIONKEY > 10 AND NATION.N_NAME > REGION.R_NAME",
		"explain verbose SELECT NATION.N_NAME, REGION.R_NAME FROM NATION left join REGION on NATION.N_REGIONKEY = REGION.R_REGIONKEY WHERE NATION.N_REGIONKEY > 10 AND NATION.N_NAME > REGION.R_NAME",
		// "explain SELECT l.l_orderkey FROM customer c, orders o, lineitem l WHERE c.c_custkey = o.o_custkey and l.l_orderkey = o.o_orderkey and o.o_orderdate < current_date",
		"explain verbose SELECT N_NAME, N_REGIONKEY FROM NATION join REGION on NATION.N_REGIONKEY = REGION.R_REGIONKEY WHERE NATION.N_REGIONKEY > 0",
		"explain SELECT N_NAME, N_REGIONKEY FROM NATION join REGION on NATION.N_REGIONKEY = REGION.R_REGIONKEY WHERE NATION.N_REGIONKEY > 0",
		"explain verbose SELECT N_NAME, NATION2.R_REGIONKEY FROM NATION2 join REGION using(R_REGIONKEY) WHERE NATION2.R_REGIONKEY > 0",
		"explain SELECT N_NAME, NATION2.R_REGIONKEY FROM NATION2 join REGION using(R_REGIONKEY) WHERE NATION2.R_REGIONKEY > 0",
		"explain verbose SELECT N_NAME, NATION2.R_REGIONKEY FROM NATION2 NATURAL JOIN REGION WHERE NATION2.R_REGIONKEY > 0",
		"explain SELECT N_NAME, NATION2.R_REGIONKEY FROM NATION2 NATURAL JOIN REGION WHERE NATION2.R_REGIONKEY > 0",
		"explain verbose SELECT N_NAME FROM NATION NATURAL JOIN REGION", //have no same column name but it's ok
		"explain SELECT N_NAME FROM NATION NATURAL JOIN REGION",
		"explain verbose SELECT N_NAME,N_REGIONKEY FROM NATION a join REGION b on a.N_REGIONKEY = b.R_REGIONKEY WHERE a.N_REGIONKEY > 0",                                    //test alias
		"explain SELECT N_NAME,N_REGIONKEY FROM NATION a join REGION b on a.N_REGIONKEY = b.R_REGIONKEY WHERE a.N_REGIONKEY > 0",                                            //test alias
		"explain verbose SELECT l.L_ORDERKEY a FROM CUSTOMER c, ORDERS o, LINEITEM l WHERE c.C_CUSTKEY = o.O_CUSTKEY and l.L_ORDERKEY = o.O_ORDERKEY and o.O_ORDERKEY < 10", //join three tables
		"explain SELECT l.L_ORDERKEY a FROM CUSTOMER c, ORDERS o, LINEITEM l WHERE c.C_CUSTKEY = o.O_CUSTKEY and l.L_ORDERKEY = o.O_ORDERKEY and o.O_ORDERKEY < 10",         //join three tables
		"explain verbose SELECT c.* FROM CUSTOMER c, ORDERS o, LINEITEM l WHERE c.C_CUSTKEY = o.O_CUSTKEY and l.L_ORDERKEY = o.O_ORDERKEY",                                  //test star
		"explain SELECT c.* FROM CUSTOMER c, ORDERS o, LINEITEM l WHERE c.C_CUSTKEY = o.O_CUSTKEY and l.L_ORDERKEY = o.O_ORDERKEY",
		"explain verbose SELECT * FROM CUSTOMER c, ORDERS o, LINEITEM l WHERE c.C_CUSTKEY = o.O_CUSTKEY and l.L_ORDERKEY = o.O_ORDERKEY", //test star
		"explain SELECT * FROM CUSTOMER c, ORDERS o, LINEITEM l WHERE c.C_CUSTKEY = o.O_CUSTKEY and l.L_ORDERKEY = o.O_ORDERKEY",         //test star
		"explain verbose SELECT a.* FROM NATION a join REGION b on a.N_REGIONKEY = b.R_REGIONKEY WHERE a.N_REGIONKEY > 0",                //test star
		"explain SELECT a.* FROM NATION a join REGION b on a.N_REGIONKEY = b.R_REGIONKEY WHERE a.N_REGIONKEY > 0",
		"explain verbose SELECT * FROM NATION a join REGION b on a.N_REGIONKEY = b.R_REGIONKEY WHERE a.N_REGIONKEY > 0",
		"explain SELECT * FROM NATION a join REGION b on a.N_REGIONKEY = b.R_REGIONKEY WHERE a.N_REGIONKEY > 0",
	}
	mockOptimizer := plan.NewMockOptimizer(false)
	runTestShouldPass(mockOptimizer, t, sqls)
}

// Nested query <no pass>
func TestNestedQuery(t *testing.T) {
	sqls := []string{
		"explain verbose SELECT * FROM NATION where N_REGIONKEY > (select max(R_REGIONKEY) from REGION)",
		//"explain SELECT * FROM NATION where N_REGIONKEY > (select max(R_REGIONKEY) from REGION where R_REGIONKEY < N_REGIONKEY)",
		`explain verbose select
		sum(l_extendedprice) / 7.0 as avg_yearly
	from
		lineitem,
		part
	where
		p_partkey = l_partkey
		and p_brand = 'Brand#54'
		and p_container = 'LG BAG'
		and l_quantity < (
			select
				0.2 * avg(l_quantity)
			from
				lineitem
			where
				l_partkey = p_partkey
		);`, //tpch q17
	}
	mockOptimizer := plan.NewMockOptimizer(false)
	runTestShouldPass(mockOptimizer, t, sqls)
}

// Test Derived Table Query
func TestDerivedTableQuery(t *testing.T) {
	sqls := []string{
		"explain select c_custkey from (select c_custkey from CUSTOMER group by c_custkey ) a",
		"explain verbose select c_custkey from (select c_custkey from CUSTOMER group by c_custkey ) a",
		"explain select c_custkey from (select c_custkey, count(C_NATIONKEY) ff from CUSTOMER group by c_custkey ) a where ff > 0 order by c_custkey",
		"explain verbose select c_custkey from (select c_custkey, count(C_NATIONKEY) ff from CUSTOMER group by c_custkey ) a where ff > 0 order by c_custkey",
		"explain select c_custkey from (select c_custkey, count(C_NATIONKEY) ff from CUSTOMER group by c_custkey ) a join NATION b on a.c_custkey = b.N_REGIONKEY where b.N_NATIONKEY > 10",
		"explain verbose select c_custkey from (select c_custkey, count(C_NATIONKEY) ff from CUSTOMER group by c_custkey ) a join NATION b on a.c_custkey = b.N_REGIONKEY where b.N_NATIONKEY > 10",
		"explain select a.* from (select c_custkey, count(C_NATIONKEY) ff from CUSTOMER group by c_custkey ) a join NATION b on a.c_custkey = b.N_REGIONKEY where b.N_NATIONKEY > 10",
		"explain verbose select a.* from (select c_custkey, count(C_NATIONKEY) ff from CUSTOMER group by c_custkey ) a join NATION b on a.c_custkey = b.N_REGIONKEY where b.N_NATIONKEY > 10",
		"explain select * from (select c_custkey, count(C_NATIONKEY) ff from CUSTOMER group by c_custkey ) a join NATION b on a.c_custkey = b.N_REGIONKEY where b.N_NATIONKEY > 10",
		"explain verbose select * from (select c_custkey, count(C_NATIONKEY) ff from CUSTOMER group by c_custkey ) a join NATION b on a.c_custkey = b.N_REGIONKEY where b.N_NATIONKEY > 10",
	}
	mockOptimizer := plan.NewMockOptimizer(false)
	runTestShouldPass(mockOptimizer, t, sqls)
}

// Collection query
func TestCollectionQuery(t *testing.T) {
	sqls := []string{
		"explain verbose select 2 intersect select 2 union all select 22222",
		"explain verbose select 1 union select 2",
		"explain verbose select 1 union (select 2 union select 3)",
		"explain verbose (select 1 union select 2) union select 3 intersect select 4 order by 1",
		"explain verbose select 1 union select null",
		"explain verbose select n_name from nation intersect select n_name from nation2",
		"explain verbose select n_name from nation minus select n_name from nation2",
		"explain verbose select 1 union select 2 intersect select 2 union all select 1.1 minus select 22222",
		"explain verbose select 1 as a union select 2 order by a limit 1",
		"explain verbose select n_name from nation union select n_comment from nation order by n_name",
		"explain verbose with qn (foo, bar) as (select 1 as col, 2 as coll union select 4, 5) select qn1.bar from qn qn1",
		"explain verbose select n_name, n_comment from nation union all select n_name, n_comment from nation2",
		"explain verbose select n_name from nation intersect all select n_name from nation2",
		"explain verbose SELECT distinct(l.L_ORDERKEY) FROM LINEITEM AS l WHERE l.L_SHIPINSTRUCT='DELIVER IN PERSON' UNION SELECT distinct(l.L_ORDERKEY) FROM LINEITEM AS l WHERE l.L_SHIPMODE='AIR' OR  l.L_SHIPMODE='AIR REG'",
		"explain verbose SELECT distinct(l.L_ORDERKEY) FROM LINEITEM AS l WHERE l.L_SHIPMODE IN ('AIR','AIR REG') EXCEPT SELECT distinct(l.L_ORDERKEY) FROM LINEITEM AS l WHERE l.L_SHIPINSTRUCT='DELIVER IN PERSON'",
	}
	mockOptimizer := plan.NewMockOptimizer(false)
	runTestShouldPass(mockOptimizer, t, sqls)
}

func TestDMLInsert(t *testing.T) {
	sqls := []string{
		//"explain INSERT NATION VALUES (1, 'NAME1',21, 'COMMENT1'), (2, 'NAME2', 22, 'COMMENT2')",
		//"explain verbose INSERT NATION VALUES (1, 'NAME1',21, 'COMMENT1'), (2, 'NAME2', 22, 'COMMENT2')",
		//"explain INSERT NATION (N_NATIONKEY, N_REGIONKEY, N_NAME) VALUES (1, 21, 'NAME1'), (2, 22, 'NAME2')",
		//"explain verbose INSERT NATION (N_NATIONKEY, N_REGIONKEY, N_NAME) VALUES (1, 21, 'NAME1'), (2, 22, 'NAME2')",
		"explain INSERT INTO NATION SELECT * FROM NATION2",
		"explain verbose INSERT INTO NATION SELECT * FROM NATION2",
	}
	mockOptimizer := plan.NewMockOptimizer(false)
	runTestShouldPass(mockOptimizer, t, sqls)
}

func TestDMLUpdate(t *testing.T) {
	sqls := []string{
		"explain UPDATE NATION SET N_NAME ='U1', N_REGIONKEY=2",
		"explain verbose UPDATE NATION SET N_NAME ='U1', N_REGIONKEY=2",
		"explain UPDATE NATION SET N_NAME ='U1', N_REGIONKEY=2 WHERE N_NATIONKEY > 10 LIMIT 20",
		"explain verbose UPDATE NATION SET N_NAME ='U1', N_REGIONKEY=2 WHERE N_NATIONKEY > 10 LIMIT 20",
		"explain UPDATE NATION SET N_NAME ='U1', N_REGIONKEY=N_REGIONKEY+2 WHERE N_NATIONKEY > 10 LIMIT 20",
		"explain verbose UPDATE NATION SET N_NAME ='U1', N_REGIONKEY=N_REGIONKEY+2 WHERE N_NATIONKEY > 10 LIMIT 20",
	}
	mockOptimizer := plan.NewMockOptimizer(true)
	runTestShouldPass(mockOptimizer, t, sqls)
}

func TestDMLDelete(t *testing.T) {
	sqls := []string{
		"explain DELETE FROM NATION",
		"explain verbose DELETE FROM NATION",
		"explain DELETE FROM NATION WHERE N_NATIONKEY > 10",
		"explain verbose DELETE FROM NATION WHERE N_NATIONKEY > 10",
		"explain DELETE FROM NATION WHERE N_NATIONKEY > 10 LIMIT 20",
		"explain verbose DELETE FROM NATION WHERE N_NATIONKEY > 10 LIMIT 20",
		"explain verbose DELETE FROM a1, a2 USING NATION AS a1 INNER JOIN NATION2 AS a2 WHERE a1.N_NATIONKEY=a2.N_NATIONKEY",
		"explain verbose UPDATE NATION,REGION set NATION.N_REGIONKEY = REGION.R_REGIONKEY WHERE REGION.R_NAME = 'AAA'",
		"explain verbose UPDATE NATION SET N_NAME ='U1', N_REGIONKEY=N_REGIONKEY+2 WHERE N_NATIONKEY > 10 LIMIT 20",
		"explain verbose UPDATE NATION,NATION2 SET NATION.N_NAME ='U1',NATION2.N_NATIONKEY=15 WHERE NATION.N_NATIONKEY = NATION2.N_NATIONKEY",
	}
	mockOptimizer := plan.NewMockOptimizer(true)
	runTestShouldPass(mockOptimizer, t, sqls)
}

func TestSystemVariableAndUserVariable(t *testing.T) {
	sqls := []string{
		"explain verbose select @@autocommit from NATION",
		"explain verbose select @@global.autocommit from NATION",
		"explain verbose select @@session.autocommit from NATION",
		"explain verbose select @@autocommit,N_NAME, N_REGIONKEY from NATION",
		"explain verbose select @@global.autocommit,N_NAME, N_REGIONKEY from NATION",
		"explain verbose select @@session.autocommit,N_NAME, N_REGIONKEY from NATION",
		"explain verbose select @val from NATION",
		"explain verbose select @val,@a,@b from NATION",
		"explain verbose select @val,N_NAME, N_REGIONKEY from NATION",
		"explain verbose select @@session.autocommit,@val from NATION",
		"explain verbose select @@session.autocommit,@val,N_NAME from NATION",
	}
	mockOptimizer := plan.NewMockOptimizer(false)
	runTestShouldPass(mockOptimizer, t, sqls)
}

// test index table
func TestSingleTableDeleteSQL(t *testing.T) {
	sqls := []string{
		"explain verbose DELETE FROM emp where sal > 2000",
		"explain verbose delete from emp t1 where t1.sal > 2000",
		"explain verbose delete from emp where empno > 3000",
		"explain verbose delete from emp where ename = 'SMITH'",
		"explain verbose delete from dept where deptno = 10",
		"explain verbose delete from dept where dname = 'RESEARCH'",
		"explain verbose delete from dept where deptno = 10 order by dname limit 1",
		"explain verbose delete from emp where deptno = 20 order by sal limit 2",
		"explain verbose delete from emp where empno > 7800 order by empno limit 2",
	}
	mockOptimizer := plan.NewMockOptimizer(true)
	runTestShouldPass(mockOptimizer, t, sqls)
}

// Composite unique index
func TestCompositeUniqueIndexTableDeleteSQL(t *testing.T) {
	sqls := []string{
		"explain verbose delete from employees where sal > 2000",
		"explain verbose delete from employees t1 where t1.sal > 2000",
		"explain verbose delete from employees where empno > 3000",
		"explain verbose delete from employees where ename = 'SMITH'",
		"explain verbose delete from employees where empno = 7698",
		"explain verbose delete from employees where empno = 7698 and ename = 'BLAKE'",
		"explain verbose delete from employees where deptno = 20 order by sal limit 2",
		"explain verbose delete from employees where empno > 7800 order by empno limit 2",
		"explain verbose delete employees, dept from employees, dept where employees.deptno = dept.deptno and sal > 2000",
		"explain verbose DELETE FROM employees, dept USING employees INNER JOIN dept WHERE employees.deptno = dept.deptno",
	}
	mockOptimizer := plan.NewMockOptimizer(true)
	runTestShouldPass(mockOptimizer, t, sqls)
}

func TestMultiTableDeleteSQL(t *testing.T) {
	sqls := []string{
		"explain verbose delete emp,dept from emp ,dept where emp.deptno = dept.deptno and emp.deptno = 10",
		"explain verbose delete emp,dept from emp ,dept where emp.deptno = dept.deptno and sal > 2000",
		"explain verbose delete t1,t2  from emp as t1,dept as t2 where t1.deptno = t2.deptno and t1.deptno = 10",
		"explain verbose delete t1,dept from emp as t1,dept where t1.deptno = dept.deptno and t1.deptno = 10",
		"explain verbose delete emp,dept from emp ,dept where emp.deptno = dept.deptno and empno > 7800",
		"explain verbose delete emp,dept from emp ,dept where emp.deptno = dept.deptno and empno = 7839",
		"explain verbose DELETE FROM emp, dept USING emp INNER JOIN dept WHERE emp.deptno = dept.deptno",
	}
	mockOptimizer := plan.NewMockOptimizer(true)
	runTestShouldPass(mockOptimizer, t, sqls)
}

func runTestShouldPass(opt plan.Optimizer, t *testing.T, sqls []string) {
	for _, sql := range sqls {
		err := runOneStmt(opt, t, sql)
		if err != nil {
			t.Fatalf("%+v", err)
		}
	}
}

func runOneStmt(opt plan.Optimizer, t *testing.T, sql string) error {
	t.Logf("SQL: %v\n", sql)
	stmts, err := mysql.Parse(opt.CurrentContext().GetContext(), sql, 1)
	if err != nil {
		t.Fatalf("%+v", err)
	}

	ctx := context.TODO()
	if stmt, ok := stmts[0].(*tree.ExplainStmt); ok {
		es := NewExplainDefaultOptions()
		for _, v := range stmt.Options {
			if strings.EqualFold(v.Name, "VERBOSE") {
				if strings.EqualFold(v.Value, "TRUE") || v.Value == "NULL" {
					es.Verbose = true
				} else if strings.EqualFold(v.Value, "FALSE") {
					es.Verbose = false
				} else {
					return moerr.NewInvalidInput(ctx, "boolean value %v", v.Value)
				}
			} else if strings.EqualFold(v.Name, "ANALYZE") {
				if strings.EqualFold(v.Value, "TRUE") || v.Value == "NULL" {
					es.Analyze = true
				} else if strings.EqualFold(v.Value, "FALSE") {
					es.Analyze = false
				} else {
					return moerr.NewInvalidInput(ctx, "boolean value %v", v.Value)
				}
			} else if strings.EqualFold(v.Name, "FORMAT") {
				if v.Name == "NULL" {
					return moerr.NewInvalidInput(ctx, "parameter name %v", v.Name)
				} else if strings.EqualFold(v.Value, "TEXT") {
					es.Format = EXPLAIN_FORMAT_TEXT
				} else if strings.EqualFold(v.Value, "JSON") {
					es.Format = EXPLAIN_FORMAT_JSON
				} else {
					return moerr.NewInvalidInput(ctx, "explain format %v", v.Value)
				}
			} else {
				return moerr.NewInvalidInput(ctx, "EXPLAIN option %v", v.Name)
			}
		}

		// this sql always return one stmt
		ctx := opt.CurrentContext()
		logicPlan, err := plan.BuildPlan(ctx, stmt.Statement)
		if err != nil {
			t.Errorf("Build Query Plan error: '%v'", tree.String(stmt, dialect.MYSQL))
			return err
		}
		buffer := NewExplainDataBuffer()
		explainQuery := NewExplainQueryImpl(logicPlan.GetQuery())
		err = explainQuery.ExplainPlan(ctx.GetContext(), buffer, es)
		if err != nil {
			t.Errorf("explain Query Plan error: '%v'", tree.String(stmt, dialect.MYSQL))
			return err
		}
	}
	return nil
}<|MERGE_RESOLUTION|>--- conflicted
+++ resolved
@@ -37,12 +37,7 @@
 	//input := "explain select abs(N_REGIONKEY) from NATION"
 	//input := "explain verbose SELECT l.L_ORDERKEY a FROM CUSTOMER c, ORDERS o, LINEITEM l WHERE c.C_CUSTKEY = o.O_CUSTKEY and l.L_ORDERKEY = o.O_ORDERKEY and o.O_ORDERKEY < 10"
 	//input := "explain verbose update emp set sal = sal + 500, comm = 1200 where deptno = 10"
-<<<<<<< HEAD
-	//input := "explain verbose insert into dept values (11, 'aa', 'bb')"
-	input := "explain verbose delete from dept where deptno = 20"
-=======
 	input := "explain verbose select case when p_type like 'PROMO%' then l_extendedprice * (1 - l_discount) when p_type like 'PRX%' then l_extendedprice * (2 - l_discount) else 0 end from lineitem,part where l_shipdate < date '1996-04-01' + interval '1' month"
->>>>>>> 1db9350f
 	mock := plan.NewMockOptimizer(true)
 	err := runOneStmt(mock, t, input)
 	if err != nil {
