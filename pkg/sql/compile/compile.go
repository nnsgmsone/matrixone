// Copyright 2021 Matrix Origin
//
// Licensed under the Apache License, Version 2.0 (the "License");
// you may not use this file except in compliance with the License.
// You may obtain a copy of the License at
//
//      http://www.apache.org/licenses/LICENSE-2.0
//
// Unless required by applicable law or agreed to in writing, software
// distributed under the License is distributed on an "AS IS" BASIS,
// WITHOUT WARRANTIES OR CONDITIONS OF ANY KIND, either express or implied.
// See the License for the specific language governing permissions and
// limitations under the License.

package compile

import (
	"context"
	"encoding/hex"
	"encoding/json"
	"fmt"
	"math"
	"net"
	"runtime"
	"sort"
	"strings"
	"sync"
	"sync/atomic"
	"time"

	"github.com/google/uuid"
	"github.com/matrixorigin/matrixone/pkg/catalog"
	"github.com/matrixorigin/matrixone/pkg/cnservice/cnclient"
	"github.com/matrixorigin/matrixone/pkg/common/moerr"
	"github.com/matrixorigin/matrixone/pkg/common/morpc"
	"github.com/matrixorigin/matrixone/pkg/common/mpool"
	moruntime "github.com/matrixorigin/matrixone/pkg/common/runtime"
	"github.com/matrixorigin/matrixone/pkg/container/batch"
	"github.com/matrixorigin/matrixone/pkg/container/types"
	"github.com/matrixorigin/matrixone/pkg/container/vector"
	"github.com/matrixorigin/matrixone/pkg/defines"
	"github.com/matrixorigin/matrixone/pkg/fileservice"
	"github.com/matrixorigin/matrixone/pkg/logutil"
	"github.com/matrixorigin/matrixone/pkg/objectio"
	"github.com/matrixorigin/matrixone/pkg/pb/pipeline"
	"github.com/matrixorigin/matrixone/pkg/pb/plan"
	"github.com/matrixorigin/matrixone/pkg/pb/timestamp"
	"github.com/matrixorigin/matrixone/pkg/perfcounter"
	"github.com/matrixorigin/matrixone/pkg/sql/colexec"
	"github.com/matrixorigin/matrixone/pkg/sql/colexec/connector"
	"github.com/matrixorigin/matrixone/pkg/sql/colexec/deletion"
	"github.com/matrixorigin/matrixone/pkg/sql/colexec/dispatch"
	"github.com/matrixorigin/matrixone/pkg/sql/colexec/external"
	"github.com/matrixorigin/matrixone/pkg/sql/colexec/merge"
	"github.com/matrixorigin/matrixone/pkg/sql/colexec/mergeblock"
	"github.com/matrixorigin/matrixone/pkg/sql/colexec/mergedelete"
	"github.com/matrixorigin/matrixone/pkg/sql/colexec/output"
	"github.com/matrixorigin/matrixone/pkg/sql/parsers/tree"
	plan2 "github.com/matrixorigin/matrixone/pkg/sql/plan"
	"github.com/matrixorigin/matrixone/pkg/sql/util"
	"github.com/matrixorigin/matrixone/pkg/util/executor"
	"github.com/matrixorigin/matrixone/pkg/util/trace"
	"github.com/matrixorigin/matrixone/pkg/vm"
	"github.com/matrixorigin/matrixone/pkg/vm/engine"
	"github.com/matrixorigin/matrixone/pkg/vm/process"
)

// Note: Now the cost going from stat is actually the number of rows, so we can only estimate a number for the size of each row.
// The current insertion of around 200,000 rows triggers cn to write s3 directly
const (
	DistributedThreshold   uint64 = 10 * mpool.MB
	SingleLineSizeEstimate uint64 = 300 * mpool.B
)

var (
	ncpu = runtime.NumCPU()
)

var pool = sync.Pool{
	New: func() any {
		return new(Compile)
	},
}

var analPool = sync.Pool{
	New: func() any {
		return new(process.AnalyzeInfo)
	},
}

// New is used to new an object of compile
func New(addr, db string, sql string, tenant, uid string, ctx context.Context,
	e engine.Engine, proc *process.Process, stmt tree.Statement, isInternal bool, cnLabel map[string]string) *Compile {
	c := pool.Get().(*Compile)
	c.clear()
	c.e = e
	c.db = db
	c.ctx = ctx
	c.tenant = tenant
	c.uid = uid
	c.sql = sql
	c.proc = proc
	c.stmt = stmt
	c.addr = addr
	c.stepRegs = make(map[int32][]*process.WaitRegister)
	c.isInternal = isInternal
	c.cnLabel = cnLabel
	return c
}

func (c *Compile) clear() {
	c.scope = c.scope[:0]
	c.pn = nil
	c.u = nil
	c.fill = nil
	c.affectRows.Store(0)
	c.addr = ""
	c.db = ""
	c.tenant = ""
	c.uid = ""
	c.sql = ""
	c.anal = nil
	c.e = nil
	c.ctx = nil
	c.proc = nil
	c.cnList = nil
	c.stmt = nil
	for k := range c.stepRegs {
		delete(c.stepRegs, k)
	}
	for k := range c.runtimeFilterReceiverMap {
		delete(c.runtimeFilterReceiverMap, k)
	}
	c.isInternal = false
	for k := range c.cnLabel {
		delete(c.cnLabel, k)
	}
}

// helper function to judge if init temporary engine is needed
func (c *Compile) NeedInitTempEngine(InitTempEngine bool) bool {
	if InitTempEngine {
		return false
	}
	for _, s := range c.scope {
		ddl := s.Plan.GetDdl()
		if ddl == nil {
			continue
		}
		if qry := ddl.GetCreateTable(); qry != nil && qry.Temporary {
			if c.e.(*engine.EntireEngine).TempEngine == nil {
				return true
			}
		}
	}
	return false
}

func (c *Compile) SetTempEngine(ctx context.Context, te engine.Engine) {
	e := c.e.(*engine.EntireEngine)
	e.TempEngine = te
	c.ctx = ctx
}

func (c *Compile) SetOriginSQL(sql string) {
	c.originSQL = sql
}

// Compile is the entrance of the compute-execute-layer.
// It generates a scope (logic pipeline) for a query plan.
func (c *Compile) Compile(ctx context.Context, pn *plan.Plan, u any, fill func(any, *batch.Batch) error) (err error) {
	defer func() {
		if e := recover(); e != nil {
			err = moerr.ConvertPanicError(ctx, e)
		}
	}()
<<<<<<< HEAD
	txnOp := c.proc.TxnOperator
	if txnOp != nil {
		fmt.Printf("txn %s incr statement by compile\n", hex.EncodeToString(txnOp.Txn().ID))
		err := txnOp.GetWorkspace().IncrStatemenetID(c.proc.Ctx)
		if err != nil {
			return nil
		}
	}
=======
>>>>>>> 22fa4c0e

	// with values
	c.proc.Ctx = perfcounter.WithCounterSet(c.proc.Ctx, &c.s3CounterSet)
	c.ctx = c.proc.Ctx

	// session info and callback function to write back query result.
	// XXX u is really a bad name, I'm not sure if `session` or `user` will be more suitable.
	c.u = u
	c.fill = fill

	c.pn = pn
	// get execute related information
	// about ap or tp, what and how many compute resource we can use.
	c.info = plan2.GetExecTypeFromPlan(pn)
	if pn.IsPrepare {
		c.info.Typ = plan2.ExecTypeTP
	}

	// Compile may exec some function that need engine.Engine.
	c.proc.Ctx = context.WithValue(c.proc.Ctx, defines.EngineKey{}, c.e)
	// generate logic pipeline for query.
	c.scope, err = c.compileScope(ctx, pn)
	if err != nil {
		return err
	}
	for _, s := range c.scope {
		if len(s.NodeInfo.Addr) == 0 {
			s.NodeInfo.Addr = c.addr
		}
	}
	return nil
}

func (c *Compile) addAffectedRows(n uint64) {
	c.affectRows.Add(n)
}

func (c *Compile) setAffectedRows(n uint64) {
	c.affectRows.Store(n)
}

func (c *Compile) GetAffectedRows() uint64 {
	affectRows := c.affectRows.Load()
	return affectRows
}

func (c *Compile) run(s *Scope) error {
	if s == nil {
		return nil
	}

	switch s.Magic {
	case Normal:
		defer c.fillAnalyzeInfo()
		err := s.Run(c)
		if err != nil {
			return err
		}

		c.addAffectedRows(s.affectedRows())
		return nil
	case Merge, MergeInsert:
		defer c.fillAnalyzeInfo()
		err := s.MergeRun(c)
		if err != nil {
			return err
		}

		c.addAffectedRows(s.affectedRows())
		return nil
	case MergeDelete:
		defer c.fillAnalyzeInfo()
		err := s.MergeRun(c)
		if err != nil {
			return err
		}
		c.setAffectedRows(s.Instructions[len(s.Instructions)-1].Arg.(*mergedelete.Argument).AffectedRows)
		return nil
	case Remote:
		defer c.fillAnalyzeInfo()
		return s.RemoteRun(c)
	case CreateDatabase:
		err := s.CreateDatabase(c)
		if err != nil {
			return err
		}
		c.setAffectedRows(1)
		return nil
	case DropDatabase:
		err := s.DropDatabase(c)
		if err != nil {
			return err
		}
		c.setAffectedRows(1)
		return nil
	case CreateTable:
		qry := s.Plan.GetDdl().GetCreateTable()
		if qry.Temporary {
			return s.CreateTempTable(c)
		} else {
			return s.CreateTable(c)
		}
	case AlterView:
		return s.AlterView(c)
	case AlterTable:
		return s.AlterTable(c)
	case DropTable:
		return s.DropTable(c)
	case DropSequence:
		return s.DropSequence(c)
	case CreateSequence:
		return s.CreateSequence(c)
	case CreateIndex:
		return s.CreateIndex(c)
	case DropIndex:
		return s.DropIndex(c)
	case TruncateTable:
		return s.TruncateTable(c)
	case Deletion:
		defer c.fillAnalyzeInfo()
		affectedRows, err := s.Delete(c)
		if err != nil {
			return err
		}
		c.setAffectedRows(affectedRows)
		return nil
	case Insert:
		defer c.fillAnalyzeInfo()
		affectedRows, err := s.Insert(c)
		if err != nil {
			return err
		}
		c.setAffectedRows(affectedRows)
		return nil
	}
	return nil
}

func (c *Compile) fatalLog(retry int, err error) {
	if err == nil {
		return
	}
	fatal := moerr.IsMoErrCode(err, moerr.ErrTxnNeedRetry) ||
		moerr.IsMoErrCode(err, moerr.ErrTxnWWConflict) ||
		moerr.IsMoErrCode(err, moerr.ErrDuplicateEntry) ||
		moerr.IsMoErrCode(err, moerr.ER_DUP_ENTRY) ||
		moerr.IsMoErrCode(err, moerr.ER_DUP_ENTRY_WITH_KEY_NAME) ||
		err.Error() == "w-w conflict"
	if !fatal {
		return
	}
	if retry == 0 && moerr.IsMoErrCode(err, moerr.ErrTxnNeedRetry) {
		return
	}

	locks, e := c.proc.LockService.GetHoldLocks(c.proc.TxnOperator.Txn().ID)
	if e != nil {
		logutil.Fatal(e.Error())
	}
	fmt.Printf("txn %s retry %d, error %+v, locks %+v, execute sql %+v\n%s\n",
		hex.EncodeToString(c.proc.TxnOperator.Txn().ID),
		retry,
		err.Error(),
		locks,
		c.proc.TxnOperator.GetWorkspace().GetSQLs(),
		DebugShowScopes(c.scope))
}

// Run is an important function of the compute-layer, it executes a single sql according to its scope
func (c *Compile) Run(_ uint64) error {
<<<<<<< HEAD
	sql := c.originSQL
	if sql == "" {
		sql = c.sql
	}
	fmt.Printf("txn %s run sql %s\n", hex.EncodeToString(c.proc.TxnOperator.Txn().ID), sql)
	c.proc.TxnOperator.GetWorkspace().AddSQL(sql)
=======
	defer func() {
		if c.anal != nil {
			for i := range c.anal.analInfos {
				analPool.Put(c.anal.analInfos[i])
			}
			c.anal.analInfos = nil
		}
		pool.Put(c)
	}()
>>>>>>> 22fa4c0e
	if err := c.runOnce(); err != nil {
		c.fatalLog(0, err)

		if err != nil && moerr.IsMoErrCode(err, moerr.ErrTxnNeedRetry) {
			locks, err := c.proc.LockService.GetHoldLocks(c.proc.TxnOperator.Txn().ID)
			if err != nil {
				logutil.Fatal(err.Error())
			}
			fmt.Printf("txn %s first need retry, locks %+v\n", hex.EncodeToString(c.proc.TxnOperator.Txn().ID), locks)
		}
		//  if the error is ErrTxnNeedRetry and the transaction is RC isolation, we need to retry the statement
		if moerr.IsMoErrCode(err, moerr.ErrTxnNeedRetry) &&
			c.proc.TxnOperator.Txn().IsRCIsolation() {
			// clear the workspace of the failed statement
			if err = c.proc.TxnOperator.GetWorkspace().RollbackLastStatement(c.ctx); err != nil {
				return err
			}
			//  increase the statement id
<<<<<<< HEAD
			fmt.Printf("txn %s incr statement by retry\n", hex.EncodeToString(c.proc.TxnOperator.Txn().ID))
			if err = c.proc.TxnOperator.GetWorkspace().IncrStatemenetID(c.ctx); err != nil {
=======
			if err = c.proc.TxnOperator.GetWorkspace().IncrStatementID(c.ctx); err != nil {
>>>>>>> 22fa4c0e
				return err
			}

			// FIXME: the current retry method is quite bad, the overhead is relatively large, and needs to be
			// improved to refresh expression in the future.
			cc := New(
				c.addr,
				c.db,
				c.sql,
				c.tenant,
				c.uid,
				c.proc.Ctx,
				c.e, c.proc,
				c.stmt,
				c.isInternal,
				c.cnLabel)
			if err := cc.Compile(c.proc.Ctx, c.pn, c.u, c.fill); err != nil {
				return err
			}
			err := cc.runOnce()
			c.fatalLog(1, err)
			return err
		}
		return err
	}
	return nil
}

// run once
func (c *Compile) runOnce() error {
	var wg sync.WaitGroup

	errC := make(chan error, len(c.scope))
	for _, s := range c.scope {
		s.SetContextRecursively(c.proc.Ctx)
	}
	for _, s := range c.scope {
		wg.Add(1)
		go func(scope *Scope) {
			errC <- c.run(scope)
			wg.Done()
		}(s)
	}
	wg.Wait()
	c.scope = nil
	close(errC)
	for e := range errC {
		if e != nil {
			return e
		}
	}
	return nil
}

func (c *Compile) compileScope(ctx context.Context, pn *plan.Plan) ([]*Scope, error) {
	switch qry := pn.Plan.(type) {
	case *plan.Plan_Query:
		scopes, err := c.compileQuery(ctx, qry.Query)
		if err != nil {
			return nil, err
		}
		for _, s := range scopes {
			s.Plan = pn
		}
		return scopes, nil
	case *plan.Plan_Ddl:
		switch qry.Ddl.DdlType {
		case plan.DataDefinition_CREATE_DATABASE:
			return []*Scope{{
				Magic: CreateDatabase,
				Plan:  pn,
			}}, nil
		case plan.DataDefinition_DROP_DATABASE:
			return []*Scope{{
				Magic: DropDatabase,
				Plan:  pn,
			}}, nil
		case plan.DataDefinition_CREATE_TABLE:
			return []*Scope{{
				Magic: CreateTable,
				Plan:  pn,
			}}, nil
		case plan.DataDefinition_ALTER_VIEW:
			return []*Scope{{
				Magic: AlterView,
				Plan:  pn,
			}}, nil
		case plan.DataDefinition_ALTER_TABLE:
			return []*Scope{{
				Magic: AlterTable,
				Plan:  pn,
			}}, nil
		case plan.DataDefinition_DROP_TABLE:
			return []*Scope{{
				Magic: DropTable,
				Plan:  pn,
			}}, nil
		case plan.DataDefinition_DROP_SEQUENCE:
			return []*Scope{{
				Magic: DropSequence,
				Plan:  pn,
			}}, nil
		case plan.DataDefinition_TRUNCATE_TABLE:
			return []*Scope{{
				Magic: TruncateTable,
				Plan:  pn,
			}}, nil
		case plan.DataDefinition_CREATE_SEQUENCE:
			return []*Scope{{
				Magic: CreateSequence,
				Plan:  pn,
			}}, nil
		case plan.DataDefinition_CREATE_INDEX:
			return []*Scope{{
				Magic: CreateIndex,
				Plan:  pn,
			}}, nil
		case plan.DataDefinition_DROP_INDEX:
			return []*Scope{{
				Magic: DropIndex,
				Plan:  pn,
			}}, nil
		case plan.DataDefinition_SHOW_DATABASES,
			plan.DataDefinition_SHOW_TABLES,
			plan.DataDefinition_SHOW_COLUMNS,
			plan.DataDefinition_SHOW_CREATETABLE:
			return c.compileQuery(ctx, pn.GetDdl().GetQuery())
			// 1、not supported: show arnings/errors/status/processlist
			// 2、show variables will not return query
			// 3、show create database/table need rewrite to create sql
		}
	}
	return nil, moerr.NewNYI(ctx, fmt.Sprintf("query '%s'", pn))
}

func (c *Compile) cnListStrategy() {
	if len(c.cnList) == 0 {
		c.cnList = append(c.cnList, engine.Node{
			Addr: c.addr,
			Mcpu: ncpu,
		})
	} else if len(c.cnList) > c.info.CnNumbers {
		c.cnList = c.cnList[:c.info.CnNumbers]
	}
}

// func (c *Compile) compileAttachedScope(ctx context.Context, attachedPlan *plan.Plan) ([]*Scope, error) {
// 	query := attachedPlan.Plan.(*plan.Plan_Query)
// 	attachedScope, err := c.compileQuery(ctx, query.Query)
// 	if err != nil {
// 		return nil, err
// 	}
// 	for _, s := range attachedScope {
// 		s.Plan = attachedPlan
// 	}
// 	return attachedScope, nil
// }

func isAvailable(client morpc.RPCClient, addr string) bool {
	_, _, err := net.SplitHostPort(addr)
	if err != nil {
		logutil.Warnf("compileScope received a malformed cn address '%s', expected 'ip:port'", addr)
		return false
	}
	logutil.Debugf("ping %s start", addr)
	ctx, cancel := context.WithTimeout(context.Background(), 500*time.Millisecond)
	defer cancel()
	err = client.Ping(ctx, addr)
	if err != nil {
		// ping failed
		logutil.Debugf("ping %s err %+v\n", addr, err)
		return false
	}
	return true
}

func (c *Compile) removeUnavailableCN() {
	client := cnclient.GetRPCClient()
	if client == nil {
		return
	}
	i := 0
	for _, cn := range c.cnList {
		if isSameCN(c.addr, cn.Addr) || isAvailable(client, cn.Addr) {
			c.cnList[i] = cn
			i++
		}
	}
	c.cnList = c.cnList[:i]
}

func (c *Compile) compileQuery(ctx context.Context, qry *plan.Query) ([]*Scope, error) {
	var err error
	c.cnList, err = c.e.Nodes(c.isInternal, c.tenant, c.uid, c.cnLabel)
	if err != nil {
		return nil, err
	}
	// sort by addr to get fixed order of CN list
	sort.Slice(c.cnList, func(i, j int) bool { return c.cnList[i].Addr < c.cnList[j].Addr })

	if c.info.Typ == plan2.ExecTypeAP {
		c.removeUnavailableCN()
	}

	c.info.CnNumbers = len(c.cnList)
	blkNum := 0
	cost := float64(0.0)
	for _, n := range qry.Nodes {
		if n.Stats == nil {
			continue
		}
		if n.NodeType == plan.Node_TABLE_SCAN {
			blkNum += int(n.Stats.BlockNum)
		}
		if n.NodeType == plan.Node_INSERT {
			cost += n.Stats.GetCost()
		}
	}
	switch qry.StmtType {
	case plan.Query_INSERT:
		if cost*float64(SingleLineSizeEstimate) > float64(DistributedThreshold) || qry.LoadTag || blkNum >= plan2.BlockNumForceOneCN {
			c.cnListStrategy()
		} else {
			c.cnList = engine.Nodes{engine.Node{
				Addr: c.addr,
				Mcpu: c.generateCPUNumber(ncpu, blkNum)},
			}
		}
		// insertNode := qry.Nodes[qry.Steps[0]]
		// nodeStats := qry.Nodes[insertNode.Children[0]].Stats
		// if nodeStats.GetCost()*float64(SingleLineSizeEstimate) > float64(DistributedThreshold) || qry.LoadTag || blkNum >= MinBlockNum {
		// 	if len(insertNode.InsertCtx.OnDuplicateIdx) > 0 {
		// 		c.cnList = engine.Nodes{
		// 			engine.Node{
		// 				Addr: c.addr,
		// 				Mcpu: c.generateCPUNumber(1, blkNum)},
		// 		}
		// 	} else {
		// 		c.cnListStrategy()
		// 	}
		// } else {
		// 	if len(insertNode.InsertCtx.OnDuplicateIdx) > 0 {
		// 		c.cnList = engine.Nodes{
		// 			engine.Node{
		// 				Addr: c.addr,
		// 				Mcpu: c.generateCPUNumber(1, blkNum)},
		// 		}
		// 	} else {
		// 		c.cnList = engine.Nodes{engine.Node{
		// 			Addr: c.addr,
		// 			Mcpu: c.generateCPUNumber(c.NumCPU(), blkNum)},
		// 		}
		// 	}
		// }
	default:
		if blkNum < plan2.BlockNumForceOneCN {
			c.cnList = engine.Nodes{engine.Node{
				Addr: c.addr,
				Mcpu: c.generateCPUNumber(ncpu, blkNum)},
			}
		} else {
			c.cnListStrategy()
		}
	}
	if c.info.Typ == plan2.ExecTypeTP && len(c.cnList) > 1 {
		c.cnList = engine.Nodes{engine.Node{
			Addr: c.addr,
			Mcpu: c.generateCPUNumber(ncpu, blkNum)},
		}
	}

	c.initAnalyze(qry)

	steps := make([]*Scope, 0, len(qry.Steps))
	for i := len(qry.Steps) - 1; i >= 0; i-- {
		scopes, err := c.compilePlanScope(ctx, int32(i), qry.Steps[i], qry.Nodes)
		if err != nil {
			return nil, err
		}
		scope, err := c.compileApQuery(qry, scopes)
		if err != nil {
			return nil, err
		}
		steps = append(steps, scope)
	}
	return steps, err
}

func (c *Compile) compileApQuery(qry *plan.Query, ss []*Scope) (*Scope, error) {
	var rs *Scope
	switch qry.StmtType {
	case plan.Query_DELETE:
		return ss[0], nil
	case plan.Query_INSERT:
		return ss[0], nil
	case plan.Query_UPDATE:
		return ss[0], nil
	default:
		rs = c.newMergeScope(ss)
		updateScopesLastFlag([]*Scope{rs})
		c.setAnalyzeCurrent([]*Scope{rs}, c.anal.curr)
		rs.Instructions = append(rs.Instructions, vm.Instruction{
			Op: vm.Output,
			Arg: &output.Argument{
				Data: c.u,
				Func: c.fill,
			},
		})
	}
	return rs, nil
}

func constructValueScanBatch(ctx context.Context, proc *process.Process, node *plan.Node) (*batch.Batch, error) {
	var nodeId uuid.UUID
	var exprList []colexec.ExpressionExecutor

	if node == nil || node.TableDef == nil { // like : select 1, 2
		bat := batch.NewWithSize(1)
		bat.Vecs[0] = vector.NewConstNull(types.T_int64.ToType(), 1, proc.Mp())
		bat.InitZsOne(1)
		return bat, nil
	}
	// select * from (values row(1,1), row(2,2), row(3,3)) a;
	tableDef := node.TableDef
	colCount := len(tableDef.Cols)
	colsData := node.RowsetData.Cols
	copy(nodeId[:], node.Uuid)
	bat := proc.GetPrepareBatch()
	if bat == nil {
		bat = proc.GetValueScanBatch(nodeId)
		if bat == nil {
			return nil, moerr.NewInfo(ctx, fmt.Sprintf("constructValueScanBatch failed, node id: %s", nodeId.String()))
		}
	}
	params := proc.GetPrepareParams()
	if len(colsData) > 0 {
		exprs := proc.GetPrepareExprList()
		for i := 0; i < colCount; i++ {
			if exprs != nil {
				exprList = exprs.([][]colexec.ExpressionExecutor)[i]
			}
			if params != nil {
				vs := vector.MustFixedCol[types.Varlena](params)
				for _, row := range colsData[i].Data {
					if row.Pos >= 0 {
						isNull := params.GetNulls().Contains(uint64(row.Pos - 1))
						str := vs[row.Pos-1].GetString(params.GetArea())
						if err := util.SetBytesToAnyVector(ctx, str, int(row.RowPos), isNull, bat.Vecs[i],
							proc); err != nil {
							return nil, err
						}
					}
				}
			}
			if err := evalRowsetData(ctx, proc, colsData[i].Data, bat.Vecs[i], exprList); err != nil {
				bat.Clean(proc.Mp())
				return nil, err
			}
		}
	}
	return bat, nil
}

func (c *Compile) compilePlanScope(ctx context.Context, step int32, curNodeIdx int32, ns []*plan.Node) ([]*Scope, error) {
	n := ns[curNodeIdx]
	switch n.NodeType {
	case plan.Node_VALUE_SCAN:
		bat, err := constructValueScanBatch(ctx, c.proc, n)
		if err != nil {
			return nil, err
		}
		ds := &Scope{
			Magic:      Normal,
			DataSource: &Source{Bat: bat},
			NodeInfo:   engine.Node{Addr: c.addr, Mcpu: 1},
			Proc:       process.NewWithAnalyze(c.proc, c.ctx, 0, c.anal.Nodes()),
		}
		return c.compileSort(n, c.compileProjection(n, []*Scope{ds})), nil
	case plan.Node_EXTERNAL_SCAN:
		node := plan2.DeepCopyNode(n)
		ss, err := c.compileExternScan(ctx, node)
		if err != nil {
			return nil, err
		}
		return c.compileSort(n, c.compileProjection(n, c.compileRestrict(node, ss))), nil
	case plan.Node_TABLE_SCAN:
		ss, err := c.compileTableScan(n)
		if err != nil {
			return nil, err
		}

		// RelationName
		return c.compileSort(n, c.compileProjection(n, c.compileRestrict(n, ss))), nil
	case plan.Node_FILTER, plan.Node_PROJECT, plan.Node_PRE_DELETE:
		curr := c.anal.curr
		c.setAnalyzeCurrent(nil, int(n.Children[0]))
		ss, err := c.compilePlanScope(ctx, step, n.Children[0], ns)
		if err != nil {
			return nil, err
		}
		c.setAnalyzeCurrent(ss, curr)
		return c.compileSort(n, c.compileProjection(n, c.compileRestrict(n, ss))), nil
	case plan.Node_AGG:
		curr := c.anal.curr
		c.setAnalyzeCurrent(nil, int(n.Children[0]))
		ss, err := c.compilePlanScope(ctx, step, n.Children[0], ns)
		if err != nil {
			return nil, err
		}
		c.setAnalyzeCurrent(ss, curr)

		if n.Stats.Shuffle {
			ss = c.compileBucketGroup(n, ss, ns)
			return c.compileSort(n, ss), nil
		} else {
			ss = c.compileMergeGroup(n, ss, ns)
			return c.compileSort(n, c.compileProjection(n, c.compileRestrict(n, ss))), nil
		}
	case plan.Node_WINDOW:
		curr := c.anal.curr
		c.setAnalyzeCurrent(nil, int(n.Children[0]))
		ss, err := c.compilePlanScope(ctx, step, n.Children[0], ns)
		if err != nil {
			return nil, err
		}
		c.setAnalyzeCurrent(ss, curr)
		ss = c.compileWin(n, ss)
		return c.compileSort(n, c.compileProjection(n, c.compileRestrict(n, ss))), nil
	case plan.Node_JOIN:
		curr := c.anal.curr
		c.setAnalyzeCurrent(nil, int(n.Children[0]))
		left, err := c.compilePlanScope(ctx, step, n.Children[0], ns)
		if err != nil {
			return nil, err
		}
		c.setAnalyzeCurrent(left, int(n.Children[1]))
		right, err := c.compilePlanScope(ctx, step, n.Children[1], ns)
		if err != nil {
			return nil, err
		}
		c.setAnalyzeCurrent(right, curr)
		return c.compileSort(n, c.compileJoin(ctx, n, ns[n.Children[0]], ns[n.Children[1]], left, right)), nil
	case plan.Node_SORT:
		curr := c.anal.curr
		c.setAnalyzeCurrent(nil, int(n.Children[0]))
		ss, err := c.compilePlanScope(ctx, step, n.Children[0], ns)
		if err != nil {
			return nil, err
		}
		c.setAnalyzeCurrent(ss, curr)
		return c.compileProjection(n, c.compileRestrict(n, c.compileSort(n, ss))), nil
	case plan.Node_UNION:
		curr := c.anal.curr
		c.setAnalyzeCurrent(nil, int(n.Children[0]))
		left, err := c.compilePlanScope(ctx, step, n.Children[0], ns)
		if err != nil {
			return nil, err
		}
		c.setAnalyzeCurrent(left, int(n.Children[1]))
		right, err := c.compilePlanScope(ctx, step, n.Children[1], ns)
		if err != nil {
			return nil, err
		}
		c.setAnalyzeCurrent(right, curr)
		return c.compileSort(n, c.compileUnion(n, left, right)), nil
	case plan.Node_MINUS, plan.Node_INTERSECT, plan.Node_INTERSECT_ALL:
		curr := c.anal.curr
		c.setAnalyzeCurrent(nil, int(n.Children[0]))
		left, err := c.compilePlanScope(ctx, step, n.Children[0], ns)
		if err != nil {
			return nil, err
		}
		c.setAnalyzeCurrent(left, int(n.Children[1]))
		right, err := c.compilePlanScope(ctx, step, n.Children[1], ns)
		if err != nil {
			return nil, err
		}
		c.setAnalyzeCurrent(right, curr)
		return c.compileSort(n, c.compileMinusAndIntersect(n, left, right, n.NodeType)), nil
	case plan.Node_UNION_ALL:
		curr := c.anal.curr
		c.setAnalyzeCurrent(nil, int(n.Children[0]))
		left, err := c.compilePlanScope(ctx, step, n.Children[0], ns)
		if err != nil {
			return nil, err
		}
		c.setAnalyzeCurrent(left, int(n.Children[1]))
		right, err := c.compilePlanScope(ctx, step, n.Children[1], ns)
		if err != nil {
			return nil, err
		}
		c.setAnalyzeCurrent(right, curr)
		return c.compileSort(n, c.compileUnionAll(left, right)), nil
	case plan.Node_DELETE:
		curr := c.anal.curr
		c.setAnalyzeCurrent(nil, int(n.Children[0]))

		ss, err := c.compilePlanScope(ctx, step, n.Children[0], ns)
		if err != nil {
			return nil, err
		}

		n.NotCacheable = true
		nodeStats := ns[n.Children[0]].Stats

		arg, err := constructDeletion(n, c.e, c.proc)
		if err != nil {
			return nil, err
		}

		if nodeStats.GetCost()*float64(SingleLineSizeEstimate) >
			float64(DistributedThreshold) &&
			!arg.DeleteCtx.CanTruncate {
			rs := c.newDeleteMergeScope(arg, ss)
			rs.Instructions = append(rs.Instructions, vm.Instruction{
				Op: vm.MergeDelete,
				Arg: &mergedelete.Argument{
					DelSource:        arg.DeleteCtx.Source,
					PartitionSources: arg.DeleteCtx.PartitionSources,
				},
			})
			rs.Magic = MergeDelete
			ss = []*Scope{rs}
			return ss, nil
		}
		rs := c.newMergeScope(ss)
		// updateScopesLastFlag([]*Scope{rs})
		rs.Magic = Merge
		c.setAnalyzeCurrent([]*Scope{rs}, c.anal.curr)

		rs.Instructions = append(rs.Instructions, vm.Instruction{
			Op:  vm.Deletion,
			Arg: arg,
		})
		ss = []*Scope{rs}
		c.setAnalyzeCurrent(ss, curr)
		return ss, nil
	case plan.Node_ON_DUPLICATE_KEY:
		curr := c.anal.curr
		c.setAnalyzeCurrent(nil, int(n.Children[0]))
		ss, err := c.compilePlanScope(ctx, step, n.Children[0], ns)
		if err != nil {
			return nil, err
		}
		rs := c.newMergeScope(ss)
		rs.Magic = Merge
		c.setAnalyzeCurrent([]*Scope{rs}, c.anal.curr)
		onDuplicateKeyArg, err := constructOnduplicateKey(n, c.e)
		if err != nil {
			return nil, err
		}
		rs.Instructions = append(rs.Instructions, vm.Instruction{
			Op:  vm.OnDuplicateKey,
			Arg: onDuplicateKeyArg,
		})
		ss = []*Scope{rs}
		c.setAnalyzeCurrent(ss, curr)
		return ss, nil
	case plan.Node_PRE_INSERT_UK:
		curr := c.anal.curr
		ss, err := c.compilePlanScope(ctx, step, n.Children[0], ns)
		if err != nil {
			return nil, err
		}
		currentFirstFlag := c.anal.isFirst
		for i := range ss {
			preInsertUkArg, err := constructPreInsertUk(n, c.proc)
			if err != nil {
				return nil, err
			}
			ss[i].appendInstruction(vm.Instruction{
				Op:      vm.PreInsertUnique,
				Idx:     c.anal.curr,
				IsFirst: currentFirstFlag,
				Arg:     preInsertUkArg,
			})
		}
		c.setAnalyzeCurrent(ss, curr)
		return ss, nil
	case plan.Node_PRE_INSERT:
		curr := c.anal.curr
		ss, err := c.compilePlanScope(ctx, step, n.Children[0], ns)
		if err != nil {
			return nil, err
		}
		currentFirstFlag := c.anal.isFirst
		for i := range ss {
			preInsertArg, err := constructPreInsert(n, c.e, c.proc)
			if err != nil {
				return nil, err
			}
			ss[i].appendInstruction(vm.Instruction{
				Op:      vm.PreInsert,
				Idx:     c.anal.curr,
				IsFirst: currentFirstFlag,
				Arg:     preInsertArg,
			})
		}
		c.setAnalyzeCurrent(ss, curr)
		return ss, nil
	case plan.Node_INSERT:
		curr := c.anal.curr
		n.NotCacheable = true
		ss, err := c.compilePlanScope(ctx, step, n.Children[0], ns)
		if err != nil {
			return nil, err
		}

		insertArg, err := constructInsert(n, c.e, c.proc)
		if err != nil {
			return nil, err
		}
		currentFirstFlag := c.anal.isFirst
		toWriteS3 := n.Stats.GetCost()*float64(SingleLineSizeEstimate) >
			float64(DistributedThreshold) || c.anal.qry.LoadTag
		insertArg.ToWriteS3 = toWriteS3

		if toWriteS3 {
			dataScope := c.newMergeScope(ss)
			dataScope.IsEnd = true
			if c.anal.qry.LoadTag {
				dataScope.Proc.Reg.MergeReceivers[0].Ch = make(chan *batch.Batch, dataScope.NodeInfo.Mcpu) // reset the channel buffer of sink for load
			}
			mcpu := dataScope.NodeInfo.Mcpu
			scopes := make([]*Scope, 0, mcpu)
			regs := make([]*process.WaitRegister, 0, mcpu)
			for i := 0; i < mcpu; i++ {
				scopes = append(scopes, &Scope{
					Magic:        Merge,
					Instructions: []vm.Instruction{{Op: vm.Merge, Arg: &merge.Argument{}}},
				})
				scopes[i].Proc = process.NewFromProc(c.proc, c.ctx, 1)
				regs = append(regs, scopes[i].Proc.Reg.MergeReceivers...)
			}

			dataScope.Instructions = append(dataScope.Instructions, vm.Instruction{
				Op:  vm.Dispatch,
				Arg: constructDispatchLocal(false, false, regs),
			})
			for i := range scopes {
				insertArg, err := constructInsert(n, c.e, c.proc)
				if err != nil {
					return nil, err
				}
				insertArg.ToWriteS3 = true
				scopes[i].appendInstruction(vm.Instruction{
					Op:      vm.Insert,
					Idx:     c.anal.curr,
					IsFirst: currentFirstFlag,
					Arg:     insertArg,
				})
			}
			rs := c.newMergeScope(scopes)
			rs.PreScopes = append(rs.PreScopes, dataScope)
			rs.Magic = MergeInsert
			rs.Instructions = append(rs.Instructions, vm.Instruction{
				Op: vm.MergeBlock,
				Arg: &mergeblock.Argument{
					Tbl:              insertArg.InsertCtx.Rel,
					PartitionSources: insertArg.InsertCtx.PartitionSources,
				},
			})
			ss = []*Scope{rs}
		} else {
			for i := range ss {
				insertArg, err := constructInsert(n, c.e, c.proc)
				if err != nil {
					return nil, err
				}
				ss[i].appendInstruction(vm.Instruction{
					Op:      vm.Insert,
					Idx:     c.anal.curr,
					IsFirst: currentFirstFlag,
					Arg:     insertArg,
				})
			}
		}
		c.setAnalyzeCurrent(ss, curr)
		return ss, nil
	case plan.Node_LOCK_OP:
		curr := c.anal.curr
		ss, err := c.compilePlanScope(ctx, step, n.Children[0], ns)
		if err != nil {
			return nil, err
		}

		block := false
		// only pessimistic txn needs to block downstream operators.
		if c.proc.TxnOperator.Txn().IsPessimistic() {
			block = n.LockTargets[0].Block
			if block {
				ss = []*Scope{c.newMergeScope(ss)}
			}
		}
		currentFirstFlag := c.anal.isFirst
		for i := range ss {
			lockOpArg, err := constructLockOp(n, ss[i].Proc)
			if err != nil {
				return nil, err
			}
			lockOpArg.SetBlock(block)
			if block {
				ss[i].Instructions[len(ss[i].Instructions)-1] = vm.Instruction{
					Op:      vm.LockOp,
					Idx:     c.anal.curr,
					IsFirst: currentFirstFlag,
					Arg:     lockOpArg,
				}
			} else {
				ss[i].appendInstruction(vm.Instruction{
					Op:      vm.LockOp,
					Idx:     c.anal.curr,
					IsFirst: currentFirstFlag,
					Arg:     lockOpArg,
				})
			}
		}
		c.setAnalyzeCurrent(ss, curr)
		return ss, nil
	case plan.Node_FUNCTION_SCAN:
		curr := c.anal.curr
		c.setAnalyzeCurrent(nil, int(n.Children[0]))
		ss, err := c.compilePlanScope(ctx, step, n.Children[0], ns)
		if err != nil {
			return nil, err
		}
		c.setAnalyzeCurrent(ss, curr)
		return c.compileSort(n, c.compileProjection(n, c.compileRestrict(n, c.compileTableFunction(n, ss)))), nil
	case plan.Node_SINK_SCAN:
		rs := &Scope{
			Magic:        Merge,
			NodeInfo:     engine.Node{Addr: c.addr, Mcpu: ncpu},
			Proc:         process.NewWithAnalyze(c.proc, c.ctx, 1, c.anal.Nodes()),
			Instructions: []vm.Instruction{{Op: vm.Merge, Arg: &merge.Argument{}}},
		}
		if c.anal.qry.LoadTag {
			rs.Proc.Reg.MergeReceivers[0].Ch = make(chan *batch.Batch, ncpu) // reset the channel buffer of sink for load
		}
		c.appendStepRegs(n.SourceStep, rs.Proc.Reg.MergeReceivers[0])
		return []*Scope{rs}, nil
	case plan.Node_SINK:
		receivers, ok := c.getStepRegs(step)
		if !ok {
			return nil, moerr.NewInternalError(c.ctx, "no data receiver for sink node")
		}
		ss, err := c.compilePlanScope(ctx, step, n.Children[0], ns)
		if err != nil {
			return nil, err
		}
		rs := c.newMergeScope(ss)
		rs.appendInstruction(vm.Instruction{
			Op:  vm.Dispatch,
			Arg: constructDispatchLocal(true, true, receivers),
		})

		return []*Scope{rs}, nil
	default:
		return nil, moerr.NewNYI(ctx, fmt.Sprintf("query '%s'", n))
	}
}

func (c *Compile) appendStepRegs(step int32, reg *process.WaitRegister) {
	if _, ok := c.stepRegs[step]; !ok {
		c.stepRegs[step] = make([]*process.WaitRegister, 0, 1)
	}
	c.stepRegs[step] = append(c.stepRegs[step], reg)
}

func (c *Compile) getStepRegs(step int32) ([]*process.WaitRegister, bool) {
	if channels, ok := c.stepRegs[step]; !ok {
		return nil, false
	} else {
		return channels, true
	}
}

func (c *Compile) constructScopeForExternal(addr string, parallel bool) *Scope {
	ds := &Scope{Magic: Normal}
	if parallel {
		ds.Magic = Remote
	}
	ds.NodeInfo = engine.Node{Addr: addr, Mcpu: ncpu}
	ds.Proc = process.NewWithAnalyze(c.proc, c.ctx, 0, c.anal.Nodes())
	c.proc.LoadTag = c.anal.qry.LoadTag
	ds.Proc.LoadTag = true
	bat := batch.NewWithSize(1)
	{
		bat.Vecs[0] = vector.NewConstNull(types.T_int64.ToType(), 1, c.proc.Mp())
		bat.InitZsOne(1)
	}
	ds.DataSource = &Source{Bat: bat}
	return ds
}

func (c *Compile) constructLoadMergeScope() *Scope {
	ds := &Scope{Magic: Merge}
	ds.Proc = process.NewWithAnalyze(c.proc, c.ctx, 1, c.anal.Nodes())
	ds.Proc.LoadTag = true
	ds.appendInstruction(vm.Instruction{
		Op:      vm.Merge,
		Idx:     c.anal.curr,
		IsFirst: c.anal.isFirst,
		Arg:     &merge.Argument{},
	})
	return ds
}

func (c *Compile) compileExternScan(ctx context.Context, n *plan.Node) ([]*Scope, error) {
	ctx, span := trace.Start(ctx, "compileExternScan")
	defer span.End()
	ID2Addr := make(map[int]int, 0)
	mcpu := 0
	for i := 0; i < len(c.cnList); i++ {
		tmp := mcpu
		mcpu += c.cnList[i].Mcpu
		ID2Addr[i] = mcpu - tmp
	}
	param := &tree.ExternParam{}
	err := json.Unmarshal([]byte(n.TableDef.Createsql), param)
	if err != nil {
		return nil, err
	}
	if param.ScanType == tree.S3 {
		if err := plan2.InitS3Param(param); err != nil {
			return nil, err
		}
		if param.Parallel {
			mcpu = 0
			ID2Addr = make(map[int]int, 0)
			for i := 0; i < len(c.cnList); i++ {
				tmp := mcpu
				if c.cnList[i].Mcpu > external.S3_PARALLEL_MAXNUM {
					mcpu += external.S3_PARALLEL_MAXNUM
				} else {
					mcpu += c.cnList[i].Mcpu
				}
				ID2Addr[i] = mcpu - tmp
			}
		}
	} else {
		if err := plan2.InitInfileParam(param); err != nil {
			return nil, err
		}
	}

	param.FileService = c.proc.FileService
	param.Ctx = c.ctx
	var fileList []string
	var fileSize []int64
	if !param.Local {
		if param.QueryResult {
			fileList = strings.Split(param.Filepath, ",")
			for i := range fileList {
				fileList[i] = strings.TrimSpace(fileList[i])
			}
		} else {
			_, spanReadDir := trace.Start(ctx, "compileExternScan.ReadDir")
			fileList, fileSize, err = plan2.ReadDir(param)
			if err != nil {
				spanReadDir.End()
				return nil, err
			}
			spanReadDir.End()
		}
		fileList, fileSize, err = external.FilterFileList(ctx, n, c.proc, fileList, fileSize)
		if err != nil {
			return nil, err
		}
		if param.LoadFile && len(fileList) == 0 {
			return nil, moerr.NewInvalidInput(ctx, "the file does not exist in load flow")
		}
	} else {
		fileList = []string{param.Filepath}
	}

	if len(fileList) == 0 {
		ret := &Scope{
			Magic:      Normal,
			DataSource: nil,
			Proc:       process.NewWithAnalyze(c.proc, c.ctx, 0, c.anal.Nodes()),
		}

		return []*Scope{ret}, nil
	}

	if param.Parallel && (external.GetCompressType(param, fileList[0]) != tree.NOCOMPRESS || param.Local) {
		return c.compileExternScanParallel(n, param, fileList, fileSize)
	}

	var fileOffset [][]int64
	for i := 0; i < len(fileList); i++ {
		param.Filepath = fileList[i]
		if param.Parallel {
			arr, err := external.ReadFileOffset(param, c.proc, mcpu, fileSize[i])
			fileOffset = append(fileOffset, arr)
			if err != nil {
				return nil, err
			}
		}
	}
	ss := make([]*Scope, 1)
	if param.Parallel {
		ss = make([]*Scope, len(c.cnList))
	}
	pre := 0
	for i := range ss {
		ss[i] = c.constructScopeForExternal(c.cnList[i].Addr, param.Parallel)
		ss[i].IsLoad = true
		count := ID2Addr[i]
		fileOffsetTmp := make([]*pipeline.FileOffset, len(fileList))
		for j := range fileOffsetTmp {
			preIndex := pre
			fileOffsetTmp[j] = &pipeline.FileOffset{}
			fileOffsetTmp[j].Offset = make([]int64, 0)
			if param.Parallel {
				fileOffsetTmp[j].Offset = append(fileOffsetTmp[j].Offset, fileOffset[j][2*preIndex:2*preIndex+2*count]...)
			} else {
				fileOffsetTmp[j].Offset = append(fileOffsetTmp[j].Offset, []int64{0, -1}...)
			}
		}
		ss[i].appendInstruction(vm.Instruction{
			Op:      vm.External,
			Idx:     c.anal.curr,
			IsFirst: c.anal.isFirst,
			Arg:     constructExternal(n, param, c.ctx, fileList, fileSize, fileOffsetTmp),
		})
		pre += count
	}

	return ss, nil
}

// construct one thread to read the file data, then dispatch to mcpu thread to get the filedata for insert
func (c *Compile) compileExternScanParallel(n *plan.Node, param *tree.ExternParam, fileList []string, fileSize []int64) ([]*Scope, error) {
	param.Parallel = false
	mcpu := c.cnList[0].Mcpu
	ss := make([]*Scope, mcpu)
	for i := 0; i < mcpu; i++ {
		ss[i] = c.constructLoadMergeScope()
	}
	fileOffsetTmp := make([]*pipeline.FileOffset, len(fileList))
	for i := 0; i < len(fileList); i++ {
		fileOffsetTmp[i] = &pipeline.FileOffset{}
		fileOffsetTmp[i].Offset = make([]int64, 0)
		fileOffsetTmp[i].Offset = append(fileOffsetTmp[i].Offset, []int64{0, -1}...)
	}
	extern := constructExternal(n, param, c.ctx, fileList, fileSize, fileOffsetTmp)
	extern.Es.ParallelLoad = true
	scope := c.constructScopeForExternal("", false)
	scope.appendInstruction(vm.Instruction{
		Op:      vm.External,
		Idx:     c.anal.curr,
		IsFirst: c.anal.isFirst,
		Arg:     extern,
	})
	_, arg := constructDispatchLocalAndRemote(0, ss, c.addr)
	arg.FuncId = dispatch.SendToAnyLocalFunc
	scope.appendInstruction(vm.Instruction{
		Op:  vm.Dispatch,
		Arg: arg,
	})
	ss[0].PreScopes = append(ss[0].PreScopes, scope)
	c.anal.isFirst = false
	return ss, nil
}

func (c *Compile) compileTableFunction(n *plan.Node, ss []*Scope) []*Scope {
	currentFirstFlag := c.anal.isFirst
	for i := range ss {
		ss[i].appendInstruction(vm.Instruction{
			Op:      vm.TableFunction,
			Idx:     c.anal.curr,
			IsFirst: currentFirstFlag,
			Arg:     constructTableFunction(n),
		})
	}
	c.anal.isFirst = false

	return ss
}

func (c *Compile) compileTableScan(n *plan.Node) ([]*Scope, error) {
	nodes, err := c.generateNodes(n)
	if err != nil {
		return nil, err
	}
	ss := make([]*Scope, 0, len(nodes))
	for i := range nodes {
		ss = append(ss, c.compileTableScanWithNode(n, nodes[i]))
	}
	return ss, nil
}

func (c *Compile) compileTableScanWithNode(n *plan.Node, node engine.Node) *Scope {
	var err error
	var s *Scope
	var tblDef *plan.TableDef
	var ts timestamp.Timestamp
	var db engine.Database
	var rel engine.Relation
	var pkey *plan.PrimaryKeyDef

	attrs := make([]string, len(n.TableDef.Cols))
	for j, col := range n.TableDef.Cols {
		attrs[j] = col.Name
	}
	if c.proc != nil && c.proc.TxnOperator != nil {
		ts = c.proc.TxnOperator.Txn().SnapshotTS
	}
	{
		var cols []*plan.ColDef
		ctx := c.ctx
		if util.TableIsClusterTable(n.TableDef.GetTableType()) {
			ctx = context.WithValue(ctx, defines.TenantIDKey{}, catalog.System_Account)
		}
		if n.ObjRef.PubInfo != nil {
			ctx = context.WithValue(ctx, defines.TenantIDKey{}, uint32(n.ObjRef.PubInfo.TenantId))
		}
		db, err = c.e.Database(ctx, n.ObjRef.SchemaName, c.proc.TxnOperator)
		if err != nil {
			panic(err)
		}
		rel, err = db.Relation(ctx, n.TableDef.Name, c.proc)
		if err != nil {
			var e error // avoid contamination of error messages
			db, e = c.e.Database(c.ctx, defines.TEMPORARY_DBNAME, c.proc.TxnOperator)
			if e != nil {
				panic(e)
			}
			rel, e = db.Relation(c.ctx, engine.GetTempTableName(n.ObjRef.SchemaName, n.TableDef.Name), c.proc)
			if e != nil {
				panic(e)
			}
		}
		// defs has no rowid
		defs, err := rel.TableDefs(ctx)
		if err != nil {
			panic(err)
		}
		i := int32(0)
		name2index := make(map[string]int32)
		for _, def := range defs {
			if attr, ok := def.(*engine.AttributeDef); ok {
				name2index[attr.Attr.Name] = i
				cols = append(cols, &plan.ColDef{
					ColId: attr.Attr.ID,
					Name:  attr.Attr.Name,
					Typ: &plan.Type{
						Id:       int32(attr.Attr.Type.Oid),
						Width:    attr.Attr.Type.Width,
						Scale:    attr.Attr.Type.Scale,
						AutoIncr: attr.Attr.AutoIncrement,
					},
					Primary:   attr.Attr.Primary,
					Default:   attr.Attr.Default,
					OnUpdate:  attr.Attr.OnUpdate,
					Comment:   attr.Attr.Comment,
					ClusterBy: attr.Attr.ClusterBy,
					Seqnum:    uint32(attr.Attr.Seqnum),
				})
				i++
			} else if c, ok := def.(*engine.ConstraintDef); ok {
				for _, ct := range c.Cts {
					switch k := ct.(type) {
					case *engine.PrimaryKeyDef:
						pkey = k.Pkey
					}
				}
			}
		}
		tblDef = &plan.TableDef{
			Cols:          cols,
			Name2ColIndex: name2index,
			Version:       n.TableDef.Version,
			Name:          n.TableDef.Name,
			TableType:     n.TableDef.GetTableType(),
			Pkey:          pkey,
		}
	}

	// prcoess partitioned table
	var partitionRelNames []string
	if n.TableDef.Partition != nil {
		partitionRelNames = append(partitionRelNames, n.TableDef.Partition.PartitionTableNames...)
	}

	s = &Scope{
		Magic:    Remote,
		NodeInfo: node,
		DataSource: &Source{
			Timestamp:              ts,
			Attributes:             attrs,
			TableDef:               tblDef,
			RelationName:           n.TableDef.Name,
			PartitionRelationNames: partitionRelNames,
			SchemaName:             n.ObjRef.SchemaName,
			AccountId:              n.ObjRef.GetPubInfo(),
			Expr:                   colexec.RewriteFilterExprList(n.FilterList),
		},
	}
	s.Proc = process.NewWithAnalyze(c.proc, c.ctx, 0, c.anal.Nodes())

	// Register runtime filters
	// XXX currently we only enable runtime filter on single CN
	if len(c.cnList) == 1 && len(n.RuntimeFilterProbeList) > 0 {
		receivers := make([]*colexec.RuntimeFilterChan, len(n.RuntimeFilterProbeList))
		if c.runtimeFilterReceiverMap == nil {
			c.runtimeFilterReceiverMap = make(map[int32]chan *pipeline.RuntimeFilter)
		}
		for i, rfSpec := range n.RuntimeFilterProbeList {
			ch := make(chan *pipeline.RuntimeFilter, 1)
			receivers[i] = &colexec.RuntimeFilterChan{
				Spec: rfSpec,
				Chan: ch,
			}
			c.runtimeFilterReceiverMap[rfSpec.Tag] = ch
		}
		s.DataSource.RuntimeFilterReceivers = receivers
	}

	return s
}

func (c *Compile) compileRestrict(n *plan.Node, ss []*Scope) []*Scope {
	if len(n.FilterList) == 0 {
		return ss
	}
	currentFirstFlag := c.anal.isFirst
	for i := range ss {
		ss[i].appendInstruction(vm.Instruction{
			Op:      vm.Restrict,
			Idx:     c.anal.curr,
			IsFirst: currentFirstFlag,
			Arg:     constructRestrict(n),
		})
	}
	c.anal.isFirst = false
	return ss
}

func (c *Compile) compileProjection(n *plan.Node, ss []*Scope) []*Scope {
	if len(n.ProjectList) == 0 {
		return ss
	}
	currentFirstFlag := c.anal.isFirst
	for i := range ss {
		ss[i].appendInstruction(vm.Instruction{
			Op:      vm.Projection,
			Idx:     c.anal.curr,
			IsFirst: currentFirstFlag,
			Arg:     constructProjection(n),
		})
	}
	c.anal.isFirst = false
	return ss
}

func (c *Compile) compileUnion(n *plan.Node, ss []*Scope, children []*Scope) []*Scope {
	ss = append(ss, children...)
	rs := c.newScopeList(1, int(n.Stats.BlockNum))
	gn := new(plan.Node)
	gn.GroupBy = make([]*plan.Expr, len(n.ProjectList))
	for i := range gn.GroupBy {
		gn.GroupBy[i] = plan2.DeepCopyExpr(n.ProjectList[i])
		gn.GroupBy[i].Typ.NotNullable = false
	}
	idx := 0
	for i := range rs {
		rs[i].Instructions = append(rs[i].Instructions, vm.Instruction{
			Op:  vm.Group,
			Idx: c.anal.curr,
			Arg: constructGroup(c.ctx, gn, n, i, len(rs), true, c.proc),
		})
		if isSameCN(rs[i].NodeInfo.Addr, c.addr) {
			idx = i
		}
	}
	mergeChildren := c.newMergeScope(ss)
	mergeChildren.appendInstruction(vm.Instruction{
		Op:  vm.Dispatch,
		Arg: constructBroadcastDispatch(0, rs, c.addr, n),
	})
	rs[idx].PreScopes = append(rs[idx].PreScopes, mergeChildren)
	return rs
}

func (c *Compile) compileMinusAndIntersect(n *plan.Node, ss []*Scope, children []*Scope, nodeType plan.Node_NodeType) []*Scope {
	rs := c.newJoinScopeListWithBucket(c.newScopeList(2, int(n.Stats.BlockNum)), ss, children, n)
	switch nodeType {
	case plan.Node_MINUS:
		for i := range rs {
			rs[i].Instructions[0] = vm.Instruction{
				Op:  vm.Minus,
				Idx: c.anal.curr,
				Arg: constructMinus(i, len(rs)),
			}
		}
	case plan.Node_INTERSECT:
		for i := range rs {
			rs[i].Instructions[0] = vm.Instruction{
				Op:  vm.Intersect,
				Idx: c.anal.curr,
				Arg: constructIntersect(i, len(rs)),
			}
		}
	case plan.Node_INTERSECT_ALL:
		for i := range rs {
			rs[i].Instructions[0] = vm.Instruction{
				Op:  vm.IntersectAll,
				Idx: c.anal.curr,
				Arg: constructIntersectAll(i, len(rs)),
			}
		}
	}
	return rs
}

func (c *Compile) compileUnionAll(ss []*Scope, children []*Scope) []*Scope {
	rs := c.newMergeScope(append(ss, children...))
	rs.Instructions[0].Idx = c.anal.curr
	return []*Scope{rs}
}

func (c *Compile) compileJoin(ctx context.Context, node, left, right *plan.Node, ss []*Scope, children []*Scope) []*Scope {
	var rs []*Scope
	isEq := plan2.IsEquiJoin2(node.OnList)

	rightTyps := make([]types.Type, len(right.ProjectList))
	for i, expr := range right.ProjectList {
		rightTyps[i] = dupType(expr.Typ)
	}

	leftTyps := make([]types.Type, len(left.ProjectList))
	for i, expr := range left.ProjectList {
		leftTyps[i] = dupType(expr.Typ)
	}

	switch node.JoinType {
	case plan.Node_INNER:
		rs = c.newBroadcastJoinScopeList(ss, children, node)
		if len(node.OnList) == 0 {
			for i := range rs {
				rs[i].appendInstruction(vm.Instruction{
					Op:  vm.Product,
					Idx: c.anal.curr,
					Arg: constructProduct(node, rightTyps, c.proc),
				})
			}
		} else {
			for i := range rs {
				if isEq {
					rs[i].appendInstruction(vm.Instruction{
						Op:  vm.Join,
						Idx: c.anal.curr,
						Arg: constructJoin(node, rightTyps, c.proc),
					})
				} else {
					rs[i].appendInstruction(vm.Instruction{
						Op:  vm.LoopJoin,
						Idx: c.anal.curr,
						Arg: constructLoopJoin(node, rightTyps, c.proc),
					})
				}
			}
		}
	case plan.Node_SEMI:
		if isEq {
			if node.BuildOnLeft {
				rs = c.newJoinScopeListWithBucket(c.newScopeListForRightJoin(2, ss), ss, children, node)
				for i := range rs {
					rs[i].appendInstruction(vm.Instruction{
						Op:  vm.RightSemi,
						Idx: c.anal.curr,
						Arg: constructRightSemi(node, rightTyps, uint64(i), uint64(len(rs)), c.proc),
					})
				}
			} else {
				rs = c.newBroadcastJoinScopeList(ss, children, node)
				for i := range rs {
					rs[i].appendInstruction(vm.Instruction{
						Op:  vm.Semi,
						Idx: c.anal.curr,
						Arg: constructSemi(node, rightTyps, c.proc),
					})
				}
			}
		} else {
			rs = c.newBroadcastJoinScopeList(ss, children, node)
			for i := range rs {
				rs[i].appendInstruction(vm.Instruction{
					Op:  vm.LoopSemi,
					Idx: c.anal.curr,
					Arg: constructLoopSemi(node, rightTyps, c.proc),
				})
			}
		}
	case plan.Node_LEFT:
		rs = c.newBroadcastJoinScopeList(ss, children, node)
		for i := range rs {
			if isEq {
				rs[i].appendInstruction(vm.Instruction{
					Op:  vm.Left,
					Idx: c.anal.curr,
					Arg: constructLeft(node, rightTyps, c.proc),
				})
			} else {
				rs[i].appendInstruction(vm.Instruction{
					Op:  vm.LoopLeft,
					Idx: c.anal.curr,
					Arg: constructLoopLeft(node, rightTyps, c.proc),
				})
			}
		}
	case plan.Node_RIGHT:
		if isEq {
			rs = c.newJoinScopeListWithBucket(c.newScopeListForRightJoin(2, ss), ss, children, node)
			for i := range rs {
				rs[i].appendInstruction(vm.Instruction{
					Op:  vm.Right,
					Idx: c.anal.curr,
					Arg: constructRight(node, leftTyps, rightTyps, uint64(i), uint64(len(rs)), c.proc),
				})
			}
		} else {
			panic("dont pass any no-equal right join plan to this function,it should be changed to left join by the planner")
		}
	case plan.Node_SINGLE:
		rs = c.newBroadcastJoinScopeList(ss, children, node)
		for i := range rs {
			if isEq {
				rs[i].appendInstruction(vm.Instruction{
					Op:  vm.Single,
					Idx: c.anal.curr,
					Arg: constructSingle(node, rightTyps, c.proc),
				})
			} else {
				rs[i].appendInstruction(vm.Instruction{
					Op:  vm.LoopSingle,
					Idx: c.anal.curr,
					Arg: constructLoopSingle(node, rightTyps, c.proc),
				})
			}
		}
	case plan.Node_ANTI:
		if isEq {
			if node.BuildOnLeft {
				rs = c.newJoinScopeListWithBucket(c.newScopeListForRightJoin(2, ss), ss, children, node)
				for i := range rs {
					rs[i].appendInstruction(vm.Instruction{
						Op:  vm.RightAnti,
						Idx: c.anal.curr,
						Arg: constructRightAnti(node, rightTyps, uint64(i), uint64(len(rs)), c.proc),
					})
				}
			} else {
				rs = c.newBroadcastJoinScopeList(ss, children, node)
				for i := range rs {
					rs[i].appendInstruction(vm.Instruction{
						Op:  vm.Anti,
						Idx: c.anal.curr,
						Arg: constructAnti(node, rightTyps, c.proc),
					})
				}
			}
		} else {
			rs = c.newBroadcastJoinScopeList(ss, children, node)
			for i := range rs {
				rs[i].appendInstruction(vm.Instruction{
					Op:  vm.LoopAnti,
					Idx: c.anal.curr,
					Arg: constructLoopAnti(node, rightTyps, c.proc),
				})
			}
		}
	case plan.Node_MARK:
		rs = c.newBroadcastJoinScopeList(ss, children, node)
		for i := range rs {
			//if isEq {
			//	rs[i].appendInstruction(vm.Instruction{
			//		Op:  vm.Mark,
			//		Idx: c.anal.curr,
			//		Arg: constructMark(n, typs, c.proc),
			//	})
			//} else {
			rs[i].appendInstruction(vm.Instruction{
				Op:  vm.LoopMark,
				Idx: c.anal.curr,
				Arg: constructLoopMark(node, rightTyps, c.proc),
			})
			//}
		}
	default:
		panic(moerr.NewNYI(ctx, fmt.Sprintf("join typ '%v'", node.JoinType)))
	}
	return rs
}

func (c *Compile) compileSort(n *plan.Node, ss []*Scope) []*Scope {
	switch {
	case n.Limit != nil && n.Offset == nil && len(n.OrderBy) > 0: // top
		vec, err := colexec.EvalExpressionOnce(c.proc, n.Limit, []*batch.Batch{constBat})
		if err != nil {
			panic(err)
		}
		defer vec.Free(c.proc.Mp())
		return c.compileTop(n, vector.MustFixedCol[int64](vec)[0], ss)

	case n.Limit == nil && n.Offset == nil && len(n.OrderBy) > 0: // top
		return c.compileOrder(n, ss)

	case n.Limit != nil && n.Offset != nil && len(n.OrderBy) > 0:
		// get limit
		vec1, err := colexec.EvalExpressionOnce(c.proc, n.Limit, []*batch.Batch{constBat})
		if err != nil {
			panic(err)
		}
		defer vec1.Free(c.proc.Mp())

		// get offset
		vec2, err := colexec.EvalExpressionOnce(c.proc, n.Offset, []*batch.Batch{constBat})
		if err != nil {
			panic(err)
		}
		defer vec2.Free(c.proc.Mp())

		limit, offset := vector.MustFixedCol[int64](vec1)[0], vector.MustFixedCol[int64](vec2)[0]
		topN := limit + offset
		if topN <= 8192*2 {
			// if n is small, convert `order by col limit m offset n` to `top m+n offset n`
			return c.compileOffset(n, c.compileTop(n, topN, ss))
		}
		return c.compileLimit(n, c.compileOffset(n, c.compileOrder(n, ss)))

	case n.Limit == nil && n.Offset != nil && len(n.OrderBy) > 0: // order and offset
		return c.compileOffset(n, c.compileOrder(n, ss))

	case n.Limit != nil && n.Offset == nil && len(n.OrderBy) == 0: // limit
		return c.compileLimit(n, ss)

	case n.Limit == nil && n.Offset != nil && len(n.OrderBy) == 0: // offset
		return c.compileOffset(n, ss)

	case n.Limit != nil && n.Offset != nil && len(n.OrderBy) == 0: // limit and offset
		return c.compileLimit(n, c.compileOffset(n, ss))

	default:
		return ss
	}
}

func containBrokenNode(s *Scope) bool {
	for i := range s.Instructions {
		if s.Instructions[i].IsBrokenNode() {
			return true
		}
	}
	return false
}

func (c *Compile) compileTop(n *plan.Node, topN int64, ss []*Scope) []*Scope {
	// use topN TO make scope.
	currentFirstFlag := c.anal.isFirst
	for i := range ss {
		c.anal.isFirst = currentFirstFlag
		if containBrokenNode(ss[i]) {
			ss[i] = c.newMergeScope([]*Scope{ss[i]})
		}
		ss[i].appendInstruction(vm.Instruction{
			Op:      vm.Top,
			Idx:     c.anal.curr,
			IsFirst: c.anal.isFirst,
			Arg:     constructTop(n, topN),
		})
	}
	c.anal.isFirst = false

	rs := c.newMergeScope(ss)
	rs.Instructions[0] = vm.Instruction{
		Op:  vm.MergeTop,
		Idx: c.anal.curr,
		Arg: constructMergeTop(n, topN),
	}
	return []*Scope{rs}
}

func (c *Compile) compileOrder(n *plan.Node, ss []*Scope) []*Scope {
	currentFirstFlag := c.anal.isFirst
	for i := range ss {
		c.anal.isFirst = currentFirstFlag
		if containBrokenNode(ss[i]) {
			ss[i] = c.newMergeScope([]*Scope{ss[i]})
		}
		ss[i].appendInstruction(vm.Instruction{
			Op:      vm.Order,
			Idx:     c.anal.curr,
			IsFirst: c.anal.isFirst,
			Arg:     constructOrder(n),
		})
	}
	c.anal.isFirst = false

	rs := c.newMergeScope(ss)
	rs.Instructions[0] = vm.Instruction{
		Op:  vm.MergeOrder,
		Idx: c.anal.curr,
		Arg: constructMergeOrder(n),
	}
	return []*Scope{rs}
}

func (c *Compile) compileWin(n *plan.Node, ss []*Scope) []*Scope {
	rs := c.newMergeScope(ss)
	rs.Instructions[0] = vm.Instruction{
		Op:  vm.Window,
		Idx: c.anal.curr,
		Arg: constructWindow(c.ctx, n, c.proc),
	}
	return []*Scope{rs}
}

func (c *Compile) compileOffset(n *plan.Node, ss []*Scope) []*Scope {
	currentFirstFlag := c.anal.isFirst
	for i := range ss {
		if containBrokenNode(ss[i]) {
			c.anal.isFirst = currentFirstFlag
			ss[i] = c.newMergeScope([]*Scope{ss[i]})
		}
	}

	rs := c.newMergeScope(ss)
	rs.Instructions[0] = vm.Instruction{
		Op:  vm.MergeOffset,
		Idx: c.anal.curr,
		Arg: constructMergeOffset(n, c.proc),
	}
	return []*Scope{rs}
}

func (c *Compile) compileLimit(n *plan.Node, ss []*Scope) []*Scope {
	currentFirstFlag := c.anal.isFirst
	for i := range ss {
		c.anal.isFirst = currentFirstFlag
		if containBrokenNode(ss[i]) {
			ss[i] = c.newMergeScope([]*Scope{ss[i]})
		}
		ss[i].appendInstruction(vm.Instruction{
			Op:      vm.Limit,
			Idx:     c.anal.curr,
			IsFirst: c.anal.isFirst,
			Arg:     constructLimit(n, c.proc),
		})
	}
	c.anal.isFirst = false

	rs := c.newMergeScope(ss)
	rs.Instructions[0] = vm.Instruction{
		Op:  vm.MergeLimit,
		Idx: c.anal.curr,
		Arg: constructMergeLimit(n, c.proc),
	}
	return []*Scope{rs}
}

func (c *Compile) compileMergeGroup(n *plan.Node, ss []*Scope, ns []*plan.Node) []*Scope {
	currentFirstFlag := c.anal.isFirst
	for i := range ss {
		c.anal.isFirst = currentFirstFlag
		if containBrokenNode(ss[i]) {
			ss[i] = c.newMergeScope([]*Scope{ss[i]})
		}
		ss[i].appendInstruction(vm.Instruction{
			Op:      vm.Group,
			Idx:     c.anal.curr,
			IsFirst: c.anal.isFirst,
			Arg:     constructGroup(c.ctx, n, ns[n.Children[0]], 0, 0, false, c.proc),
		})
	}
	c.anal.isFirst = false

	rs := c.newMergeScope(ss)
	rs.Instructions[0] = vm.Instruction{
		Op:  vm.MergeGroup,
		Idx: c.anal.curr,
		Arg: constructMergeGroup(true),
	}
	return []*Scope{rs}
}

func (c *Compile) compileBucketGroup(n *plan.Node, ss []*Scope, ns []*plan.Node) []*Scope {
	currentIsFirst := c.anal.isFirst
	c.anal.isFirst = false
	dop := plan2.GetShuffleDop()
	parent, children := c.newScopeListForGroup(validScopeCount(ss), dop)

	j := 0
	for i := range ss {
		if containBrokenNode(ss[i]) {
			isEnd := ss[i].IsEnd
			ss[i] = c.newMergeScope([]*Scope{ss[i]})
			ss[i].IsEnd = isEnd
		}
		if !ss[i].IsEnd {
			ss[i].appendInstruction(vm.Instruction{
				Op:  vm.Dispatch,
				Arg: constructBroadcastDispatch(j, children, ss[i].NodeInfo.Addr, n),
			})
			j++
			ss[i].IsEnd = true
		}
	}

	// saving the last operator of all children to make sure the connector setting in
	// the right place
	lastOperator := make([]vm.Instruction, 0, len(children))
	for i := range children {
		ilen := len(children[i].Instructions) - 1
		lastOperator = append(lastOperator, children[i].Instructions[ilen])
		children[i].Instructions = children[i].Instructions[:ilen]
	}

	for i := range children {
		children[i].appendInstruction(vm.Instruction{
			Op:      vm.Group,
			Idx:     c.anal.curr,
			IsFirst: currentIsFirst,
			Arg:     constructGroup(c.ctx, n, ns[n.Children[0]], 0, 0, true, c.proc),
		})
	}

	children = c.compileProjection(n, c.compileRestrict(n, children))

	// recovery the children's last operator
	for i := range children {
		children[i].appendInstruction(lastOperator[i])
	}

	for i := range ss {
		appended := false
		for j := range children {
			if children[j].NodeInfo.Addr == ss[i].NodeInfo.Addr {
				children[j].PreScopes = append(children[j].PreScopes, ss[i])
				appended = true
				break
			}
		}
		if !appended {
			children[0].PreScopes = append(children[0].PreScopes, ss[i])
		}
	}

	return []*Scope{c.newMergeScope(parent)}
}

//func (c *Compile) newInsertMergeScope(arg *insert.Argument, ss []*Scope) *Scope {
//	ss2 := make([]*Scope, 0, len(ss))
//	for _, s := range ss {
//		if s.IsEnd {
//			continue
//		}
//		ss2 = append(ss2, s)
//	}
//	insert := &vm.Instruction{
//		Op:  vm.Insert,
//		Arg: arg,
//	}
//	for i := range ss2 {
//		ss2[i].Instructions = append(ss2[i].Instructions, dupInstruction(insert, nil, i))
//	}
//	return c.newMergeScope(ss2)
//}

// DeleteMergeScope need to assure this:
// one block can be only deleted by one and the same
// CN, so we need to transfer the rows from the
// the same block to one and the same CN to perform
// the deletion operators.
func (c *Compile) newDeleteMergeScope(arg *deletion.Argument, ss []*Scope) *Scope {
	//Todo: implemet delete merge
	ss2 := make([]*Scope, 0, len(ss))
	// ends := make([]*Scope, 0, len(ss))
	for _, s := range ss {
		if s.IsEnd {
			// ends = append(ends, s)
			continue
		}
		ss2 = append(ss2, s)
	}

	rs := make([]*Scope, 0, len(ss2))
	uuids := make([]uuid.UUID, 0, len(ss2))
	for i := 0; i < len(ss2); i++ {
		rs = append(rs, new(Scope))
		uuids = append(uuids, uuid.New())
	}

	// for every scope, it should dispatch its
	// batch to other cn
	for i := 0; i < len(ss2); i++ {
		constructDeleteDispatchAndLocal(i, rs, ss2, uuids, c)
	}
	delete := &vm.Instruction{
		Op:  vm.Deletion,
		Arg: arg,
	}
	for i := range rs {
		// use distributed delete
		arg.RemoteDelete = true
		// maybe just copy only once?
		arg.SegmentMap = colexec.Srv.GetCnSegmentMap()
		arg.IBucket = uint32(i)
		arg.Nbucket = uint32(len(rs))
		rs[i].Instructions = append(
			rs[i].Instructions,
			dupInstruction(delete, nil, 0))
	}
	return c.newMergeScope(rs)
}

func (c *Compile) newMergeScope(ss []*Scope) *Scope {
	rs := &Scope{
		PreScopes: ss,
		Magic:     Merge,
		NodeInfo: engine.Node{
			Addr: c.addr,
			Mcpu: ncpu,
		},
	}
	cnt := 0
	for _, s := range ss {
		if s.IsEnd {
			continue
		}
		cnt++
	}
	rs.Proc = process.NewWithAnalyze(c.proc, c.ctx, cnt, c.anal.Nodes())
	if len(ss) > 0 {
		rs.Proc.LoadTag = ss[0].Proc.LoadTag
	}
	rs.Instructions = append(rs.Instructions, vm.Instruction{
		Op:      vm.Merge,
		Idx:     c.anal.curr,
		IsFirst: c.anal.isFirst,
		Arg:     &merge.Argument{},
	})
	c.anal.isFirst = false

	j := 0
	for i := range ss {
		if !ss[i].IsEnd {
			ss[i].appendInstruction(vm.Instruction{
				Op: vm.Connector,
				Arg: &connector.Argument{
					Reg: rs.Proc.Reg.MergeReceivers[j],
				},
			})
			j++
		}
	}
	return rs
}

func (c *Compile) newMergeRemoteScope(ss []*Scope, nodeinfo engine.Node) *Scope {
	rs := c.newMergeScope(ss)
	// reset rs's info to remote
	rs.Magic = Remote
	rs.NodeInfo.Addr = nodeinfo.Addr
	rs.NodeInfo.Mcpu = nodeinfo.Mcpu

	return rs
}

func (c *Compile) newScopeList(childrenCount int, blocks int) []*Scope {
	var ss []*Scope

	currentFirstFlag := c.anal.isFirst
	for _, n := range c.cnList {
		c.anal.isFirst = currentFirstFlag
		ss = append(ss, c.newScopeListWithNode(c.generateCPUNumber(n.Mcpu, blocks), childrenCount, n.Addr)...)
	}
	return ss
}

func (c *Compile) newScopeListForGroup(childrenCount int, blocks int) ([]*Scope, []*Scope) {
	var parent = make([]*Scope, 0, len(c.cnList))
	var children = make([]*Scope, 0, len(c.cnList))

	currentFirstFlag := c.anal.isFirst
	for _, n := range c.cnList {
		c.anal.isFirst = currentFirstFlag
		scopes := c.newScopeListWithNode(c.generateCPUNumber(n.Mcpu, blocks), childrenCount, n.Addr)
		children = append(children, scopes...)
		parent = append(parent, c.newMergeRemoteScope(scopes, n))
	}
	return parent, children
}

func (c *Compile) newScopeListWithNode(mcpu, childrenCount int, addr string) []*Scope {
	ss := make([]*Scope, mcpu)
	currentFirstFlag := c.anal.isFirst
	for i := range ss {
		ss[i] = new(Scope)
		ss[i].Magic = Remote
		ss[i].NodeInfo.Addr = addr
		ss[i].NodeInfo.Mcpu = 1 // ss is already the mcpu length so we don't need to parallel it
		ss[i].Proc = process.NewWithAnalyze(c.proc, c.ctx, childrenCount, c.anal.Nodes())
		ss[i].Instructions = append(ss[i].Instructions, vm.Instruction{
			Op:      vm.Merge,
			Idx:     c.anal.curr,
			IsFirst: currentFirstFlag,
			Arg:     &merge.Argument{},
		})
	}
	c.anal.isFirst = false
	return ss
}

func (c *Compile) newScopeListForRightJoin(childrenCount int, leftScopes []*Scope) []*Scope {
	/*
		ss := make([]*Scope, 0, len(leftScopes))
		for i := range leftScopes {
			tmp := new(Scope)
			tmp.Magic = Remote
			tmp.IsJoin = true
			tmp.Proc = process.NewWithAnalyze(c.proc, c.ctx, childrenCount, c.anal.Nodes())
			tmp.NodeInfo = leftScopes[i].NodeInfo
			ss = append(ss, tmp)
		}
	*/
	// Force right join to execute on one CN due to right join issue
	// Will fix in future
	maxCpuNum := 1
	for _, s := range leftScopes {
		if s.NodeInfo.Mcpu > maxCpuNum {
			maxCpuNum = s.NodeInfo.Mcpu
		}
	}

	ss := make([]*Scope, 1)
	ss[0] = &Scope{
		Magic:    Remote,
		IsJoin:   true,
		Proc:     process.NewWithAnalyze(c.proc, c.ctx, childrenCount, c.anal.Nodes()),
		NodeInfo: engine.Node{Addr: c.addr, Mcpu: c.generateCPUNumber(ncpu, maxCpuNum)},
	}
	return ss
}

func (c *Compile) newJoinScopeListWithBucket(rs, ss, children []*Scope, n *plan.Node) []*Scope {
	currentFirstFlag := c.anal.isFirst
	// construct left
	leftMerge := c.newMergeScope(ss)
	leftMerge.appendInstruction(vm.Instruction{
		Op:  vm.Dispatch,
		Arg: constructBroadcastDispatch(0, rs, c.addr, n),
	})
	leftMerge.IsEnd = true

	// construct right
	c.anal.isFirst = currentFirstFlag
	rightMerge := c.newMergeScope(children)
	rightMerge.appendInstruction(vm.Instruction{
		Op:  vm.Dispatch,
		Arg: constructBroadcastDispatch(1, rs, c.addr, n),
	})
	rightMerge.IsEnd = true

	// append left and right to correspond rs
	idx := 0
	for i := range rs {
		if isSameCN(rs[i].NodeInfo.Addr, c.addr) {
			idx = i
		}
	}
	rs[idx].PreScopes = append(rs[idx].PreScopes, leftMerge, rightMerge)
	return rs
}

//func (c *Compile) newJoinScopeList(ss []*Scope, children []*Scope) []*Scope {
//rs := make([]*Scope, len(ss))
//// join's input will record in the left/right scope when JoinRun
//// so set it to false here.
//c.anal.isFirst = false
//for i := range ss {
//if ss[i].IsEnd {
//rs[i] = ss[i]
//continue
//}
//chp := c.newMergeScope(dupScopeList(children))
//rs[i] = new(Scope)
//rs[i].Magic = Remote
//rs[i].IsJoin = true
//rs[i].NodeInfo = ss[i].NodeInfo
//rs[i].PreScopes = []*Scope{ss[i], chp}
//rs[i].Proc = process.NewWithAnalyze(c.proc, c.ctx, 2, c.anal.Nodes())
//ss[i].appendInstruction(vm.Instruction{
//Op: vm.Connector,
//Arg: &connector.Argument{
//Reg: rs[i].Proc.Reg.MergeReceivers[0],
//},
//})
//chp.appendInstruction(vm.Instruction{
//Op: vm.Connector,
//Arg: &connector.Argument{
//Reg: rs[i].Proc.Reg.MergeReceivers[1],
//},
//})
//chp.IsEnd = true
//}
//return rs
//}

func (c *Compile) newBroadcastJoinScopeList(ss []*Scope, children []*Scope, n *plan.Node) []*Scope {
	length := len(ss)
	rs := make([]*Scope, length)
	idx := 0
	for i := range ss {
		if ss[i].IsEnd {
			rs[i] = ss[i]
			continue
		}
		rs[i] = new(Scope)
		rs[i].Magic = Remote
		rs[i].IsJoin = true
		rs[i].NodeInfo = ss[i].NodeInfo
		if isSameCN(rs[i].NodeInfo.Addr, c.addr) {
			idx = i
		}
		rs[i].PreScopes = []*Scope{ss[i]}
		rs[i].Proc = process.NewWithAnalyze(c.proc, c.ctx, 2, c.anal.Nodes())
		ss[i].appendInstruction(vm.Instruction{
			Op: vm.Connector,
			Arg: &connector.Argument{
				Reg: rs[i].Proc.Reg.MergeReceivers[0],
			},
		})
	}

	// all join's first flag will setting in newLeftScope and newRightScope
	// so we set it to false now
	c.anal.isFirst = false
	mergeChildren := c.newMergeScope(children)
	mergeChildren.appendInstruction(vm.Instruction{
		Op:  vm.Dispatch,
		Arg: constructBroadcastDispatch(1, rs, c.addr, n),
	})
	mergeChildren.IsEnd = true
	rs[idx].PreScopes = append(rs[idx].PreScopes, mergeChildren)

	return rs
}

func (c *Compile) newJoinProbeScope(s *Scope, ss []*Scope) *Scope {
	rs := &Scope{
		Magic: Merge,
	}
	rs.appendInstruction(vm.Instruction{
		Op:      vm.Merge,
		Idx:     s.Instructions[0].Idx,
		IsFirst: true,
		Arg:     &merge.Argument{},
	})
	rs.appendInstruction(vm.Instruction{
		Op:  vm.Dispatch,
		Arg: constructDispatchLocal(false, false, extraRegisters(ss, 0)),
	})
	rs.IsEnd = true
	rs.Proc = process.NewWithAnalyze(s.Proc, s.Proc.Ctx, 1, c.anal.Nodes())
	regTransplant(s, rs, 0, 0)
	return rs
}

func (c *Compile) newJoinBuildScope(s *Scope, ss []*Scope) *Scope {
	rs := &Scope{
		Magic: Merge,
	}
	rs.appendInstruction(vm.Instruction{
		Op:      vm.HashBuild,
		Idx:     s.Instructions[0].Idx,
		IsFirst: true,
		Arg:     constructHashBuild(c, s.Instructions[0], c.proc),
	})
	rs.appendInstruction(vm.Instruction{
		Op:  vm.Dispatch,
		Arg: constructDispatchLocal(true, false, extraRegisters(ss, 1)),
	})
	rs.IsEnd = true
	rs.Proc = process.NewWithAnalyze(s.Proc, s.Proc.Ctx, 1, c.anal.Nodes())
	regTransplant(s, rs, 1, 0)
	return rs
}

// Transplant the source's RemoteReceivRegInfos which index equal to sourceIdx to
// target with new index targetIdx
func regTransplant(source, target *Scope, sourceIdx, targetIdx int) {
	target.Proc.Reg.MergeReceivers[targetIdx] = source.Proc.Reg.MergeReceivers[sourceIdx]
	i := 0
	for i < len(source.RemoteReceivRegInfos) {
		op := &source.RemoteReceivRegInfos[i]
		if op.Idx == sourceIdx {
			target.RemoteReceivRegInfos = append(target.RemoteReceivRegInfos, RemoteReceivRegInfo{
				Idx:      targetIdx,
				Uuid:     op.Uuid,
				FromAddr: op.FromAddr,
			})
			source.RemoteReceivRegInfos = append(source.RemoteReceivRegInfos[:i], source.RemoteReceivRegInfos[i+1:]...)
			continue
		}
		i++
	}
}

func (c *Compile) generateCPUNumber(cpunum, blocks int) int {
	if cpunum <= 0 || blocks <= 0 {
		return 1
	}

	if cpunum <= blocks {
		return cpunum
	}
	return blocks
}

func (c *Compile) initAnalyze(qry *plan.Query) {
	anals := make([]*process.AnalyzeInfo, len(qry.Nodes))
	for i := range anals {
		//anals[i] = new(process.AnalyzeInfo)
		anals[i] = analPool.Get().(*process.AnalyzeInfo)
	}
	c.anal = &anaylze{
		qry:       qry,
		analInfos: anals,
		curr:      int(qry.Steps[0]),
	}
	for _, node := range c.anal.qry.Nodes {
		if node.AnalyzeInfo == nil {
			node.AnalyzeInfo = new(plan.AnalyzeInfo)
		}
	}
	c.proc.AnalInfos = c.anal.analInfos
}

func (c *Compile) fillAnalyzeInfo() {
	// record the number of s3 requests
	c.anal.S3IOInputCount(c.anal.curr, c.s3CounterSet.FileService.S3.Put.Load())
	c.anal.S3IOInputCount(c.anal.curr, c.s3CounterSet.FileService.S3.List.Load())

	c.anal.S3IOOutputCount(c.anal.curr, c.s3CounterSet.FileService.S3.Head.Load())
	c.anal.S3IOOutputCount(c.anal.curr, c.s3CounterSet.FileService.S3.Get.Load())
	c.anal.S3IOOutputCount(c.anal.curr, c.s3CounterSet.FileService.S3.Delete.Load())
	c.anal.S3IOOutputCount(c.anal.curr, c.s3CounterSet.FileService.S3.DeleteMulti.Load())

	for i, anal := range c.anal.analInfos {
		atomic.StoreInt64(&c.anal.qry.Nodes[i].AnalyzeInfo.InputRows, atomic.LoadInt64(&anal.InputRows))
		atomic.StoreInt64(&c.anal.qry.Nodes[i].AnalyzeInfo.OutputRows, atomic.LoadInt64(&anal.OutputRows))
		atomic.StoreInt64(&c.anal.qry.Nodes[i].AnalyzeInfo.InputSize, atomic.LoadInt64(&anal.InputSize))
		atomic.StoreInt64(&c.anal.qry.Nodes[i].AnalyzeInfo.OutputSize, atomic.LoadInt64(&anal.OutputSize))
		atomic.StoreInt64(&c.anal.qry.Nodes[i].AnalyzeInfo.TimeConsumed, atomic.LoadInt64(&anal.TimeConsumed))
		atomic.StoreInt64(&c.anal.qry.Nodes[i].AnalyzeInfo.MemorySize, atomic.LoadInt64(&anal.MemorySize))
		atomic.StoreInt64(&c.anal.qry.Nodes[i].AnalyzeInfo.WaitTimeConsumed, atomic.LoadInt64(&anal.WaitTimeConsumed))
		atomic.StoreInt64(&c.anal.qry.Nodes[i].AnalyzeInfo.DiskIO, atomic.LoadInt64(&anal.DiskIO))
		atomic.StoreInt64(&c.anal.qry.Nodes[i].AnalyzeInfo.S3IOByte, atomic.LoadInt64(&anal.S3IOByte))
		atomic.StoreInt64(&c.anal.qry.Nodes[i].AnalyzeInfo.S3IOInputCount, atomic.LoadInt64(&anal.S3IOInputCount))
		atomic.StoreInt64(&c.anal.qry.Nodes[i].AnalyzeInfo.S3IOOutputCount, atomic.LoadInt64(&anal.S3IOOutputCount))
		atomic.StoreInt64(&c.anal.qry.Nodes[i].AnalyzeInfo.NetworkIO, atomic.LoadInt64(&anal.NetworkIO))
		atomic.StoreInt64(&c.anal.qry.Nodes[i].AnalyzeInfo.ScanTime, atomic.LoadInt64(&anal.ScanTime))
		atomic.StoreInt64(&c.anal.qry.Nodes[i].AnalyzeInfo.InsertTime, atomic.LoadInt64(&anal.InsertTime))
	}
}

func (c *Compile) generateNodes(n *plan.Node) (engine.Nodes, error) {
	var err error
	var db engine.Database
	var rel engine.Relation
	var ranges [][]byte
	var nodes engine.Nodes
	isPartitionTable := false

	ctx := c.ctx
	if util.TableIsClusterTable(n.TableDef.GetTableType()) {
		ctx = context.WithValue(ctx, defines.TenantIDKey{}, catalog.System_Account)
	}
	if n.ObjRef.PubInfo != nil {
		ctx = context.WithValue(ctx, defines.TenantIDKey{}, uint32(n.ObjRef.PubInfo.GetTenantId()))
	}
	if util.TableIsLoggingTable(n.ObjRef.SchemaName, n.ObjRef.ObjName) {
		ctx = context.WithValue(ctx, defines.TenantIDKey{}, catalog.System_Account)
	}
	db, err = c.e.Database(ctx, n.ObjRef.SchemaName, c.proc.TxnOperator)
	if err != nil {
		return nil, err
	}
	rel, err = db.Relation(ctx, n.TableDef.Name, c.proc)
	if err != nil {
		var e error // avoid contamination of error messages
		db, e = c.e.Database(ctx, defines.TEMPORARY_DBNAME, c.proc.TxnOperator)
		if e != nil {
			return nil, err
		}

		// if temporary table, just scan at local cn.
		rel, e = db.Relation(ctx, engine.GetTempTableName(n.ObjRef.SchemaName, n.TableDef.Name), c.proc)
		if e != nil {
			return nil, err
		}
		c.cnList = engine.Nodes{
			engine.Node{
				Addr: c.addr,
				Rel:  rel,
				Mcpu: 1,
			},
		}
	}

	ranges, err = rel.Ranges(ctx, n.BlockFilterList)
	if err != nil {
		return nil, err
	}

	if n.TableDef.Partition != nil {
		isPartitionTable = true
		partitionInfo := n.TableDef.Partition
		partitionNum := int(partitionInfo.PartitionNum)
		partitionTableNames := partitionInfo.PartitionTableNames
		for i := 0; i < partitionNum; i++ {
			partTableName := partitionTableNames[i]
			subrelation, err := db.Relation(ctx, partTableName, c.proc)
			if err != nil {
				return nil, err
			}
			subranges, err := subrelation.Ranges(ctx, n.BlockFilterList)
			if err != nil {
				return nil, err
			}
			//add partition number into catalog.BlockInfo.
			for _, r := range subranges[1:] {
				blkInfo := catalog.DecodeBlockInfo(r)
				blkInfo.PartitionNum = i
				ranges = append(ranges, r)
			}
			//ranges = append(ranges, subranges[1:]...)
		}
	}

	// some log for finding a bug.
	tblId := rel.GetTableID(ctx)
	expectedLen := len(ranges)
	logutil.Debugf("cn generateNodes, tbl %d ranges is %d", tblId, expectedLen)

	//if len(ranges) == 0 indicates that it's a temporary table.
	if len(ranges) == 0 && n.TableDef.TableType != catalog.SystemOrdinaryRel {
		nodes = make(engine.Nodes, len(c.cnList))
		for i, node := range c.cnList {
			if isPartitionTable {
				nodes[i] = engine.Node{
					Id:   node.Id,
					Addr: node.Addr,
					Mcpu: c.generateCPUNumber(node.Mcpu, int(n.Stats.BlockNum)),
				}
			} else {
				nodes[i] = engine.Node{
					Rel:  rel,
					Id:   node.Id,
					Addr: node.Addr,
					Mcpu: c.generateCPUNumber(node.Mcpu, int(n.Stats.BlockNum)),
				}
			}
		}
		return nodes, nil
	}

	engineType := rel.GetEngineType()
	if isPartitionTable {
		rel = nil
	}
	// for multi cn in launch mode, put all payloads in current CN
	// maybe delete this in the future
	if isLaunchMode(c.cnList) {
		return putBlocksInCurrentCN(c, ranges, rel, n), nil
	}
	// disttae engine
	if engineType == engine.Disttae {
		return shuffleBlocksToMultiCN(c, ranges, rel, n)
	}
	// maybe temp table on memengine , just put payloads in average
	return putBlocksInAverage(c, ranges, rel, n), nil
}

func putBlocksInAverage(c *Compile, ranges [][]byte, rel engine.Relation, n *plan.Node) engine.Nodes {
	var nodes engine.Nodes
	step := (len(ranges) + len(c.cnList) - 1) / len(c.cnList)
	for i := 0; i < len(ranges); i += step {
		j := i / step
		if i+step >= len(ranges) {
			if isSameCN(c.cnList[j].Addr, c.addr) {
				if len(nodes) == 0 {
					nodes = append(nodes, engine.Node{
						Addr: c.addr,
						Rel:  rel,
						Mcpu: c.generateCPUNumber(ncpu, int(n.Stats.BlockNum)),
					})
				}
				nodes[0].Data = append(nodes[0].Data, ranges[i:]...)
			} else {
				nodes = append(nodes, engine.Node{
					Rel:  rel,
					Id:   c.cnList[j].Id,
					Addr: c.cnList[j].Addr,
					Mcpu: c.generateCPUNumber(c.cnList[j].Mcpu, int(n.Stats.BlockNum)),
					Data: ranges[i:],
				})
			}
		} else {
			if isSameCN(c.cnList[j].Addr, c.addr) {
				if len(nodes) == 0 {
					nodes = append(nodes, engine.Node{
						Rel:  rel,
						Addr: c.addr,
						Mcpu: c.generateCPUNumber(ncpu, int(n.Stats.BlockNum)),
					})
				}
				nodes[0].Data = append(nodes[0].Data, ranges[i:i+step]...)
			} else {
				nodes = append(nodes, engine.Node{
					Rel:  rel,
					Id:   c.cnList[j].Id,
					Addr: c.cnList[j].Addr,
					Mcpu: c.generateCPUNumber(c.cnList[j].Mcpu, int(n.Stats.BlockNum)),
					Data: ranges[i : i+step],
				})
			}
		}
	}
	return nodes
}

func shuffleBlocksToMultiCN(c *Compile, ranges [][]byte, rel engine.Relation, n *plan.Node) (engine.Nodes, error) {
	var nodes engine.Nodes
	//add current CN
	nodes = append(nodes, engine.Node{
		Addr: c.addr,
		Rel:  rel,
		Mcpu: c.generateCPUNumber(ncpu, int(n.Stats.BlockNum)),
	})
	//add memory table block
	nodes[0].Data = append(nodes[0].Data, ranges[:1]...)
	ranges = ranges[1:]
	// only memory table block
	if len(ranges) == 0 {
		return nodes, nil
	}
	//only one cn
	if len(c.cnList) == 1 {
		nodes[0].Data = append(nodes[0].Data, ranges...)
		return nodes, nil
	}
	// put dirty blocks which can't be distributed remotely in current CN.
	newRanges := make([][]byte, 0, len(ranges))
	for _, blk := range ranges {
		blkInfo := catalog.DecodeBlockInfo(blk)
		if blkInfo.CanRemote {
			newRanges = append(newRanges, blk)
			continue
		}
		nodes[0].Data = append(nodes[0].Data, blk)
	}

	//add the rest of CNs in list
	for i := range c.cnList {
		if c.cnList[i].Addr != c.addr {
			nodes = append(nodes, engine.Node{
				Rel:  rel,
				Id:   c.cnList[i].Id,
				Addr: c.cnList[i].Addr,
				Mcpu: c.generateCPUNumber(c.cnList[i].Mcpu, int(n.Stats.BlockNum)),
			})
		}
	}

	sort.Slice(nodes, func(i, j int) bool { return nodes[i].Addr < nodes[j].Addr })

	if n.Stats.Shuffle && n.Stats.ShuffleType == plan.ShuffleType_Range {
		err := shuffleBlocksByRange(c, newRanges, n, nodes)
		if err != nil {
			return nil, err
		}
	} else {
		shuffleBlocksByHash(c, newRanges, nodes)
	}

	minWorkLoad := math.MaxInt32
	maxWorkLoad := 0
	//remove empty node from nodes
	var newNodes engine.Nodes
	for i := range nodes {
		if len(nodes[i].Data) > maxWorkLoad {
			maxWorkLoad = len(nodes[i].Data)
		}
		if len(nodes[i].Data) < minWorkLoad {
			minWorkLoad = len(nodes[i].Data)
		}
		if len(nodes[i].Data) > 0 {
			newNodes = append(newNodes, nodes[i])
		}
	}
	if minWorkLoad*2 < maxWorkLoad {
		logutil.Warnf("workload among CNs not balanced, max %v, min %v", maxWorkLoad, minWorkLoad)
	}
	return newNodes, nil
}

func shuffleBlocksByHash(c *Compile, ranges [][]byte, nodes engine.Nodes) {
	for i, blk := range ranges {
		unmarshalledBlockInfo := catalog.DecodeBlockInfo(ranges[i])
		// get timestamp in objName to make sure it is random enough
		objTimeStamp := unmarshalledBlockInfo.MetaLocation().Name()[:7]
		index := plan2.SimpleCharHashToRange(objTimeStamp, uint64(len(c.cnList)))
		nodes[index].Data = append(nodes[index].Data, blk)
	}
}

func shuffleBlocksByRange(c *Compile, ranges [][]byte, n *plan.Node, nodes engine.Nodes) error {
	var objMeta objectio.ObjectMeta

	for i, blk := range ranges {
		unmarshalledBlockInfo := catalog.DecodeBlockInfo(ranges[i])
		location := unmarshalledBlockInfo.MetaLocation()
		fs, err := fileservice.Get[fileservice.FileService](c.proc.FileService, defines.SharedFileServiceName)
		if err != nil {
			return err
		}
		if !objectio.IsSameObjectLocVsMeta(location, objMeta) {
			if objMeta, err = objectio.FastLoadObjectMeta(c.ctx, &location, fs); err != nil {
				return err
			}
		}
		blkMeta := objMeta.GetBlockMeta(uint32(location.ID()))
		zm := blkMeta.MustGetColumn(uint16(n.Stats.ShuffleColIdx)).ZoneMap()
		index := plan2.GetRangeShuffleIndexForZM(n.Stats.ShuffleColMin, n.Stats.ShuffleColMax, zm, uint64(len(c.cnList)))
		nodes[index].Data = append(nodes[index].Data, blk)
	}
	return nil
}

func putBlocksInCurrentCN(c *Compile, ranges [][]byte, rel engine.Relation, n *plan.Node) engine.Nodes {
	var nodes engine.Nodes
	//add current CN
	nodes = append(nodes, engine.Node{
		Addr: c.addr,
		Rel:  rel,
		Mcpu: c.generateCPUNumber(ncpu, int(n.Stats.BlockNum)),
	})
	nodes[0].Data = append(nodes[0].Data, ranges...)
	return nodes
}

func validScopeCount(ss []*Scope) int {
	var cnt int

	for _, s := range ss {
		if s.IsEnd {
			continue
		}
		cnt++
	}
	return cnt
}

func extraRegisters(ss []*Scope, i int) []*process.WaitRegister {
	regs := make([]*process.WaitRegister, 0, len(ss))
	for _, s := range ss {
		if s.IsEnd {
			continue
		}
		regs = append(regs, s.Proc.Reg.MergeReceivers[i])
	}
	return regs
}

func dupType(typ *plan.Type) types.Type {
	return types.New(types.T(typ.Id), typ.Width, typ.Scale)
}

// Update the specific scopes's instruction to true
// then update the current idx
func (c *Compile) setAnalyzeCurrent(updateScopes []*Scope, nextId int) {
	if updateScopes != nil {
		updateScopesLastFlag(updateScopes)
	}

	c.anal.curr = nextId
	c.anal.isFirst = true
}

func updateScopesLastFlag(updateScopes []*Scope) {
	for _, s := range updateScopes {
		if len(s.Instructions) == 0 {
			continue
		}
		last := len(s.Instructions) - 1
		s.Instructions[last].IsLast = true
	}
}

func isLaunchMode(cnlist engine.Nodes) bool {
	for i := range cnlist {
		if !isSameCN(cnlist[0].Addr, cnlist[i].Addr) {
			return false
		}
	}
	return true
}

func isSameCN(addr string, currentCNAddr string) bool {
	// just a defensive judgment. In fact, we shouldn't have received such data.
	parts1 := strings.Split(addr, ":")
	if len(parts1) != 2 {
		logutil.Debugf("compileScope received a malformed cn address '%s', expected 'ip:port'", addr)
		return true
	}
	parts2 := strings.Split(currentCNAddr, ":")
	if len(parts2) != 2 {
		logutil.Debugf("compileScope received a malformed current-cn address '%s', expected 'ip:port'", currentCNAddr)
		return true
	}
	return parts1[0] == parts2[0]
}

func (s *Scope) affectedRows() uint64 {
	affectedRows := uint64(0)
	for _, in := range s.Instructions {
		if arg, ok := in.Arg.(vm.ModificationArgument); ok {
			if marg, ok := arg.(*mergeblock.Argument); ok {
				return marg.AffectedRows()
			}
			affectedRows += arg.AffectedRows()
		}
	}
	return affectedRows
}

func (c *Compile) runSql(sql string) error {
	res, err := c.runSqlWithResult(sql)
	if err != nil {
		return err
	}
	res.Close()
	return nil
}

func (c *Compile) runSqlWithResult(sql string) (executor.Result, error) {
	v, ok := moruntime.ProcessLevelRuntime().GetGlobalVariables(moruntime.InternalSQLExecutor)
	if !ok {
		panic("missing lock service")
	}
	exec := v.(executor.SQLExecutor)
	opts := executor.Options{}.
		WithTxn(c.proc.TxnOperator).
		WithDatabase(c.db)
	return exec.Exec(c.proc.Ctx, sql, opts)
}

func evalRowsetData(ctx context.Context, proc *process.Process,
	exprs []*plan.RowsetExpr, vec *vector.Vector, exprExecs []colexec.ExpressionExecutor) error {
	var bats []*batch.Batch

	vec.ResetArea()
	bats = []*batch.Batch{batch.EmptyForConstFoldBatch}
	if len(exprExecs) > 0 {
		for i, expr := range exprExecs {
			val, err := expr.Eval(proc, bats)
			if err != nil {
				return err
			}
			if err := vec.Copy(val, int64(exprs[i].RowPos), 0, proc.Mp()); err != nil {
				return err
			}
		}
	} else {
		for _, expr := range exprs {
			if expr.Pos >= 0 {
				continue
			}
			val, err := colexec.EvalExpressionOnce(proc, expr.Expr, bats)
			if err != nil {
				return err
			}
			if err := vec.Copy(val, int64(expr.RowPos), 0, proc.Mp()); err != nil {
				val.Free(proc.Mp())
				return err
			}
			val.Free(proc.Mp())
		}
	}
	return nil
}<|MERGE_RESOLUTION|>--- conflicted
+++ resolved
@@ -174,17 +174,6 @@
 			err = moerr.ConvertPanicError(ctx, e)
 		}
 	}()
-<<<<<<< HEAD
-	txnOp := c.proc.TxnOperator
-	if txnOp != nil {
-		fmt.Printf("txn %s incr statement by compile\n", hex.EncodeToString(txnOp.Txn().ID))
-		err := txnOp.GetWorkspace().IncrStatemenetID(c.proc.Ctx)
-		if err != nil {
-			return nil
-		}
-	}
-=======
->>>>>>> 22fa4c0e
 
 	// with values
 	c.proc.Ctx = perfcounter.WithCounterSet(c.proc.Ctx, &c.s3CounterSet)
@@ -355,14 +344,6 @@
 
 // Run is an important function of the compute-layer, it executes a single sql according to its scope
 func (c *Compile) Run(_ uint64) error {
-<<<<<<< HEAD
-	sql := c.originSQL
-	if sql == "" {
-		sql = c.sql
-	}
-	fmt.Printf("txn %s run sql %s\n", hex.EncodeToString(c.proc.TxnOperator.Txn().ID), sql)
-	c.proc.TxnOperator.GetWorkspace().AddSQL(sql)
-=======
 	defer func() {
 		if c.anal != nil {
 			for i := range c.anal.analInfos {
@@ -372,7 +353,12 @@
 		}
 		pool.Put(c)
 	}()
->>>>>>> 22fa4c0e
+	sql := c.originSQL
+	if sql == "" {
+		sql = c.sql
+	}
+	fmt.Printf("txn %s run sql %s\n", hex.EncodeToString(c.proc.TxnOperator.Txn().ID), sql)
+	c.proc.TxnOperator.GetWorkspace().AddSQL(sql)
 	if err := c.runOnce(); err != nil {
 		c.fatalLog(0, err)
 
@@ -391,12 +377,8 @@
 				return err
 			}
 			//  increase the statement id
-<<<<<<< HEAD
 			fmt.Printf("txn %s incr statement by retry\n", hex.EncodeToString(c.proc.TxnOperator.Txn().ID))
-			if err = c.proc.TxnOperator.GetWorkspace().IncrStatemenetID(c.ctx); err != nil {
-=======
 			if err = c.proc.TxnOperator.GetWorkspace().IncrStatementID(c.ctx); err != nil {
->>>>>>> 22fa4c0e
 				return err
 			}
 
