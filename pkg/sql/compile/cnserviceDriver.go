// Copyright 2021 Matrix Origin
//
// Licensed under the Apache License, Version 2.0 (the "License");
// you may not use this file except in compliance with the License.
// You may obtain a copy of the License at
//
//      http://www.apache.org/licenses/LICENSE-2.0
//
// Unless required by applicable law or agreed to in writing, software
// distributed under the License is distributed on an "AS IS" BASIS,
// WITHOUT WARRANTIES OR CONDITIONS OF ANY KIND, either express or implied.
// See the License for the specific language governing permissions and
// limitations under the License.

package compile

import (
	"context"
	"fmt"
	"time"

	"github.com/matrixorigin/matrixone/pkg/container/vector"

	"github.com/matrixorigin/matrixone/pkg/sql/colexec/external"
	"github.com/matrixorigin/matrixone/pkg/sql/colexec/hashbuild"

	"github.com/matrixorigin/matrixone/pkg/cnservice/cnclient"
	"github.com/matrixorigin/matrixone/pkg/common/moerr"
	"github.com/matrixorigin/matrixone/pkg/common/morpc"
	"github.com/matrixorigin/matrixone/pkg/common/mpool"
	"github.com/matrixorigin/matrixone/pkg/container/batch"
	"github.com/matrixorigin/matrixone/pkg/container/types"
	"github.com/matrixorigin/matrixone/pkg/fileservice"
	"github.com/matrixorigin/matrixone/pkg/pb/pipeline"
	"github.com/matrixorigin/matrixone/pkg/pb/plan"
	"github.com/matrixorigin/matrixone/pkg/sql/colexec"
	"github.com/matrixorigin/matrixone/pkg/sql/colexec/agg"
	"github.com/matrixorigin/matrixone/pkg/sql/colexec/anti"
	"github.com/matrixorigin/matrixone/pkg/sql/colexec/connector"
	"github.com/matrixorigin/matrixone/pkg/sql/colexec/dispatch"
	"github.com/matrixorigin/matrixone/pkg/sql/colexec/generate_series"
	"github.com/matrixorigin/matrixone/pkg/sql/colexec/group"
	"github.com/matrixorigin/matrixone/pkg/sql/colexec/intersect"
	"github.com/matrixorigin/matrixone/pkg/sql/colexec/intersectall"
	"github.com/matrixorigin/matrixone/pkg/sql/colexec/join"
	"github.com/matrixorigin/matrixone/pkg/sql/colexec/left"
	"github.com/matrixorigin/matrixone/pkg/sql/colexec/limit"
	"github.com/matrixorigin/matrixone/pkg/sql/colexec/loopanti"
	"github.com/matrixorigin/matrixone/pkg/sql/colexec/loopjoin"
	"github.com/matrixorigin/matrixone/pkg/sql/colexec/loopleft"
	"github.com/matrixorigin/matrixone/pkg/sql/colexec/loopsemi"
	"github.com/matrixorigin/matrixone/pkg/sql/colexec/loopsingle"
	"github.com/matrixorigin/matrixone/pkg/sql/colexec/mark"
	"github.com/matrixorigin/matrixone/pkg/sql/colexec/merge"
	"github.com/matrixorigin/matrixone/pkg/sql/colexec/mergegroup"
	"github.com/matrixorigin/matrixone/pkg/sql/colexec/mergelimit"
	"github.com/matrixorigin/matrixone/pkg/sql/colexec/mergeoffset"
	"github.com/matrixorigin/matrixone/pkg/sql/colexec/mergeorder"
	"github.com/matrixorigin/matrixone/pkg/sql/colexec/mergetop"
	"github.com/matrixorigin/matrixone/pkg/sql/colexec/minus"
	"github.com/matrixorigin/matrixone/pkg/sql/colexec/offset"
	"github.com/matrixorigin/matrixone/pkg/sql/colexec/order"
	"github.com/matrixorigin/matrixone/pkg/sql/colexec/output"
	"github.com/matrixorigin/matrixone/pkg/sql/colexec/product"
	"github.com/matrixorigin/matrixone/pkg/sql/colexec/projection"
	"github.com/matrixorigin/matrixone/pkg/sql/colexec/restrict"
	"github.com/matrixorigin/matrixone/pkg/sql/colexec/semi"
	"github.com/matrixorigin/matrixone/pkg/sql/colexec/single"
	"github.com/matrixorigin/matrixone/pkg/sql/colexec/top"
	"github.com/matrixorigin/matrixone/pkg/sql/colexec/unnest"
	"github.com/matrixorigin/matrixone/pkg/txn/client"
	"github.com/matrixorigin/matrixone/pkg/vm"
	"github.com/matrixorigin/matrixone/pkg/vm/engine"
	"github.com/matrixorigin/matrixone/pkg/vm/process"
)

// messageHandleHelper a structure records some elements to help handle messages.
type messageHandleHelper struct {
	storeEngine       engine.Engine
	fileService       fileservice.FileService
	getClusterDetails engine.GetClusterDetailsFunc
	acquirer          func() morpc.Message
}

// processHelper a structure records information about source process. and to help
// rebuild the process in the remote node.
type processHelper struct {
	id               string
	lim              process.Limitation
	unixTime         int64
	txnOperator      client.TxnOperator
	txnClient        client.TxnClient
	sessionInfo      process.SessionInfo
	analysisNodeList []int32
}

// CnServerMessageHandler deal the client message that received at cn-server.
// the message is always *pipeline.Message here. It's a byte array which encoded by method encodeScope.
// write back Analysis Information and error info if error occurs to client.
func CnServerMessageHandler(ctx context.Context, message morpc.Message,
	cs morpc.ClientSession,
	storeEngine engine.Engine, fileService fileservice.FileService, cli client.TxnClient, messageAcquirer func() morpc.Message,
	getClusterDetails engine.GetClusterDetailsFunc) error {
	var errData []byte
	// structure to help handle the message.
	helper := &messageHandleHelper{
		storeEngine:       storeEngine,
		fileService:       fileService,
		acquirer:          messageAcquirer,
		getClusterDetails: getClusterDetails,
	}
	// decode message and run it, get final analysis information and err info.
	analysis, err := pipelineMessageHandle(ctx, message, cs, helper, cli)
	if err != nil {
		errData = pipeline.EncodedMessageError(err)
	}
	backMessage := messageAcquirer().(*pipeline.Message)
	backMessage.Id = message.GetID()
	backMessage.Sid = pipeline.MessageEnd
	backMessage.Err = errData
	backMessage.Analyse = analysis
	return cs.Write(ctx, backMessage)
}

func pipelineMessageHandle(ctx context.Context, message morpc.Message, cs morpc.ClientSession, messageHelper *messageHandleHelper, cli client.TxnClient) (anaData []byte, err error) {
	var c *Compile
	var s *Scope
	var procHelper *processHelper

	m, ok := message.(*pipeline.Message)
	if !ok {
		panic("unexpected message type for cn-server")
	}

	// generate Compile-structure to run scope.
	procHelper, err = generateProcessHelper(m.GetProcInfoData(), cli)
	if err != nil {
		return nil, err
	}
	c = newCompile(ctx, message, procHelper, messageHelper, cs)

	// decode and run the scope.
	s, err = decodeScope(m.GetData(), c.proc)
	if err != nil {
		return nil, err
	}
	refactorScope(c, c.ctx, s)

<<<<<<< HEAD
	{
		fmt.Printf("+++++++++begin run %p: %v\n", s,
			s.DataSource)
	}
=======
>>>>>>> 5a3a7cc6
	err = s.ParallelRun(c, true)
	if err != nil {
		{
			fmt.Printf("++++++run %p err: %v\n", s, err)
		}
		return nil, err
	}
	{
		fmt.Printf("+++++++++end run %p\n", s)
	}
	// encode analysis info and return.
	anas := &pipeline.AnalysisList{
		List: make([]*plan.AnalyzeInfo, len(c.proc.AnalInfos)),
	}
	for i := range anas.List {
		anas.List[i] = convertToPlanAnalyzeInfo(c.proc.AnalInfos[i])
	}
	return anas.Marshal()
}

// remoteRun sends a scope to remote node for execution, and wait to receive the back message.
// the back message is always *pipeline.Message but contains three cases.
// 1. Message with error information
// 2. Message with end flag and the result of analysis
// 3. Batch Message with batch data
func (s *Scope) remoteRun(c *Compile) error {
	// encode the scope
	// the last instruction of remote-run scope must be `connect`, it doesn't need serialization work.
	// just ignore this instruction when doing serialization work and recover at the end in order to receive the returned batch.
	n := len(s.Instructions) - 1
	con := s.Instructions[n]
	s.Instructions = s.Instructions[:n]
	sData, errEncode := encodeScope(s)
	if errEncode != nil {
		return errEncode
	}
	s.Instructions = append(s.Instructions, con)

	// encode the process related information
	pData, errEncodeProc := encodeProcessInfo(c.proc)
	if errEncodeProc != nil {
		return errEncodeProc
	}

	// get the stream-sender
	streamSender, errStream := cnclient.GetStreamSender(s.NodeInfo.Addr)
	if errStream != nil {
		return errStream
	}
	defer func(streamSender morpc.Stream) {
		_ = streamSender.Close()
	}(streamSender)

	// send encoded message
	// mo-rpc send message requires that context should have its own timeout.
	// TODO: get dead time from config file may suitable.
	if _, ok := c.ctx.Deadline(); !ok {
		var cancel context.CancelFunc
		c.ctx, cancel = context.WithTimeout(c.ctx, time.Second*10000)
		_ = cancel
	}

	message := cnclient.AcquireMessage()
	{
		message.Id = streamSender.ID()
		message.Data = sData
		message.ProcInfoData = pData
	}

	errSend := streamSender.Send(c.ctx, message)
	if errSend != nil {
		return errSend
	}

	// range to receive.
	arg := s.Instructions[len(s.Instructions)-1].Arg.(*connector.Argument)
	messagesReceive, errReceive := streamSender.Receive()
	if errReceive != nil {
		return errReceive
	}
	var val morpc.Message
	for {
		select {
		case <-c.ctx.Done():
			return moerr.NewRPCTimeout()
		case val = <-messagesReceive:
		}

		m, ok := val.(*pipeline.Message)
		if !ok {
			return moerr.NewInternalError("unexpected mo-rpc address %s", s.NodeInfo.Addr)
		}
		if err := pipeline.DecodeMessageError(m); err != nil {
			return err
		}

		if m.IsEndMessage() {
			anaData := m.GetAnalyse()
			if len(anaData) > 0 {
				// decode analyse
				ana := new(pipeline.AnalysisList)
				err := ana.Unmarshal(anaData)
				if err != nil {
					return err
				}
				mergeAnalyseInfo(c.anal, ana)
			}
			{
				fmt.Printf("+++++begin to send end: %s\n", DebugShowScopes([]*Scope{s}))
			}
			sendToConnectOperator(arg, nil)
			sendToConnectOperator(arg, nil)
			break
		}
		// decoded message
		bat, errBatch := decodeBatch(c.proc, m)
		if errBatch != nil {
			return errBatch
		}
		sendToConnectOperator(arg, bat)
	}

	return nil
}

// encodeScope generate a pipeline.Pipeline from Scope, encode pipeline, and returns.
func encodeScope(s *Scope) ([]byte, error) {
	p, err := fillPipeline(s)
	if err != nil {
		return nil, err
	}
	return p.Marshal()
}

// decodeScope decode a pipeline.Pipeline from bytes, and generate a Scope from it.
func decodeScope(data []byte, proc *process.Process) (*Scope, error) {
	// unmarshal to pipeline
	p := &pipeline.Pipeline{}
	err := p.Unmarshal(data)
	if err != nil {
		return nil, err
	}
	ctx := &scopeContext{
		parent: nil,
		id:     p.PipelineId,
		regs:   make(map[*process.WaitRegister]int32),
	}
	ctx.root = ctx
	s, err := generateScope(proc, p, ctx, nil)
	if err != nil {
		return nil, err
	}
	return s, fillInstructionsForScope(s, ctx, p)
}

// encodeProcessInfo get needed information from proc, and do serialization work.
func encodeProcessInfo(proc *process.Process) ([]byte, error) {
	procInfo := &pipeline.ProcessInfo{}
	{
		procInfo.Id = proc.Id
		procInfo.Lim = convertToPipelineLimitation(proc.Lim)
		procInfo.UnixTime = proc.UnixTime
		snapshot, err := proc.TxnOperator.Snapshot()
		if err != nil {
			return nil, err
		}
		procInfo.Snapshot = string(snapshot)
		procInfo.AnalysisNodeList = make([]int32, len(proc.AnalInfos))
		for i := range procInfo.AnalysisNodeList {
			procInfo.AnalysisNodeList[i] = proc.AnalInfos[i].NodeId
		}
	}
	{ // session info
		timeBytes, err := time.Time{}.In(proc.SessionInfo.TimeZone).MarshalBinary()
		if err != nil {
			return nil, err
		}

		procInfo.SessionInfo = &pipeline.SessionInfo{
			User:         proc.SessionInfo.GetUser(),
			Host:         proc.SessionInfo.GetHost(),
			Role:         proc.SessionInfo.GetRole(),
			ConnectionId: proc.SessionInfo.GetConnectionID(),
			Database:     proc.SessionInfo.GetDatabase(),
			Version:      proc.SessionInfo.GetVersion(),
			TimeZone:     timeBytes,
		}
	}
	return procInfo.Marshal()
}

// generateProcessHelper generate the processHelper by encoded process info.
func generateProcessHelper(data []byte, cli client.TxnClient) (*processHelper, error) {
	procInfo := &pipeline.ProcessInfo{}
	err := procInfo.Unmarshal(data)
	if err != nil {
		return nil, err
	}

	result := &processHelper{
		id:               procInfo.Id,
		lim:              convertToProcessLimitation(procInfo.Lim),
		unixTime:         procInfo.UnixTime,
		txnClient:        cli,
		analysisNodeList: procInfo.GetAnalysisNodeList(),
	}
	result.txnOperator, err = cli.NewWithSnapshot([]byte(procInfo.Snapshot))
	if err != nil {
		return nil, err
	}
	result.sessionInfo, err = convertToProcessSessionInfo(procInfo.SessionInfo)
	if err != nil {
		return nil, err
	}

	return result, nil
}

func refactorScope(c *Compile, _ context.Context, s *Scope) {
	// adjust Remote to Parallel
	s.Magic = Parallel
	// refactor the scope, set an output instruction at the last of scope.
	s.Instructions = append(s.Instructions, vm.Instruction{
		Op:  vm.Output,
		Idx: -1, // useless
		Arg: &output.Argument{Data: nil, Func: c.fill},
	})
	c.proc = s.Proc
	c.scope = s
}

// fillPipeline convert the scope to pipeline.Pipeline structure through 2 iterations.
func fillPipeline(s *Scope) (*pipeline.Pipeline, error) {
	ctx := &scopeContext{
		id:     0,
		parent: nil,
		regs:   make(map[*process.WaitRegister]int32),
	}
	ctx.root = ctx
	p, ctxId, err := generatePipeline(s, ctx, 1)
	if err != nil {
		return nil, err
	}
	if _, err = fillInstructionsForPipeline(s, ctx, p, ctxId); err != nil {
		return nil, err
	}
	return p, nil
}

// generatePipeline generate a base pipeline.Pipeline structure without instructions
// according to source scope.
func generatePipeline(s *Scope, ctx *scopeContext, ctxId int32) (*pipeline.Pipeline, int32, error) {
	var err error

	p := &pipeline.Pipeline{}
	// Magic and IsEnd
	p.PipelineType = pipeline.Pipeline_PipelineType(s.Magic)
	p.PipelineId = ctx.id
	p.IsEnd = s.IsEnd
	p.IsJoin = s.IsJoin
	// Plan
	p.Qry = s.Plan
	p.Node = &pipeline.NodeInfo{
		Id:      s.NodeInfo.Id,
		Addr:    s.NodeInfo.Addr,
		Mcpu:    int32(s.NodeInfo.Mcpu),
		Payload: make([]string, len(s.NodeInfo.Data)),
	}
	ctx.pipe = p
	ctx.scope = s
	{
		for i := range s.NodeInfo.Data {
			p.Node.Payload[i] = string(s.NodeInfo.Data[i])
		}
	}
	p.ChildrenCount = int32(len(s.Proc.Reg.MergeReceivers))
	{
		for i := range s.Proc.Reg.MergeReceivers {
			ctx.regs[s.Proc.Reg.MergeReceivers[i]] = int32(i)
		}
	}
	// DataSource
	if s.DataSource != nil { // if select 1, DataSource is nil
		p.DataSource = &pipeline.Source{
			SchemaName:   s.DataSource.SchemaName,
			TableName:    s.DataSource.RelationName,
			ColList:      s.DataSource.Attributes,
			PushdownId:   s.DataSource.PushdownId,
			PushdownAddr: s.DataSource.PushdownAddr,
			Expr:         s.DataSource.Expr,
			TableDef:     s.DataSource.TableDef,
			Timestamp:    &s.DataSource.Timestamp,
		}
		if s.DataSource.Bat != nil {
			data, err := types.Encode(s.DataSource.Bat)
			if err != nil {
				return nil, -1, err
			}
			p.DataSource.Block = string(data)
		}
	}
	// PreScope
	p.Children = make([]*pipeline.Pipeline, len(s.PreScopes))
	ctx.children = make([]*scopeContext, len(s.PreScopes))
	for i := range s.PreScopes {
		ctx.children[i] = &scopeContext{
			parent: ctx,
			id:     ctxId,
			root:   ctx.root,
			regs:   make(map[*process.WaitRegister]int32),
		}
		ctxId++
		if p.Children[i], ctxId, err = generatePipeline(s.PreScopes[i], ctx.children[i], ctxId); err != nil {
			return nil, -1, err
		}
	}
	return p, ctxId, nil
}

// fillInstructionsForPipeline fills pipeline's instructions.
func fillInstructionsForPipeline(s *Scope, ctx *scopeContext, p *pipeline.Pipeline, ctxId int32) (int32, error) {
	var err error

	for i := range s.PreScopes {
		if ctxId, err = fillInstructionsForPipeline(s.PreScopes[i], ctx.children[i], p.Children[i], ctxId); err != nil {
			return ctxId, err
		}
	}
	// Instructions
	p.InstructionList = make([]*pipeline.Instruction, len(s.Instructions))
	for i := range p.InstructionList {
		if ctxId, p.InstructionList[i], err = convertToPipelineInstruction(&s.Instructions[i], ctx, ctxId); err != nil {
			return ctxId, err
		}
	}
	return ctxId, nil
}

// generateScope generate a scope from scope context and pipeline.
func generateScope(proc *process.Process, p *pipeline.Pipeline, ctx *scopeContext, analNodes []*process.AnalyzeInfo) (*Scope, error) {
	var err error

	s := &Scope{
		Magic:  int(p.GetPipelineType()),
		IsEnd:  p.IsEnd,
		IsJoin: p.IsJoin,
		Plan:   p.Qry,
	}
	dsc := p.GetDataSource()
	if dsc != nil {
		s.DataSource = &Source{
			SchemaName:   dsc.SchemaName,
			RelationName: dsc.TableName,
			Attributes:   dsc.ColList,
			PushdownId:   dsc.PushdownId,
			PushdownAddr: dsc.PushdownAddr,
			Expr:         dsc.Expr,
			TableDef:     dsc.TableDef,
			Timestamp:    *dsc.Timestamp,
		}
		if len(dsc.Block) > 0 {
			bat := new(batch.Batch)
			if err := types.Decode([]byte(dsc.Block), bat); err != nil {
				return nil, err
			}
			s.DataSource.Bat = bat
		}
	}
	if p.Node != nil {
		s.NodeInfo.Id = p.Node.Id
		s.NodeInfo.Addr = p.Node.Addr
		s.NodeInfo.Mcpu = int(p.Node.Mcpu)
		s.NodeInfo.Data = make([][]byte, len(p.Node.Payload))
		for i := range p.Node.Payload {
			s.NodeInfo.Data[i] = []byte(p.Node.Payload[i])
		}
	}
	s.Proc = process.NewWithAnalyze(proc, proc.Ctx, int(p.ChildrenCount), analNodes)
	{
		for i := range s.Proc.Reg.MergeReceivers {
			ctx.regs[s.Proc.Reg.MergeReceivers[i]] = int32(i)
		}
	}
	s.PreScopes = make([]*Scope, len(p.Children))
	ctx.children = make([]*scopeContext, len(s.PreScopes))
	for i := range s.PreScopes {
		ctx.children[i] = &scopeContext{
			parent: ctx,
			root:   ctx.root,
			id:     p.Children[i].PipelineId,
			regs:   make(map[*process.WaitRegister]int32),
		}
		if s.PreScopes[i], err = generateScope(s.Proc, p.Children[i], ctx.children[i], analNodes); err != nil {
			return nil, err
		}
	}
	return s, nil
}

// fillInstructionsForScope fills scope's instructions.
func fillInstructionsForScope(s *Scope, ctx *scopeContext, p *pipeline.Pipeline) error {
	var err error

	for i := range s.PreScopes {
		if err = fillInstructionsForScope(s.PreScopes[i], ctx.children[i], p.Children[i]); err != nil {
			return err
		}
	}
	s.Instructions = make([]vm.Instruction, len(p.InstructionList))
	for i := range s.Instructions {
		if s.Instructions[i], err = convertToVmInstruction(p.InstructionList[i], ctx); err != nil {
			return err
		}
	}
	return nil
}

// convert vm.Instruction to pipeline.Instruction
func convertToPipelineInstruction(opr *vm.Instruction, ctx *scopeContext, ctxId int32) (int32, *pipeline.Instruction, error) {
	var err error

	in := &pipeline.Instruction{Op: int32(opr.Op), Idx: int32(opr.Idx)}
	switch t := opr.Arg.(type) {
	case *anti.Argument:
		in.Anti = &pipeline.AntiJoin{
			Ibucket:   t.Ibucket,
			Nbucket:   t.Nbucket,
			Expr:      t.Cond,
			Types:     convertToPlanTypes(t.Typs),
			LeftCond:  t.Conditions[0],
			RightCond: t.Conditions[1],
			Result:    t.Result,
		}
	case *dispatch.Argument:
		in.Dispatch = &pipeline.Dispatch{
			All: t.All,
		}
		in.Dispatch.Connector = make([]*pipeline.Connector, len(t.Regs))
		for i := range t.Regs {
			idx, ctx0 := ctx.root.findRegister(t.Regs[i])
			if ctx0.root.isRemote(ctx0, 0) && !ctx0.isDescendant(ctx) {
				id := srv.RegistConnector(t.Regs[i])
				if ctxId, err = ctx0.addSubPipeline(id, idx, ctxId); err != nil {
					return ctxId, nil, err
				}
			}
			in.Dispatch.Connector[i] = &pipeline.Connector{
				ConnectorIndex: idx,
				PipelineId:     ctx0.id,
			}
		}
	case *group.Argument:
		in.Agg = &pipeline.Group{
			NeedEval: t.NeedEval,
			Ibucket:  t.Ibucket,
			Nbucket:  t.Nbucket,
			Exprs:    t.Exprs,
			Types:    convertToPlanTypes(t.Types),
			Aggs:     convertToPipelineAggregates(t.Aggs),
		}
	case *join.Argument:
		relList, colList := getRelColList(t.Result)
		in.Join = &pipeline.Join{
			Ibucket:   t.Ibucket,
			Nbucket:   t.Nbucket,
			RelList:   relList,
			ColList:   colList,
			Expr:      t.Cond,
			Types:     convertToPlanTypes(t.Typs),
			LeftCond:  t.Conditions[0],
			RightCond: t.Conditions[1],
		}
	case *left.Argument:
		relList, colList := getRelColList(t.Result)
		in.LeftJoin = &pipeline.LeftJoin{
			Ibucket:   t.Ibucket,
			Nbucket:   t.Nbucket,
			RelList:   relList,
			ColList:   colList,
			Expr:      t.Cond,
			Types:     convertToPlanTypes(t.Typs),
			LeftCond:  t.Conditions[0],
			RightCond: t.Conditions[1],
		}
	case *limit.Argument:
		in.Limit = t.Limit
	case *loopanti.Argument:
		in.Anti = &pipeline.AntiJoin{
			Result: t.Result,
			Expr:   t.Cond,
			Types:  convertToPlanTypes(t.Typs),
		}
	case *loopjoin.Argument:
		relList, colList := getRelColList(t.Result)
		in.Join = &pipeline.Join{
			RelList: relList,
			ColList: colList,
			Expr:    t.Cond,
			Types:   convertToPlanTypes(t.Typs),
		}
	case *loopleft.Argument:
		relList, colList := getRelColList(t.Result)
		in.LeftJoin = &pipeline.LeftJoin{
			RelList: relList,
			ColList: colList,
			Expr:    t.Cond,
			Types:   convertToPlanTypes(t.Typs),
		}
	case *loopsemi.Argument:
		in.SemiJoin = &pipeline.SemiJoin{
			Result: t.Result,
			Expr:   t.Cond,
			Types:  convertToPlanTypes(t.Typs),
		}
	case *loopsingle.Argument:
		relList, colList := getRelColList(t.Result)
		in.SingleJoin = &pipeline.SingleJoin{
			RelList: relList,
			ColList: colList,
			Expr:    t.Cond,
			Types:   convertToPlanTypes(t.Typs),
		}
	case *offset.Argument:
		in.Offset = t.Offset
	case *order.Argument:
		in.OrderBy = t.Fs
	case *product.Argument:
		relList, colList := getRelColList(t.Result)
		in.Product = &pipeline.Product{
			RelList: relList,
			ColList: colList,
			Types:   convertToPlanTypes(t.Typs),
		}
	case *projection.Argument:
		in.ProjectList = t.Es
	case *restrict.Argument:
		in.Filter = t.E
	case *semi.Argument:
		in.SemiJoin = &pipeline.SemiJoin{
			Ibucket:   t.Ibucket,
			Nbucket:   t.Nbucket,
			Result:    t.Result,
			Expr:      t.Cond,
			Types:     convertToPlanTypes(t.Typs),
			LeftCond:  t.Conditions[0],
			RightCond: t.Conditions[1],
		}
	case *single.Argument:
		relList, colList := getRelColList(t.Result)
		in.SingleJoin = &pipeline.SingleJoin{
			Ibucket:   t.Ibucket,
			Nbucket:   t.Nbucket,
			RelList:   relList,
			ColList:   colList,
			Expr:      t.Cond,
			Types:     convertToPlanTypes(t.Typs),
			LeftCond:  t.Conditions[0],
			RightCond: t.Conditions[1],
		}
	case *top.Argument:
		in.Limit = uint64(t.Limit)
		in.OrderBy = t.Fs
	// we reused ANTI to store the information here because of the lack of related structure.
	case *intersect.Argument: // 1
		in.Anti = &pipeline.AntiJoin{
			Ibucket: t.IBucket,
			Nbucket: t.NBucket,
		}
	case *minus.Argument: // 2
		in.Anti = &pipeline.AntiJoin{
			Ibucket: t.IBucket,
			Nbucket: t.NBucket,
		}
	case *intersectall.Argument:
		in.Anti = &pipeline.AntiJoin{
			Ibucket: t.IBucket,
			Nbucket: t.NBucket,
		}
	case *merge.Argument:
	case *mergegroup.Argument:
		in.Agg = &pipeline.Group{
			NeedEval: t.NeedEval,
		}
	case *mergelimit.Argument:
		in.Limit = t.Limit
	case *mergeoffset.Argument:
		in.Offset = t.Offset
	case *mergetop.Argument:
		in.Limit = uint64(t.Limit)
		in.OrderBy = t.Fs
	case *mergeorder.Argument:
		in.OrderBy = t.Fs
	case *connector.Argument:
		idx, ctx0 := ctx.root.findRegister(t.Reg)
		if ctx0.root.isRemote(ctx0, 0) && !ctx0.isDescendant(ctx) {
			id := srv.RegistConnector(t.Reg)
			if ctxId, err = ctx0.addSubPipeline(id, idx, ctxId); err != nil {
				return ctxId, nil, err
			}
		}
		in.Connect = &pipeline.Connector{
			PipelineId:     ctx0.id,
			ConnectorIndex: idx,
		}
	case *mark.Argument:
		in.MarkJoin = &pipeline.MarkJoin{
			Ibucket:   t.Ibucket,
			Nbucket:   t.Nbucket,
			Result:    t.Result,
			LeftCond:  t.Conditions[0],
			RightCond: t.Conditions[1],
			Types:     convertToPlanTypes(t.Typs),
			Cond:      t.Cond,
			OnList:    t.OnList,
		}
	case *unnest.Argument:
		in.TableFunction = &pipeline.TableFunction{
			Attrs: t.Es.Attrs,
			Cols:  t.Es.Cols,
			Exprs: t.Es.ExprList,
			Param: []byte(t.Es.ColName),
		}
	case *generate_series.Argument:
		in.TableFunction = &pipeline.TableFunction{
			Attrs: t.Es.Attrs,
			Exprs: t.Es.ExprList,
		}
	case *hashbuild.Argument:
		in.HashBuild = &pipeline.HashBuild{
			NeedExpr: t.NeedExpr,
			NeedHash: t.NeedHashMap,
			Ibucket:  t.Ibucket,
			Nbucket:  t.Nbucket,
			Types:    convertToPlanTypes(t.Typs),
			Conds:    t.Conditions,
		}
	case *external.Argument:
		name2ColIndexSlice := make([]*pipeline.ExternalName2ColIndex, len(t.Es.Name2ColIndex))
		i := 0
		for k, v := range t.Es.Name2ColIndex {
			name2ColIndexSlice[i] = &pipeline.ExternalName2ColIndex{Name: k, Index: v}
			i++
		}
		in.ExternalScan = &pipeline.ExternalScan{
			Attrs:         t.Es.Attrs,
			Cols:          t.Es.Cols,
			Name2ColIndex: name2ColIndexSlice,
			CreateSql:     t.Es.CreateSql,
			FileList:      t.Es.FileList,
		}
	default:
		return -1, nil, moerr.NewInternalError(fmt.Sprintf("unexpected operator: %v", opr.Op))
	}
	return ctxId, in, nil
}

// convert pipeline.Instruction to vm.Instruction
func convertToVmInstruction(opr *pipeline.Instruction, ctx *scopeContext) (vm.Instruction, error) {
	v := vm.Instruction{Op: int(opr.Op), Idx: int(opr.Idx)}
	switch opr.Op {
	case vm.Anti:
		t := opr.GetAnti()
		v.Arg = &anti.Argument{
			Ibucket: t.Ibucket,
			Nbucket: t.Nbucket,
			Cond:    t.Expr,
			Typs:    convertToTypes(t.Types),
			Conditions: [][]*plan.Expr{
				t.LeftCond, t.RightCond,
			},
			Result: t.Result,
		}
	case vm.Dispatch:
		t := opr.GetDispatch()
		regs := make([]*process.WaitRegister, len(t.Connector))
		for i, cp := range t.Connector {
			regs[i] = ctx.root.getRegister(cp.PipelineId, cp.ConnectorIndex)
		}
		v.Arg = &dispatch.Argument{
			Regs: regs,
			All:  t.All,
		}
	case vm.Group:
		t := opr.GetAgg()
		v.Arg = &group.Argument{
			NeedEval: t.NeedEval,
			Ibucket:  t.Ibucket,
			Nbucket:  t.Nbucket,
			Exprs:    t.Exprs,
			Types:    convertToTypes(t.Types),
			Aggs:     convertToAggregates(t.Aggs),
		}
	case vm.Join:
		t := opr.GetJoin()
		v.Arg = &join.Argument{
			Ibucket:    t.Ibucket,
			Nbucket:    t.Nbucket,
			Cond:       t.Expr,
			Typs:       convertToTypes(t.Types),
			Result:     convertToResultPos(t.RelList, t.ColList),
			Conditions: [][]*plan.Expr{t.LeftCond, t.RightCond},
		}
	case vm.Left:
		t := opr.GetLeftJoin()
		v.Arg = &left.Argument{
			Ibucket:    t.Ibucket,
			Nbucket:    t.Nbucket,
			Cond:       t.Expr,
			Typs:       convertToTypes(t.Types),
			Result:     convertToResultPos(t.RelList, t.ColList),
			Conditions: [][]*plan.Expr{t.LeftCond, t.RightCond},
		}
	case vm.Limit:
		v.Arg = &limit.Argument{Limit: opr.Limit}
	case vm.LoopAnti:
		t := opr.GetAnti()
		v.Arg = &loopanti.Argument{
			Result: t.Result,
			Cond:   t.Expr,
			Typs:   convertToTypes(t.Types),
		}
	case vm.LoopJoin:
		t := opr.GetJoin()
		v.Arg = &loopjoin.Argument{
			Result: convertToResultPos(t.RelList, t.ColList),
			Cond:   t.Expr,
			Typs:   convertToTypes(t.Types),
		}
	case vm.LoopLeft:
		t := opr.GetLeftJoin()
		v.Arg = &loopleft.Argument{
			Result: convertToResultPos(t.RelList, t.ColList),
			Cond:   t.Expr,
			Typs:   convertToTypes(t.Types),
		}
	case vm.LoopSemi:
		t := opr.GetSemiJoin()
		v.Arg = &loopsemi.Argument{
			Result: t.Result,
			Cond:   t.Expr,
			Typs:   convertToTypes(t.Types),
		}
	case vm.LoopSingle:
		t := opr.GetSingleJoin()
		v.Arg = &loopsingle.Argument{
			Result: convertToResultPos(t.RelList, t.ColList),
			Cond:   t.Expr,
			Typs:   convertToTypes(t.Types),
		}
	case vm.Offset:
		v.Arg = &offset.Argument{Offset: opr.Offset}
	case vm.Order:
		v.Arg = &order.Argument{Fs: opr.OrderBy}
	case vm.Product:
		t := opr.GetProduct()
		v.Arg = &product.Argument{
			Result: convertToResultPos(t.RelList, t.ColList),
			Typs:   convertToTypes(t.Types),
		}
	case vm.Projection:
		v.Arg = &projection.Argument{Es: opr.ProjectList}
	case vm.Restrict:
		v.Arg = &restrict.Argument{E: opr.Filter}
	case vm.Semi:
		t := opr.GetSemiJoin()
		v.Arg = &semi.Argument{
			Ibucket:    t.Ibucket,
			Nbucket:    t.Nbucket,
			Result:     t.Result,
			Cond:       t.Expr,
			Typs:       convertToTypes(t.Types),
			Conditions: [][]*plan.Expr{t.LeftCond, t.RightCond},
		}
	case vm.Single:
		t := opr.GetSingleJoin()
		v.Arg = &single.Argument{
			Ibucket:    t.Ibucket,
			Nbucket:    t.Nbucket,
			Result:     convertToResultPos(t.RelList, t.ColList),
			Cond:       t.Expr,
			Typs:       convertToTypes(t.Types),
			Conditions: [][]*plan.Expr{t.LeftCond, t.RightCond},
		}
	case vm.Mark:
		t := opr.GetMarkJoin()
		v.Arg = &mark.Argument{
			Ibucket:    t.Ibucket,
			Nbucket:    t.Nbucket,
			Result:     t.Result,
			Conditions: [][]*plan.Expr{t.LeftCond, t.RightCond},
			Typs:       convertToTypes(t.Types),
			Cond:       t.Cond,
			OnList:     t.OnList,
		}
	case vm.Top:
		v.Arg = &top.Argument{
			Limit: int64(opr.Limit),
			Fs:    opr.OrderBy,
		}
	// should change next day?
	case vm.Intersect:
		t := opr.GetAnti()
		v.Arg = &intersect.Argument{
			IBucket: t.Ibucket,
			NBucket: t.Nbucket,
		}
	case vm.IntersectAll:
		t := opr.GetAnti()
		v.Arg = &intersectall.Argument{
			IBucket: t.Ibucket,
			NBucket: t.Nbucket,
		}
	case vm.Minus:
		t := opr.GetAnti()
		v.Arg = &minus.Argument{
			IBucket: t.Ibucket,
			NBucket: t.Nbucket,
		}
	case vm.Connector:
		t := opr.GetConnect()
		v.Arg = &connector.Argument{
			Reg: ctx.root.getRegister(t.PipelineId, t.ConnectorIndex),
		}
	case vm.Merge:
		v.Arg = &merge.Argument{}
	case vm.MergeGroup:
		v.Arg = &mergegroup.Argument{
			NeedEval: opr.Agg.NeedEval,
		}
	case vm.MergeLimit:
		v.Arg = &mergelimit.Argument{
			Limit: opr.Limit,
		}
	case vm.MergeOffset:
		v.Arg = &mergeoffset.Argument{
			Offset: opr.Offset,
		}
	case vm.MergeTop:
		v.Arg = &mergetop.Argument{
			Limit: int64(opr.Limit),
			Fs:    opr.OrderBy,
		}
	case vm.MergeOrder:
		v.Arg = &mergeorder.Argument{
			Fs: opr.OrderBy,
		}
	case vm.Unnest:
		v.Arg = &unnest.Argument{
			Es: &unnest.Param{
				Attrs:    opr.TableFunction.Attrs,
				Cols:     opr.TableFunction.Cols,
				ExprList: opr.TableFunction.Exprs,
				ColName:  string(opr.TableFunction.Param),
			},
		}
	case vm.GenerateSeries:
		v.Arg = &generate_series.Argument{
			Es: &generate_series.Param{
				Attrs:    opr.TableFunction.Attrs,
				ExprList: opr.TableFunction.Exprs,
			},
		}
	case vm.HashBuild:
		t := opr.GetHashBuild()
		v.Arg = &hashbuild.Argument{
			Ibucket:     t.Ibucket,
			Nbucket:     t.Nbucket,
			NeedHashMap: t.NeedHash,
			NeedExpr:    t.NeedExpr,
			Typs:        convertToTypes(t.Types),
			Conditions:  t.Conds,
		}
	case vm.External:
		t := opr.GetExternalScan()
		name2ColIndex := make(map[string]int32)
		for _, n2i := range t.Name2ColIndex {
			name2ColIndex[n2i.Name] = n2i.Index
		}
		v.Arg = &external.Argument{
			Es: &external.ExternalParam{
				Attrs:         t.Attrs,
				Cols:          t.Cols,
				CreateSql:     t.CreateSql,
				Name2ColIndex: name2ColIndex,
				Fileparam:     new(external.ExternalFileparam),
				FileList:      t.FileList,
			},
		}
	default:
		return v, moerr.NewInternalError(fmt.Sprintf("unexpected operator: %v", opr.Op))
	}
	return v, nil
}

// newCompile generates a new compile for remote run.
func newCompile(ctx context.Context, message morpc.Message, pHelper *processHelper, mHelper *messageHandleHelper, cs morpc.ClientSession) *Compile {
	// compile is almost surely wanting a small or mid pool.  Later.
	mp, err := mpool.NewMPool("compile", 0, mpool.NoFixed)
	if err != nil {
		panic(err)
	}
	proc := process.New(
		ctx, mp,
		pHelper.txnClient,
		pHelper.txnOperator,
		mHelper.fileService,
		mHelper.getClusterDetails,
	)
	proc.UnixTime = pHelper.unixTime
	proc.Id = pHelper.id
	proc.Lim = pHelper.lim
	proc.SessionInfo = pHelper.sessionInfo
	proc.AnalInfos = make([]*process.AnalyzeInfo, len(pHelper.analysisNodeList))
	for i := range proc.AnalInfos {
		proc.AnalInfos[i].NodeId = pHelper.analysisNodeList[i]
	}

	c := &Compile{
		ctx:  ctx,
		proc: proc,
		e:    mHelper.storeEngine,
		anal: &anaylze{},
	}

	c.fill = func(_ any, b *batch.Batch) error {
		encodeData, errEncode := types.Encode(b)
		if errEncode != nil {
			return errEncode
		}
		m := mHelper.acquirer().(*pipeline.Message)
		m.Id = message.GetID()
		m.Data = encodeData
		return cs.Write(ctx, m)
	}
	return c
}

func mergeAnalyseInfo(target *anaylze, ana *pipeline.AnalysisList) {
	source := ana.List
	if len(target.analInfos) != len(source) {
		return
	}
	for i := range target.analInfos {
		n := source[i]
		target.analInfos[i].OutputSize += n.OutputSize
		target.analInfos[i].OutputRows += n.OutputRows
		target.analInfos[i].InputRows += n.InputRows
		target.analInfos[i].InputSize += n.InputSize
		target.analInfos[i].MemorySize += n.MemorySize
		target.analInfos[i].TimeConsumed += n.TimeConsumed
	}
}

// convert []types.Type to []*plan.Type
func convertToPlanTypes(ts []types.Type) []*plan.Type {
	result := make([]*plan.Type, len(ts))
	for i, t := range ts {
		result[i] = &plan.Type{
			Id:        int32(t.Oid),
			Width:     t.Width,
			Precision: t.Precision,
			Size:      t.Size,
			Scale:     t.Scale,
		}
	}
	return result
}

// convert []*plan.Type to []types.Type
func convertToTypes(ts []*plan.Type) []types.Type {
	result := make([]types.Type, len(ts))
	for i, t := range ts {
		result[i] = types.Type{
			Oid:       types.T(t.Id),
			Width:     t.Width,
			Precision: t.Precision,
			Size:      t.Size,
			Scale:     t.Scale,
		}
	}
	return result
}

// convert []agg.Aggregate to []*pipeline.Aggregate
func convertToPipelineAggregates(ags []agg.Aggregate) []*pipeline.Aggregate {
	result := make([]*pipeline.Aggregate, len(ags))
	for i, a := range ags {
		result[i] = &pipeline.Aggregate{
			Op:   int32(a.Op),
			Dist: a.Dist,
			Expr: a.E,
		}
	}
	return result
}

// convert []*pipeline.Aggregate to []agg.Aggregate
func convertToAggregates(ags []*pipeline.Aggregate) []agg.Aggregate {
	result := make([]agg.Aggregate, len(ags))
	for i, a := range ags {
		result[i] = agg.Aggregate{
			Op:   int(a.Op),
			Dist: a.Dist,
			E:    a.Expr,
		}
	}
	return result
}

// get relation list and column list from []colexec.ResultPos
func getRelColList(resultPos []colexec.ResultPos) (relList []int32, colList []int32) {
	relList = make([]int32, len(resultPos))
	colList = make([]int32, len(resultPos))
	for i := range resultPos {
		relList[i], colList[i] = resultPos[i].Rel, resultPos[i].Pos
	}
	return
}

// generate []colexec.ResultPos from relation list and column list
func convertToResultPos(relList, colList []int32) []colexec.ResultPos {
	res := make([]colexec.ResultPos, len(relList))
	for i := range res {
		res[i].Rel, res[i].Pos = relList[i], colList[i]
	}
	return res
}

// convert process.Limitation to pipeline.ProcessLimitation
func convertToPipelineLimitation(lim process.Limitation) *pipeline.ProcessLimitation {
	return &pipeline.ProcessLimitation{
		Size:          lim.Size,
		BatchRows:     lim.BatchRows,
		BatchSize:     lim.BatchSize,
		PartitionRows: lim.PartitionRows,
		ReaderSize:    lim.ReaderSize,
	}
}

// convert pipeline.ProcessLimitation to process.Limitation
func convertToProcessLimitation(lim *pipeline.ProcessLimitation) process.Limitation {
	return process.Limitation{
		Size:          lim.Size,
		BatchRows:     lim.BatchRows,
		BatchSize:     lim.BatchSize,
		PartitionRows: lim.PartitionRows,
		ReaderSize:    lim.ReaderSize,
	}
}

// convert pipeline.SessionInfo to process.SessionInfo
func convertToProcessSessionInfo(sei *pipeline.SessionInfo) (process.SessionInfo, error) {
	sessionInfo := process.SessionInfo{
		User:         sei.User,
		Host:         sei.Host,
		Role:         sei.Role,
		ConnectionID: sei.ConnectionId,
		Database:     sei.Database,
		Version:      sei.Version,
	}
	t := time.Time{}
	err := t.UnmarshalBinary(sei.TimeZone)
	if err != nil {
		return sessionInfo, nil
	}
	sessionInfo.TimeZone = t.Location()
	return sessionInfo, nil
}

func convertToPlanAnalyzeInfo(info *process.AnalyzeInfo) *plan.AnalyzeInfo {
	return &plan.AnalyzeInfo{
		InputRows:    info.InputRows,
		OutputRows:   info.OutputRows,
		InputSize:    info.InputSize,
		OutputSize:   info.OutputSize,
		TimeConsumed: info.TimeConsumed,
		MemorySize:   info.MemorySize,
	}
}

func decodeBatch(proc *process.Process, msg *pipeline.Message) (*batch.Batch, error) {
	bat := new(batch.Batch)
	mp := proc.Mp()
	err := types.Decode(msg.GetData(), bat)
	// allocated memory of vec from mPool.
	for i := range bat.Vecs {
		bat.Vecs[i], err = vector.Dup(bat.Vecs[i], mp)
		if err != nil {
			for j := 0; j < i; j++ {
				bat.Vecs[j].Free(mp)
			}
			return nil, err
		}
	}
	// allocated memory of aggVec from mPool.
	for i, ag := range bat.Aggs {
		err = ag.WildAggReAlloc(mp)
		if err != nil {
			for j := 0; j < i; j++ {
				bat.Aggs[j].Free(mp)
			}
			for j := range bat.Vecs {
				bat.Vecs[j].Free(mp)
			}
			return nil, err
		}
	}
	return bat, err
}

func sendToConnectOperator(arg *connector.Argument, bat *batch.Batch) {
	select {
	case <-arg.Reg.Ctx.Done():
	case arg.Reg.Ch <- bat:
	}
}

func (ctx *scopeContext) getRegister(id, idx int32) *process.WaitRegister {
	if ctx.id == id {
		for k, v := range ctx.regs {
			if v == idx {
				return k
			}
		}
	}
	for i := range ctx.children {
		if reg := ctx.children[i].getRegister(id, idx); reg != nil {
			return reg
		}
	}
	return nil
}

func (ctx *scopeContext) findRegister(reg *process.WaitRegister) (int32, *scopeContext) {
	if idx, ok := ctx.regs[reg]; ok {
		return idx, ctx
	}
	for i := range ctx.children {
		if idx, ctx := ctx.children[i].findRegister(reg); idx >= 0 {
			return idx, ctx
		}
	}
	return -1, nil
}

func (ctx *scopeContext) addSubPipeline(id uint64, idx int32, ctxId int32) (int32, error) {
	ds := &Scope{Magic: Pushdown}
	ds.Proc = process.NewWithAnalyze(ctx.scope.Proc, ctx.scope.Proc.Ctx, 0, nil)
	ds.DataSource = &Source{
		PushdownId:   id,
		PushdownAddr: cnAddr,
	}
	ds.appendInstruction(vm.Instruction{
		Op: vm.Connector,
		Arg: &connector.Argument{
			Reg: ctx.scope.Proc.Reg.MergeReceivers[idx],
		},
	})
	ctx.scope.PreScopes = append(ctx.scope.PreScopes, ds)
	p := &pipeline.Pipeline{}
	p.PipelineId = ctxId
	p.PipelineType = Pushdown
	ctxId++
	p.DataSource = &pipeline.Source{
		PushdownId:   id,
		PushdownAddr: cnAddr,
	}
	p.InstructionList = append(p.InstructionList, &pipeline.Instruction{
		Op: vm.Connector,
		Connect: &pipeline.Connector{
			ConnectorIndex: idx,
			PipelineId:     ctx.id,
		},
	})
	ctx.pipe.Children = append(ctx.pipe.Children, p)
	return ctxId, nil
}

func (ctx *scopeContext) isDescendant(dsc *scopeContext) bool {
	if ctx.id == dsc.id {
		return true
	}
	for i := range ctx.children {
		if ctx.children[i].isDescendant(dsc) {
			return true
		}
	}
	return false
}

func (ctx *scopeContext) isRemote(targetContext *scopeContext, depth int) bool {
	if targetContext.scope.Magic != Remote {
		return false
	}
	if ctx.id == targetContext.id && depth == 0 {
		return true
	}
	for i := range ctx.children {
		if ctx.children[i].scope.Magic == Remote {
			if ctx.children[i].isRemote(targetContext, depth+1) {
				return true
			}
		} else {
			if ctx.children[i].isRemote(targetContext, depth) {
				return true
			}
		}
	}
	return false
}<|MERGE_RESOLUTION|>--- conflicted
+++ resolved
@@ -116,6 +116,9 @@
 	}
 	backMessage := messageAcquirer().(*pipeline.Message)
 	backMessage.Id = message.GetID()
+	{
+		fmt.Printf("++++write end %p: %v\n", ctx, backMessage.Id)
+	}
 	backMessage.Sid = pipeline.MessageEnd
 	backMessage.Err = errData
 	backMessage.Analyse = analysis
@@ -146,13 +149,19 @@
 	}
 	refactorScope(c, c.ctx, s)
 
-<<<<<<< HEAD
+	/*
+		{
+			fmt.Printf("+++++++++begin run %p: %v\n", s,
+				s.DataSource)
+		}
+	*/
 	{
-		fmt.Printf("+++++++++begin run %p: %v\n", s,
-			s.DataSource)
-	}
-=======
->>>>>>> 5a3a7cc6
+		fmt.Printf("+++++%p:%v begin handle message: %s\n", ctx,
+			message.GetID(), DebugShowScopes([]*Scope{s}))
+		if s.IsJoin {
+			fmt.Printf("********isjoin: %p: %p\n", ctx, c)
+		}
+	}
 	err = s.ParallelRun(c, true)
 	if err != nil {
 		{
@@ -161,8 +170,13 @@
 		return nil, err
 	}
 	{
-		fmt.Printf("+++++++++end run %p\n", s)
-	}
+		fmt.Printf("+++++end handle message: %s\n", DebugShowScopes([]*Scope{s}))
+	}
+	/*
+		{
+			fmt.Printf("+++++++++end run %p\n", s)
+		}
+	*/
 	// encode analysis info and return.
 	anas := &pipeline.AnalysisList{
 		List: make([]*plan.AnalyzeInfo, len(c.proc.AnalInfos)),
@@ -179,6 +193,9 @@
 // 2. Message with end flag and the result of analysis
 // 3. Batch Message with batch data
 func (s *Scope) remoteRun(c *Compile) error {
+	{
+		fmt.Printf("+++begin remote run %p: %s\n", s, DebugShowScopes([]*Scope{s}))
+	}
 	// encode the scope
 	// the last instruction of remote-run scope must be `connect`, it doesn't need serialization work.
 	// just ignore this instruction when doing serialization work and recover at the end in order to receive the returned batch.
@@ -234,6 +251,9 @@
 		return errReceive
 	}
 	var val morpc.Message
+	{
+		fmt.Printf("+++++++begin loop %p\n", s)
+	}
 	for {
 		select {
 		case <-c.ctx.Done():
@@ -243,9 +263,16 @@
 
 		m, ok := val.(*pipeline.Message)
 		if !ok {
+			sendToConnectOperator(arg, nil)
+			panic("++++")
 			return moerr.NewInternalError("unexpected mo-rpc address %s", s.NodeInfo.Addr)
 		}
+		{
+			fmt.Printf("++++++recv id = %v\n", m.GetID())
+		}
 		if err := pipeline.DecodeMessageError(m); err != nil {
+			panic("++++")
+			sendToConnectOperator(arg, nil)
 			return err
 		}
 
@@ -261,18 +288,25 @@
 				mergeAnalyseInfo(c.anal, ana)
 			}
 			{
-				fmt.Printf("+++++begin to send end: %s\n", DebugShowScopes([]*Scope{s}))
+				fmt.Printf("+++++begin to send end %p: %s\n", s, DebugShowScopes([]*Scope{s}))
 			}
-			sendToConnectOperator(arg, nil)
 			sendToConnectOperator(arg, nil)
 			break
 		}
 		// decoded message
 		bat, errBatch := decodeBatch(c.proc, m)
 		if errBatch != nil {
+			panic("++++")
+			sendToConnectOperator(arg, nil)
 			return errBatch
 		}
+		{
+			fmt.Printf("+++begin send id = %v; %p-%p: %s\n", m.GetID(), s, bat, DebugShowScopes([]*Scope{s}))
+		}
 		sendToConnectOperator(arg, bat)
+		{
+			fmt.Printf("+++end send %p: %p\n", s, bat)
+		}
 	}
 
 	return nil
@@ -378,7 +412,7 @@
 	s.Instructions = append(s.Instructions, vm.Instruction{
 		Op:  vm.Output,
 		Idx: -1, // useless
-		Arg: &output.Argument{Data: nil, Func: c.fill},
+		Arg: &output.Argument{Data: c, Func: c.fill},
 	})
 	c.proc = s.Proc
 	c.scope = s
@@ -1080,12 +1114,18 @@
 	c.fill = func(_ any, b *batch.Batch) error {
 		encodeData, errEncode := types.Encode(b)
 		if errEncode != nil {
+			fmt.Printf("+++++++errrCOde: %v\n", errEncode)
+			panic(errEncode)
 			return errEncode
 		}
 		m := mHelper.acquirer().(*pipeline.Message)
 		m.Id = message.GetID()
 		m.Data = encodeData
-		return cs.Write(ctx, m)
+		err := cs.Write(ctx, m)
+		{
+			fmt.Printf("+++write back %p-%p: %v; id = %v; %v\n", ctx, b, len(b.Vecs), m.Id, err)
+		}
+		return err
 	}
 	return c
 }
