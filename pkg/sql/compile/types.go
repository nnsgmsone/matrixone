--- conflicted
+++ resolved
@@ -177,7 +177,6 @@
 	stmt tree.Statement
 
 	s3CounterSet perfcounter.CounterSet
-<<<<<<< HEAD
 
 	// when we construct the scope, compileTableScan will new a scope, the magic is
 	// remote, but now the tempEngine is just standlone. So for now use this to read
@@ -185,8 +184,6 @@
 	isTemporaryScan bool
 
 	typs []types.Type
-=======
->>>>>>> 46662e09
 }
 
 type RemoteReceivRegInfo struct {
