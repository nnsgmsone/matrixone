--- conflicted
+++ resolved
@@ -50,10 +50,7 @@
 		switch ctr.state {
 		case Build:
 			if err := ctr.build(ap, proc, anal); err != nil {
-<<<<<<< HEAD
-=======
 				ctr.state = End
->>>>>>> f98d892f
 				return false, err
 			}
 			ctr.state = Probe
@@ -77,10 +74,7 @@
 			}
 			if err := ctr.probe(bat, ap, proc, anal, isFirst, isLast); err != nil {
 				bat.SubCnt(1)
-<<<<<<< HEAD
-=======
 				ctr.state = End
->>>>>>> f98d892f
 				return false, err
 			}
 			bat.SubCnt(1)
