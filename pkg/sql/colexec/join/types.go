// Copyright 2021 Matrix Origin
//
// Licensed under the Apache License, Version 2.0 (the "License");
// you may not use this file except in compliance with the License.
// You may obtain a copy of the License at
//
//      http://www.apache.org/licenses/LICENSE-2.0
//
// Unless required by applicable law or agreed to in writing, software
// distributed under the License is distributed on an "AS IS" BASIS,
// WITHOUT WARRANTIES OR CONDITIONS OF ANY KIND, either express or implied.
// See the License for the specific language governing permissions and
// limitations under the License.

package join

import (
	"github.com/matrixorigin/matrixone/pkg/common/hashmap"
	"github.com/matrixorigin/matrixone/pkg/common/mpool"
	"github.com/matrixorigin/matrixone/pkg/container/batch"
	"github.com/matrixorigin/matrixone/pkg/container/types"
	"github.com/matrixorigin/matrixone/pkg/container/vector"
	"github.com/matrixorigin/matrixone/pkg/sql/colexec"
	"github.com/matrixorigin/matrixone/pkg/sql/plan"
	"github.com/matrixorigin/matrixone/pkg/vm/process"
)

const (
	Build = iota
	Probe
	End
)

type evalVector struct {
	needFree bool
	vec      *vector.Vector
}

type container struct {
	state int

	inBuckets []uint8

	evecs []evalVector
	vecs  []*vector.Vector

	mp *hashmap.JoinMap

	bat *batch.Batch

	colexec.MemforNextOp
}

type Argument struct {
	ctr        *container
	Ibucket    uint64 // index in buckets
	Nbucket    uint64 // buckets count
	Result     []colexec.ResultPos
	Types      []types.Type
	Cond       *plan.Expr
	Conditions [][]*plan.Expr
}

func (ap *Argument) Free(proc *process.Process, pipelineFailed bool) {
	ap.ctr.CleanMemForNextOp(proc)
	ap.ctr.cleanHashMap()
<<<<<<< HEAD
=======
	if ap.ctr.bat != nil {
		ap.ctr.bat.SubCnt(1)
		ap.ctr.bat = nil
	}
>>>>>>> f98d892f
}

func (ctr *container) cleanHashMap() {
	if ctr.mp != nil {
		ctr.mp.Free()
		ctr.mp = nil
	}
}

func (ctr *container) cleanEvalVectors(mp *mpool.MPool) {
	for i := range ctr.evecs {
		if ctr.evecs[i].needFree && ctr.evecs[i].vec != nil {
			ctr.evecs[i].vec.Free(mp)
			ctr.evecs[i].vec = nil
		}
	}
}<|MERGE_RESOLUTION|>--- conflicted
+++ resolved
@@ -64,13 +64,10 @@
 func (ap *Argument) Free(proc *process.Process, pipelineFailed bool) {
 	ap.ctr.CleanMemForNextOp(proc)
 	ap.ctr.cleanHashMap()
-<<<<<<< HEAD
-=======
 	if ap.ctr.bat != nil {
 		ap.ctr.bat.SubCnt(1)
 		ap.ctr.bat = nil
 	}
->>>>>>> f98d892f
 }
 
 func (ctr *container) cleanHashMap() {
