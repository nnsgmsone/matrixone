--- conflicted
+++ resolved
@@ -117,17 +117,10 @@
 	ctx, cancel := context.WithCancel(context.Background())
 	proc := process.NewFromProc(testutil.NewProcessWithMPool(mpool.MustNewZero()),
 		ctx, regNum)
-	testTypes := []types.Type{{Oid: types.T_int8}}
+	testTypes := []types.Type{{Oid: types.T_int8, Size: 1}}
 	return offsetTestCase{
-<<<<<<< HEAD
 		proc:  proc,
 		types: testTypes,
-=======
-		proc: proc,
-		types: []types.Type{
-			types.T_int8.ToType(),
-		},
->>>>>>> e0cc1fc4
 		arg: &Argument{
 			Offset:         offset,
 			Types:          testTypes,
