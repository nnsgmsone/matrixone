// Copyright 2021 Matrix Origin
//
// Licensed under the Apache License, Version 2.0 (the "License");
// you may not use this file except in compliance with the License.
// You may obtain a copy of the License at
//
//      http://www.apache.org/licenses/LICENSE-2.0
//
// Unless required by applicable law or agreed to in writing, software
// distributed under the License is distributed on an "AS IS" BASIS,
// WITHOUT WARRANTIES OR CONDITIONS OF ANY KIND, either express or implied.
// See the License for the specific language governing permissions and
// limitations under the License.

package merge

import (
	"bytes"
	"fmt"

	"github.com/matrixorigin/matrixone/pkg/vm/process"
)

func String(_ any, buf *bytes.Buffer) {
	buf.WriteString(" union all ")
}

func Prepare(_ *process.Process, arg any) error {
	ap := arg.(*Argument)
	ap.ctr = new(container)
	return nil
}

func Call(idx int, proc *process.Process, arg any) (bool, error) {
	anal := proc.GetAnalyze(idx)
	anal.Start()
	defer anal.Stop()
	ap := arg.(*Argument)
	for {
		if len(proc.Reg.MergeReceivers) == 0 {
			proc.SetInputBatch(nil)
			return true, nil
		}
<<<<<<< HEAD
		bat := <-proc.Reg.MergeReceivers[ap.ctr.i].Ch
		{
			fmt.Printf("+++++merge recv %p\n", bat)
		}
		/*
			reg := proc.Reg.MergeReceivers[ap.ctr.i]
			var bat *batch.Batch = nil
			select {
			case <-reg.Ctx.Done():
			case bat = <-reg.Ch:
			}
		*/
=======
		reg := proc.Reg.MergeReceivers[ap.ctr.i]
>>>>>>> 5a3a7cc6

		bat := <-reg.Ch
		if bat == nil {
			proc.Reg.MergeReceivers = append(proc.Reg.MergeReceivers[:ap.ctr.i], proc.Reg.MergeReceivers[ap.ctr.i+1:]...)
			if ap.ctr.i >= len(proc.Reg.MergeReceivers) {
				ap.ctr.i = 0
			}
			continue
		}
		if bat.Length() == 0 {
			continue
		}
		anal.Input(bat)
		anal.Output(bat)
		proc.SetInputBatch(bat)
		if ap.ctr.i = ap.ctr.i + 1; ap.ctr.i >= len(proc.Reg.MergeReceivers) {
			ap.ctr.i = 0
		}
		return false, nil
	}
}<|MERGE_RESOLUTION|>--- conflicted
+++ resolved
@@ -41,24 +41,17 @@
 			proc.SetInputBatch(nil)
 			return true, nil
 		}
-<<<<<<< HEAD
-		bat := <-proc.Reg.MergeReceivers[ap.ctr.i].Ch
+		reg := proc.Reg.MergeReceivers[ap.ctr.i]
+		bat := <-reg.Ch
 		{
-			fmt.Printf("+++++merge recv %p\n", bat)
+			var buf bytes.Buffer
+
+			buf.WriteString(fmt.Sprintf("++++merge read %p: %p\n", proc, bat))
+			if bat != nil {
+				buf.WriteString(fmt.Sprintf("\t%v: %v\n", bat.Attrs, len(bat.Vecs)))
+			}
+			fmt.Printf("%s\n", buf.String())
 		}
-		/*
-			reg := proc.Reg.MergeReceivers[ap.ctr.i]
-			var bat *batch.Batch = nil
-			select {
-			case <-reg.Ctx.Done():
-			case bat = <-reg.Ch:
-			}
-		*/
-=======
-		reg := proc.Reg.MergeReceivers[ap.ctr.i]
->>>>>>> 5a3a7cc6
-
-		bat := <-reg.Ch
 		if bat == nil {
 			proc.Reg.MergeReceivers = append(proc.Reg.MergeReceivers[:ap.ctr.i], proc.Reg.MergeReceivers[ap.ctr.i+1:]...)
 			if ap.ctr.i >= len(proc.Reg.MergeReceivers) {
