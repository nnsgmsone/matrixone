--- conflicted
+++ resolved
@@ -44,10 +44,14 @@
 
 func init() {
 	tcs = []orderTestCase{
-		newTestCase([]types.Type{types.T_int8.ToType()}, []*plan.OrderBySpec{{Expr: newExpression(0), Flag: 0}}),
-		newTestCase([]types.Type{types.T_int8.ToType()}, []*plan.OrderBySpec{{Expr: newExpression(0), Flag: 2}}),
-		newTestCase([]types.Type{types.T_int8.ToType(), types.T_int64.ToType()}, []*plan.OrderBySpec{{Expr: newExpression(0), Flag: 0}, {Expr: newExpression(1), Flag: 0}}),
-		newTestCase([]types.Type{types.T_int8.ToType(), types.T_int64.ToType()}, []*plan.OrderBySpec{{Expr: newExpression(0), Flag: 2}, {Expr: newExpression(1), Flag: 2}}),
+		newTestCase([]types.Type{{Oid: types.T_int8, Size: 1}},
+			[]*plan.OrderBySpec{{Expr: newExpression(0), Flag: 0}}),
+		newTestCase([]types.Type{{Oid: types.T_int8, Size: 1}},
+			[]*plan.OrderBySpec{{Expr: newExpression(0), Flag: 2}}),
+		newTestCase([]types.Type{{Oid: types.T_int8, Size: 1}, {Oid: types.T_int64, Size: 8}},
+			[]*plan.OrderBySpec{{Expr: newExpression(0), Flag: 0}, {Expr: newExpression(1), Flag: 0}}),
+		newTestCase([]types.Type{{Oid: types.T_int8, Size: 1}, {Oid: types.T_int64, Size: 8}},
+			[]*plan.OrderBySpec{{Expr: newExpression(0), Flag: 2}, {Expr: newExpression(1), Flag: 2}}),
 	}
 }
 
@@ -69,38 +73,12 @@
 	for _, tc := range tcs {
 		err := Prepare(tc.proc, tc.arg)
 		require.NoError(t, err)
-<<<<<<< HEAD
 		{
 			bat := newBatch(t, tc.types, tc.proc, Rows)
 			tc.proc.SetInputBatch(bat)
 			_, err = Call(0, tc.proc, tc.arg, false, false)
 			require.NoError(t, err)
 			bat.Clean(tc.proc.Mp())
-=======
-		tc.proc.Reg.InputBatch = newBatch(t, tc.types, tc.proc, Rows)
-		_, _ = Call(0, tc.proc, tc.arg, false, false)
-		if tc.proc.Reg.InputBatch != nil {
-			tc.proc.Reg.InputBatch.Clean(tc.proc.Mp())
-		}
-		tc.proc.Reg.InputBatch = newBatch(t, tc.types, tc.proc, Rows)
-		_, _ = Call(0, tc.proc, tc.arg, false, false)
-		if tc.proc.Reg.InputBatch != nil {
-			tc.proc.Reg.InputBatch.Clean(tc.proc.Mp())
-		}
-		tc.proc.Reg.InputBatch = &batch.Batch{}
-		_, _ = Call(0, tc.proc, tc.arg, false, false)
-		tc.proc.Reg.InputBatch = nil
-		_, _ = Call(0, tc.proc, tc.arg, false, false)
-		require.Equal(t, int64(0), tc.proc.Mp().CurrNB())
-	}
-}
-
-func BenchmarkOrder(b *testing.B) {
-	for i := 0; i < b.N; i++ {
-		tcs = []orderTestCase{
-			newTestCase([]types.Type{types.T_int8.ToType()}, []*plan.OrderBySpec{{Expr: newExpression(0), Flag: 0}}),
-			newTestCase([]types.Type{types.T_int8.ToType()}, []*plan.OrderBySpec{{Expr: newExpression(0), Flag: 2}}),
->>>>>>> e0cc1fc4
 		}
 		{
 			bat := newBatch(t, tc.types, tc.proc, Rows)
