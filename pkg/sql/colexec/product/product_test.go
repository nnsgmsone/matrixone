// Copyright 2021 Matrix Origin
//
// Licensed under the Apache License, Version 2.0 (the "License");
// you may not use this file except in compliance with the License.
// You may obtain a copy of the License at
//
//      http://www.apache.org/licenses/LICENSE-2.0
//
// Unless required by applicable law or agreed to in writing, software
// distributed under the License is distributed on an "AS IS" BASIS,
// WITHOUT WARRANTIES OR CONDITIONS OF ANY KIND, either express or implied.
// See the License for the specific language governing permissions and
// limitations under the License.

package product

import (
	"bytes"
	"context"
	"sync"
	"testing"

	"github.com/matrixorigin/matrixone/pkg/common/mpool"
	"github.com/matrixorigin/matrixone/pkg/container/batch"
	"github.com/matrixorigin/matrixone/pkg/container/types"
	"github.com/matrixorigin/matrixone/pkg/sql/colexec"
	"github.com/matrixorigin/matrixone/pkg/sql/colexec/hashbuild"
	"github.com/matrixorigin/matrixone/pkg/testutil"
	"github.com/matrixorigin/matrixone/pkg/vm/process"
	"github.com/stretchr/testify/require"
)

const (
	Rows = 10 // default rows
)

// add unit tests for cases
type productTestCase struct {
	arg    *Argument
	flgs   []bool // flgs[i] == true: nullable
	types  []types.Type
	proc   *process.Process
	cancel context.CancelFunc
	barg   *hashbuild.Argument
}

var (
	tcs []productTestCase
)

func init() {
	tcs = []productTestCase{
<<<<<<< HEAD
		newTestCase([]bool{false}, []types.Type{{Oid: types.T_int8}, {Oid: types.T_int8}}, []colexec.ResultPos{colexec.NewResultPos(0, 0), colexec.NewResultPos(1, 0)}),
		newTestCase([]bool{true}, []types.Type{{Oid: types.T_int8}, {Oid: types.T_int8}}, []colexec.ResultPos{colexec.NewResultPos(0, 0), colexec.NewResultPos(1, 0)}),
=======
		newTestCase([]bool{false}, []types.Type{types.T_int8.ToType()}, []colexec.ResultPos{colexec.NewResultPos(0, 0), colexec.NewResultPos(1, 0)}),
		newTestCase([]bool{true}, []types.Type{types.T_int8.ToType()}, []colexec.ResultPos{colexec.NewResultPos(0, 0), colexec.NewResultPos(1, 0)}),
>>>>>>> e0cc1fc4
	}
}

func TestString(t *testing.T) {
	buf := new(bytes.Buffer)
	for _, tc := range tcs {
		String(tc.arg, buf)
	}
}

func TestProduct(t *testing.T) {
	for _, tc := range tcs {
		bat := hashBuild(t, tc)
		var wg sync.WaitGroup

		err := Prepare(tc.proc, tc.arg)
		require.NoError(t, err)
		wg.Add(1)
		go func() {
			for {
				if ok, err := Call(0, tc.proc, tc.arg, false, false); ok || err != nil {
					wg.Done()
					break
				}
			}
		}()
		tc.proc.Reg.MergeReceivers[1].Ch <- bat
		bat0 := newBatch(t, tc.flgs, tc.types, tc.proc, Rows)
		bat0.AddCnt(1)
		tc.proc.Reg.MergeReceivers[0].Ch <- bat0
		tc.proc.Reg.MergeReceivers[0].Ch <- &batch.Batch{}
		bat1 := newBatch(t, tc.flgs, tc.types, tc.proc, Rows)
		bat1.AddCnt(1)
		tc.proc.Reg.MergeReceivers[0].Ch <- bat1
		bat2 := newBatch(t, tc.flgs, tc.types, tc.proc, Rows)
		bat2.AddCnt(1)
		tc.proc.Reg.MergeReceivers[0].Ch <- bat2
		bat3 := newBatch(t, tc.flgs, tc.types, tc.proc, Rows)
		bat3.AddCnt(1)
		tc.proc.Reg.MergeReceivers[0].Ch <- bat3
		tc.proc.Reg.MergeReceivers[0].Ch <- nil
		wg.Wait()
		bat0.Clean(tc.proc.Mp())
		bat1.Clean(tc.proc.Mp())
		bat2.Clean(tc.proc.Mp())
		bat3.Clean(tc.proc.Mp())
		tc.arg.Free(tc.proc, false)
		tc.barg.Free(tc.proc, false)
		require.Equal(t, int64(0), tc.proc.Mp().CurrNB())
<<<<<<< HEAD
		/*
=======
	}
}

func BenchmarkProduct(b *testing.B) {
	for i := 0; i < b.N; i++ {
		tcs = []productTestCase{
			newTestCase([]bool{false}, []types.Type{types.T_int8.ToType()}, []colexec.ResultPos{colexec.NewResultPos(0, 0), colexec.NewResultPos(1, 0)}),
			newTestCase([]bool{true}, []types.Type{types.T_int8.ToType()}, []colexec.ResultPos{colexec.NewResultPos(0, 0), colexec.NewResultPos(1, 0)}),
		}
		t := new(testing.T)
		for _, tc := range tcs {
			bat := hashBuild(t, tc)
			err := Prepare(tc.proc, tc.arg)
			require.NoError(t, err)
>>>>>>> e0cc1fc4
			tc.proc.Reg.MergeReceivers[0].Ch <- newBatch(t, tc.flgs, tc.types, tc.proc, Rows)
			tc.proc.Reg.MergeReceivers[0].Ch <- &batch.Batch{}
			tc.proc.Reg.MergeReceivers[0].Ch <- newBatch(t, tc.flgs, tc.types, tc.proc, Rows)
			tc.proc.Reg.MergeReceivers[0].Ch <- newBatch(t, tc.flgs, tc.types, tc.proc, Rows)
			tc.proc.Reg.MergeReceivers[0].Ch <- newBatch(t, tc.flgs, tc.types, tc.proc, Rows)
			tc.proc.Reg.MergeReceivers[0].Ch <- nil
			tc.proc.Reg.MergeReceivers[1].Ch <- bat
			for {
				if ok, err := Call(0, tc.proc, tc.arg, false, false); ok || err != nil {
					break
				}
				tc.proc.Reg.InputBatch.Clean(tc.proc.Mp())
			}
			require.Equal(t, int64(0), tc.proc.Mp().CurrNB())
		*/
	}
}

func newTestCase(flgs []bool, ts []types.Type, rp []colexec.ResultPos) productTestCase {
	ctx, cancel := context.WithCancel(context.Background())
	proc := process.NewFromProc(testutil.NewProcessWithMPool(mpool.MustNewZero()),
		ctx, -1)
	return productTestCase{
		types:  ts,
		flgs:   flgs,
		proc:   proc,
		cancel: cancel,
		arg: &Argument{
			Types:  ts,
			Result: rp,
		},
		barg: &hashbuild.Argument{
			Types: ts,
		},
	}
}

func hashBuild(t *testing.T, tc productTestCase) *batch.Batch {
	var wg sync.WaitGroup

	err := hashbuild.Prepare(tc.proc, tc.barg)
	require.NoError(t, err)
	wg.Add(1)
	go func() {
		for {
			if ok, err := hashbuild.Call(0, tc.proc, tc.barg, false, false); ok || err != nil {
				wg.Done()
				break
			}
		}
	}()
	bat := newBatch(t, tc.flgs, tc.types, tc.proc, Rows)
	bat.AddCnt(1)
	tc.proc.Reg.MergeReceivers[0].Ch <- bat
	tc.proc.Reg.MergeReceivers[0].Ch <- nil
	bat.Clean(tc.proc.Mp())
	tc.proc.InputBatch().AddCnt(1)
	return tc.proc.InputBatch()
}

// create a new block based on the type information, flgs[i] == ture: has null
func newBatch(t *testing.T, flgs []bool, ts []types.Type, proc *process.Process, rows int64) *batch.Batch {
	return testutil.NewBatch(ts, false, int(rows), proc.Mp())
}<|MERGE_RESOLUTION|>--- conflicted
+++ resolved
@@ -50,13 +50,10 @@
 
 func init() {
 	tcs = []productTestCase{
-<<<<<<< HEAD
-		newTestCase([]bool{false}, []types.Type{{Oid: types.T_int8}, {Oid: types.T_int8}}, []colexec.ResultPos{colexec.NewResultPos(0, 0), colexec.NewResultPos(1, 0)}),
-		newTestCase([]bool{true}, []types.Type{{Oid: types.T_int8}, {Oid: types.T_int8}}, []colexec.ResultPos{colexec.NewResultPos(0, 0), colexec.NewResultPos(1, 0)}),
-=======
-		newTestCase([]bool{false}, []types.Type{types.T_int8.ToType()}, []colexec.ResultPos{colexec.NewResultPos(0, 0), colexec.NewResultPos(1, 0)}),
-		newTestCase([]bool{true}, []types.Type{types.T_int8.ToType()}, []colexec.ResultPos{colexec.NewResultPos(0, 0), colexec.NewResultPos(1, 0)}),
->>>>>>> e0cc1fc4
+		newTestCase([]bool{false}, []types.Type{{Oid: types.T_int8, Size: 1}, {Oid: types.T_int8, Size: 1}},
+			[]colexec.ResultPos{colexec.NewResultPos(0, 0), colexec.NewResultPos(1, 0)}),
+		newTestCase([]bool{true}, []types.Type{{Oid: types.T_int8, Size: 1}, {Oid: types.T_int8, Size: 1}},
+			[]colexec.ResultPos{colexec.NewResultPos(0, 0), colexec.NewResultPos(1, 0)}),
 	}
 }
 
@@ -105,40 +102,6 @@
 		bat3.Clean(tc.proc.Mp())
 		tc.arg.Free(tc.proc, false)
 		tc.barg.Free(tc.proc, false)
-		require.Equal(t, int64(0), tc.proc.Mp().CurrNB())
-<<<<<<< HEAD
-		/*
-=======
-	}
-}
-
-func BenchmarkProduct(b *testing.B) {
-	for i := 0; i < b.N; i++ {
-		tcs = []productTestCase{
-			newTestCase([]bool{false}, []types.Type{types.T_int8.ToType()}, []colexec.ResultPos{colexec.NewResultPos(0, 0), colexec.NewResultPos(1, 0)}),
-			newTestCase([]bool{true}, []types.Type{types.T_int8.ToType()}, []colexec.ResultPos{colexec.NewResultPos(0, 0), colexec.NewResultPos(1, 0)}),
-		}
-		t := new(testing.T)
-		for _, tc := range tcs {
-			bat := hashBuild(t, tc)
-			err := Prepare(tc.proc, tc.arg)
-			require.NoError(t, err)
->>>>>>> e0cc1fc4
-			tc.proc.Reg.MergeReceivers[0].Ch <- newBatch(t, tc.flgs, tc.types, tc.proc, Rows)
-			tc.proc.Reg.MergeReceivers[0].Ch <- &batch.Batch{}
-			tc.proc.Reg.MergeReceivers[0].Ch <- newBatch(t, tc.flgs, tc.types, tc.proc, Rows)
-			tc.proc.Reg.MergeReceivers[0].Ch <- newBatch(t, tc.flgs, tc.types, tc.proc, Rows)
-			tc.proc.Reg.MergeReceivers[0].Ch <- newBatch(t, tc.flgs, tc.types, tc.proc, Rows)
-			tc.proc.Reg.MergeReceivers[0].Ch <- nil
-			tc.proc.Reg.MergeReceivers[1].Ch <- bat
-			for {
-				if ok, err := Call(0, tc.proc, tc.arg, false, false); ok || err != nil {
-					break
-				}
-				tc.proc.Reg.InputBatch.Clean(tc.proc.Mp())
-			}
-			require.Equal(t, int64(0), tc.proc.Mp().CurrNB())
-		*/
 	}
 }
 
