// Copyright 2021 Matrix Origin
//
// Licensed under the Apache License, Version 2.0 (the "License");
// you may not use this file except in compliance with the License.
// You may obtain a copy of the License at
//
//      http://www.apache.org/licenses/LICENSE-2.0
//
// Unless required by applicable law or agreed to in writing, software
// distributed under the License is distributed on an "AS IS" BASIS,
// WITHOUT WARRANTIES OR CONDITIONS OF ANY KIND, either express or implied.
// See the License for the specific language governing permissions and
// limitations under the License.

package limit

import (
	"bytes"
	"testing"

	"github.com/matrixorigin/matrixone/pkg/common/mpool"
	"github.com/matrixorigin/matrixone/pkg/container/batch"
	"github.com/matrixorigin/matrixone/pkg/container/types"
	"github.com/matrixorigin/matrixone/pkg/testutil"
	"github.com/matrixorigin/matrixone/pkg/vm/process"
	"github.com/stretchr/testify/require"
)

const (
	Rows = 10 // default rows
)

// add unit tests for cases
type limitTestCase struct {
	arg   *Argument
	types []types.Type
	proc  *process.Process
}

var (
	tcs []limitTestCase
)

func init() {
	testTypes := []types.Type{{Oid: types.T_int8}}
	tcs = []limitTestCase{
		{
<<<<<<< HEAD
			proc:  testutil.NewProcessWithMPool(mpool.MustNewZero()),
			types: testTypes,
=======
			proc: testutil.NewProcessWithMPool(mpool.MustNewZero()),
			types: []types.Type{
				types.T_int8.ToType(),
			},
>>>>>>> e0cc1fc4
			arg: &Argument{
				Limit: 8,
				Types: testTypes,
			},
		},
		{
<<<<<<< HEAD
			proc:  testutil.NewProcessWithMPool(mpool.MustNewZero()),
			types: testTypes,
=======
			proc: testutil.NewProcessWithMPool(mpool.MustNewZero()),
			types: []types.Type{
				types.T_int8.ToType(),
			},
>>>>>>> e0cc1fc4
			arg: &Argument{
				Limit: 10,
				Types: testTypes,
			},
		},
		{
<<<<<<< HEAD
			proc:  testutil.NewProcessWithMPool(mpool.MustNewZero()),
			types: testTypes,
=======
			proc: testutil.NewProcessWithMPool(mpool.MustNewZero()),
			types: []types.Type{
				types.T_int8.ToType(),
			},
>>>>>>> e0cc1fc4
			arg: &Argument{
				Limit: 12,
				Types: testTypes,
			},
		},
		{
			proc:  testutil.NewProcessWithMPool(mpool.MustNewZero()),
			types: testTypes,
			arg: &Argument{
				Limit: 0,
				Types: testTypes,
			},
		},
	}
}

func TestString(t *testing.T) {
	buf := new(bytes.Buffer)
	for _, tc := range tcs {
		String(tc.arg, buf)
	}
}

func TestLimit(t *testing.T) {
	for _, tc := range tcs {
		err := Prepare(tc.proc, tc.arg)
		require.NoError(t, err)

		// test input normal batch
		inputBatch := newBatch(t, tc.types, tc.proc, Rows)
		end := false
		tc.proc.SetInputBatch(inputBatch)
		end, err = Call(0, tc.proc, tc.arg, false, false)
		require.NoError(t, err)
		outputBatch := tc.proc.Reg.InputBatch
		if outputBatch != nil {
			outputLen := outputBatch.Length()
			expectLen := minValue(outputLen, int(tc.arg.Limit))
			require.Equal(t, expectLen, outputLen)
			require.Equal(t, inputBatch.Zs[:expectLen], outputBatch.Zs[:expectLen])
		} else { // corner case: limit == 0
			require.Equal(t, 0, int(tc.arg.Limit))
			require.Equal(t, true, end)
		}

<<<<<<< HEAD
		{ // test input empty batch
			expectEnd := Rows >= tc.arg.Limit
			tc.proc.SetInputBatch(&batch.Batch{})
			end, err = Call(0, tc.proc, tc.arg, false, false)
			require.Equal(t, expectEnd, end)
			require.NoError(t, err)
=======
func BenchmarkLimit(b *testing.B) {
	for i := 0; i < b.N; i++ {
		tcs = []limitTestCase{
			{
				proc: testutil.NewProcessWithMPool(mpool.MustNewZero()),
				types: []types.Type{
					types.T_int8.ToType(),
				},
				arg: &Argument{
					Seen:  0,
					Limit: 8,
				},
			},
>>>>>>> e0cc1fc4
		}

		{ // test input nil batch
			tc.proc.SetInputBatch(nil)
			end, err = Call(0, tc.proc, tc.arg, false, false)
			require.Equal(t, true, end)
			require.NoError(t, err)
		}

		// test mem
		inputBatch.Clean(tc.proc.Mp())
		tc.arg.Free(tc.proc, false)
		require.Equal(t, int64(0), tc.proc.Mp().CurrNB())
	}
}

// create a new block based on the type information
func newBatch(t *testing.T, ts []types.Type, proc *process.Process, rows int64) *batch.Batch {
	return testutil.NewBatch(ts, false, int(rows), proc.Mp())
}

func minValue(a, b int) int {
	if a > b {
		return b
	}
	return a
}<|MERGE_RESOLUTION|>--- conflicted
+++ resolved
@@ -42,48 +42,27 @@
 )
 
 func init() {
-	testTypes := []types.Type{{Oid: types.T_int8}}
+	testTypes := []types.Type{{Oid: types.T_int8, Size: 1}}
 	tcs = []limitTestCase{
 		{
-<<<<<<< HEAD
 			proc:  testutil.NewProcessWithMPool(mpool.MustNewZero()),
 			types: testTypes,
-=======
-			proc: testutil.NewProcessWithMPool(mpool.MustNewZero()),
-			types: []types.Type{
-				types.T_int8.ToType(),
-			},
->>>>>>> e0cc1fc4
 			arg: &Argument{
 				Limit: 8,
 				Types: testTypes,
 			},
 		},
 		{
-<<<<<<< HEAD
 			proc:  testutil.NewProcessWithMPool(mpool.MustNewZero()),
 			types: testTypes,
-=======
-			proc: testutil.NewProcessWithMPool(mpool.MustNewZero()),
-			types: []types.Type{
-				types.T_int8.ToType(),
-			},
->>>>>>> e0cc1fc4
 			arg: &Argument{
 				Limit: 10,
 				Types: testTypes,
 			},
 		},
 		{
-<<<<<<< HEAD
 			proc:  testutil.NewProcessWithMPool(mpool.MustNewZero()),
 			types: testTypes,
-=======
-			proc: testutil.NewProcessWithMPool(mpool.MustNewZero()),
-			types: []types.Type{
-				types.T_int8.ToType(),
-			},
->>>>>>> e0cc1fc4
 			arg: &Argument{
 				Limit: 12,
 				Types: testTypes,
@@ -129,28 +108,12 @@
 			require.Equal(t, true, end)
 		}
 
-<<<<<<< HEAD
 		{ // test input empty batch
 			expectEnd := Rows >= tc.arg.Limit
 			tc.proc.SetInputBatch(&batch.Batch{})
 			end, err = Call(0, tc.proc, tc.arg, false, false)
 			require.Equal(t, expectEnd, end)
 			require.NoError(t, err)
-=======
-func BenchmarkLimit(b *testing.B) {
-	for i := 0; i < b.N; i++ {
-		tcs = []limitTestCase{
-			{
-				proc: testutil.NewProcessWithMPool(mpool.MustNewZero()),
-				types: []types.Type{
-					types.T_int8.ToType(),
-				},
-				arg: &Argument{
-					Seen:  0,
-					Limit: 8,
-				},
-			},
->>>>>>> e0cc1fc4
 		}
 
 		{ // test input nil batch
