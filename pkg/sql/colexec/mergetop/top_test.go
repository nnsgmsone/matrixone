--- conflicted
+++ resolved
@@ -48,13 +48,17 @@
 
 func init() {
 	tcs = []topTestCase{
-		newTestCase([]bool{false}, []types.Type{types.T_int8.ToType()}, 3, []*plan.OrderBySpec{{Expr: newExpression(0), Flag: 0}}),
-		newTestCase([]bool{true}, []types.Type{types.T_int8.ToType()}, 3, []*plan.OrderBySpec{{Expr: newExpression(0), Flag: 2}}),
-		newTestCase([]bool{false, false}, []types.Type{types.T_int8.ToType(), types.T_int64.ToType()}, 3, []*plan.OrderBySpec{{Expr: newExpression(0), Flag: 0}}),
-		newTestCase([]bool{true, false}, []types.Type{types.T_int8.ToType(), types.T_int64.ToType()}, 3, []*plan.OrderBySpec{{Expr: newExpression(0), Flag: 2}}),
-		newTestCase([]bool{true, false}, []types.Type{types.T_int8.ToType(), types.T_int64.ToType()}, 3, []*plan.OrderBySpec{{Expr: newExpression(0), Flag: 2}, {Expr: newExpression(1), Flag: 0}}),
+		newTestCase([]bool{false}, []types.Type{{Oid: types.T_int8, Size: 1}}, 3,
+			[]*plan.OrderBySpec{{Expr: newExpression(0), Flag: 0}}),
+		newTestCase([]bool{true}, []types.Type{{Oid: types.T_int8, Size: 1}}, 3,
+			[]*plan.OrderBySpec{{Expr: newExpression(0), Flag: 2}}),
+		newTestCase([]bool{false, false}, []types.Type{{Oid: types.T_int8, Size: 1}, {Oid: types.T_int64, Size: 8}},
+			3, []*plan.OrderBySpec{{Expr: newExpression(0), Flag: 0}}),
+		newTestCase([]bool{true, false}, []types.Type{{Oid: types.T_int8, Size: 1}, {Oid: types.T_int64, Size: 8}},
+			3, []*plan.OrderBySpec{{Expr: newExpression(0), Flag: 2}}),
+		newTestCase([]bool{true, false}, []types.Type{{Oid: types.T_int8, Size: 1}, {Oid: types.T_int64, Size: 8}},
+			3, []*plan.OrderBySpec{{Expr: newExpression(0), Flag: 2}, {Expr: newExpression(1), Flag: 0}}),
 	}
-
 }
 
 func TestString(t *testing.T) {
@@ -70,27 +74,8 @@
 		require.NoError(t, err)
 		var wg sync.WaitGroup
 
-<<<<<<< HEAD
 		wg.Add(1)
 		go func() {
-=======
-func BenchmarkTop(b *testing.B) {
-	for i := 0; i < b.N; i++ {
-		tcs = []topTestCase{
-			newTestCase([]bool{false}, []types.Type{types.T_int8.ToType()}, 3, []*plan.OrderBySpec{{Expr: newExpression(0), Flag: 0}}),
-			newTestCase([]bool{true}, []types.Type{types.T_int8.ToType()}, 3, []*plan.OrderBySpec{{Expr: newExpression(0), Flag: 2}}),
-		}
-		t := new(testing.T)
-		for _, tc := range tcs {
-			err := Prepare(tc.proc, tc.arg)
-			require.NoError(t, err)
-			tc.proc.Reg.MergeReceivers[0].Ch <- newBatch(t, tc.ds, tc.types, tc.proc, BenchmarkRows)
-			tc.proc.Reg.MergeReceivers[0].Ch <- &batch.Batch{}
-			tc.proc.Reg.MergeReceivers[0].Ch <- nil
-			tc.proc.Reg.MergeReceivers[1].Ch <- newBatch(t, tc.ds, tc.types, tc.proc, BenchmarkRows)
-			tc.proc.Reg.MergeReceivers[1].Ch <- &batch.Batch{}
-			tc.proc.Reg.MergeReceivers[1].Ch <- nil
->>>>>>> e0cc1fc4
 			for {
 				if ok, err := Call(0, tc.proc, tc.arg, false, false); ok || err != nil {
 					wg.Done()
