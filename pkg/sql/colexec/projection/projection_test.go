--- conflicted
+++ resolved
@@ -60,13 +60,8 @@
 					{Expr: &plan.Expr_Col{Col: &plan.ColRef{ColPos: 2}}}, // get col[2] from input batch
 				},
 				Types: []types.Type{
-<<<<<<< HEAD
 					{Oid: types.T_int32},
 				}, // should same with resultTypes
-=======
-					{Oid: types.T_int8},
-				},
->>>>>>> d1808c01
 			},
 		},
 	}
@@ -83,7 +78,6 @@
 	for _, tc := range tcs {
 		err := Prepare(tc.proc, tc.arg)
 		require.NoError(t, err)
-<<<<<<< HEAD
 		inputBatch := newBatch(t, tc.inputTypes, tc.proc, Rows)
 		expeactBatch := newBatch(t, tc.resultTypes, tc.proc, Rows)
 
@@ -93,7 +87,7 @@
 			resultBat := tc.proc.Reg.InputBatch // compare output batch with resultBat
 			for i, v := range expeactBatch.Vecs {
 				// TODO: could add data check
-				require.Equal(t, v.Typ.Oid, resultBat.Vecs[i].Typ.Oid)
+				require.Equal(t, v.GetType(), resultBat.Vecs[i].GetType())
 			}
 			require.Equal(t, resultBat.Zs, expeactBatch.Zs)
 		}
@@ -113,30 +107,6 @@
 		// test mem
 		inputBatch.Clean(tc.proc.Mp())
 		expeactBatch.Clean(tc.proc.Mp())
-=======
-		{
-			bat := newBatch(t, tc.types, tc.proc, Rows)
-			tc.proc.SetInputBatch(bat)
-			_, err = Call(0, tc.proc, tc.arg, false, false)
-			require.NoError(t, err)
-			bat.Clean(tc.proc.Mp())
-		}
-		{
-			bat := newBatch(t, tc.types, tc.proc, Rows)
-			tc.proc.SetInputBatch(bat)
-			_, err = Call(0, tc.proc, tc.arg, false, false)
-			require.NoError(t, err)
-			bat.Clean(tc.proc.Mp())
-		}
-		{
-			tc.proc.SetInputBatch(&batch.Batch{})
-			_, _ = Call(0, tc.proc, tc.arg, false, false)
-		}
-		{
-			tc.proc.SetInputBatch(nil)
-			_, _ = Call(0, tc.proc, tc.arg, false, false)
-		}
->>>>>>> d1808c01
 		tc.arg.Free(tc.proc, false)
 		require.Equal(t, int64(0), tc.proc.Mp().CurrNB())
 	}
