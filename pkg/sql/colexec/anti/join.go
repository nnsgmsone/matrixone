// Copyright 2021 Matrix Origin
//
// Licensed under the Apache License, Version 2.0 (the "License");
// you may not use this file except in compliance with the License.
// You may obtain a copy of the License at
//
//      http://www.apache.org/licenses/LICENSE-2.0
//
// Unless required by applicable law or agreed to in writing, software
// distributed under the License is distributed on an "AS IS" BASIS,
// WITHOUT WARRANTIES OR CONDITIONS OF ANY KIND, either express or implied.
// See the License for the specific language governing permissions and
// limitations under the License.

package anti

import (
	"bytes"
	"time"

	"github.com/matrixorigin/matrixone/pkg/common/hashmap"
	"github.com/matrixorigin/matrixone/pkg/container/batch"
	"github.com/matrixorigin/matrixone/pkg/container/vector"
	"github.com/matrixorigin/matrixone/pkg/sql/colexec"
	"github.com/matrixorigin/matrixone/pkg/sql/plan"
	"github.com/matrixorigin/matrixone/pkg/vm/process"
)

func String(_ any, buf *bytes.Buffer) {
	buf.WriteString(" anti join ")
}

func Prepare(proc *process.Process, arg any) error {
	ap := arg.(*Argument)
	ap.ctr = new(container)
	ap.ctr.inBuckets = make([]uint8, hashmap.UnitLimit)
	ap.ctr.vecs = make([]*vector.Vector, len(ap.Conditions[0]))
	ap.ctr.InitByTypes(ap.Typs, proc)
	return nil
}

func Call(idx int, proc *process.Process, arg any, isFirst bool, isLast bool) (bool, error) {
	var err error
	anal := proc.GetAnalyze(idx)
	anal.Start()
	defer anal.Stop()
	ap := arg.(*Argument)
	ctr := ap.ctr
	for {
		switch ctr.state {
		case Build:
			if err := ctr.build(ap, proc, anal); err != nil {
				ap.Free(proc, true)
				return false, err
			}
			ctr.state = Probe

		case Probe:
			start := time.Now()
			bat := <-proc.Reg.MergeReceivers[0].Ch
			anal.WaitStop(start)

			if bat == nil {
				ctr.state = End
				continue
			}
			if bat.Length() == 0 {
				continue
			}
			if ctr.bat == nil || ctr.bat.Length() == 0 {
				err = ctr.emptyProbe(bat, ap, proc, anal, isFirst, isLast)
			} else {
				err = ctr.probe(bat, ap, proc, anal, isFirst, isLast)
			}
			if err != nil {
				ap.Free(proc, true)
			}
			return false, err

		default:
			ap.Free(proc, false)
			proc.SetInputBatch(nil)
			return true, nil
		}
	}
}

func (ctr *container) build(ap *Argument, proc *process.Process, anal process.Analyze) error {
	start := time.Now()
	bat := <-proc.Reg.MergeReceivers[1].Ch
	anal.WaitStop(start)
	if bat != nil {
		ctr.bat = bat
		ctr.mp = bat.Ht.(*hashmap.JoinMap).Dup()
		ctr.hasNull = ctr.mp.HasNull()
		anal.Alloc(ctr.mp.Map().Size())
	}
	return nil
}

func (ctr *container) emptyProbe(bat *batch.Batch, ap *Argument, proc *process.Process, anal process.Analyze, isFirst bool, isLast bool) error {
	defer bat.Clean(proc.Mp())
	anal.Input(bat, isFirst)
<<<<<<< HEAD
	ctr.OutBat.Reset()
=======
	rbat := batch.NewWithSize(len(ap.Result))
	rbat.Zs = proc.Mp().GetSels()
	for i, pos := range ap.Result {
		rbat.Vecs[i] = vector.NewVec(*bat.Vecs[pos].GetType())
	}
>>>>>>> d1808c01
	count := bat.Length()

	for i := 0; i < count; i += hashmap.UnitLimit {
		n := count - i
		if n > hashmap.UnitLimit {
			n = hashmap.UnitLimit
		}
		for k := 0; k < n; k++ {
<<<<<<< HEAD
			for pos := range bat.Vecs {
				uf := ctr.Ufs[pos]
				if err := uf(ctr.OutBat.Vecs[pos], bat.Vecs[pos], int64(i+k)); err != nil {
					ctr.CleanMemForNextOp(proc)
=======
			for j, pos := range ap.Result {
				if err := rbat.Vecs[j].UnionOne(bat.Vecs[pos], int64(i+k), proc.Mp()); err != nil {
					rbat.Clean(proc.Mp())
>>>>>>> d1808c01
					return err
				}
			}
			ctr.OutBat.Zs = append(ctr.OutBat.Zs, bat.Zs[i+k])
		}
	}
	ctr.OutBat.ExpandNulls()
	anal.Output(ctr.OutBat, isLast)
	proc.SetInputBatch(ctr.OutBat)
	return nil
}

func (ctr *container) probe(bat *batch.Batch, ap *Argument, proc *process.Process, anal process.Analyze, isFirst bool, isLast bool) error {
	defer bat.Clean(proc.Mp())
	anal.Input(bat, isFirst)
<<<<<<< HEAD
	ctr.OutBat.Reset()

=======
	rbat := batch.NewWithSize(len(ap.Result))
	rbat.Zs = proc.Mp().GetSels()
	for i, pos := range ap.Result {
		rbat.Vecs[i] = vector.NewVec(*bat.Vecs[pos].GetType())
	}
>>>>>>> d1808c01
	if (ctr.bat.Length() == 1 && ctr.hasNull) || ctr.bat.Length() == 0 {
		anal.Output(ctr.OutBat, isLast)
		proc.SetInputBatch(ctr.OutBat)
		return nil
	}

	if err := ctr.evalJoinCondition(bat, ap.Conditions[0], proc); err != nil {
		return err
	}

	count := bat.Length()
	mSels := ctr.mp.Sels()
	itr := ctr.mp.Map().NewIterator()
	eligible := make([]int64, 0, hashmap.UnitLimit)
	for i := 0; i < count; i += hashmap.UnitLimit {
		n := count - i
		if n > hashmap.UnitLimit {
			n = hashmap.UnitLimit
		}
		copy(ctr.inBuckets, hashmap.OneUInt8s)
		vals, zvals := itr.Find(i, n, ctr.vecs, ctr.inBuckets)
		for k := 0; k < n; k++ {
			if ctr.inBuckets[k] == 0 || zvals[k] == 0 {
				continue
			}
			if vals[k] == 0 {
				eligible = append(eligible, int64(i+k))
				ctr.OutBat.Zs = append(ctr.OutBat.Zs, bat.Zs[i+k])
				continue
			}
			if ap.Cond != nil {
				matched := false // mark if any tuple satisfies the condition
				sels := mSels[vals[k]-1]
				for _, sel := range sels {
					vec, err := colexec.JoinFilterEvalExprInBucket(bat, ctr.bat, i+k, int(sel), proc, ap.Cond)
					if err != nil {
						return err
					}
					bs := vector.MustFixedCol[bool](vec)
					if bs[0] {
						matched = true
						vec.Free(proc.Mp())
						break
					}
					vec.Free(proc.Mp())
				}
				if matched {
					continue
				}
				eligible = append(eligible, int64(i+k))
				ctr.OutBat.Zs = append(ctr.OutBat.Zs, bat.Zs[i+k])
			}
		}
<<<<<<< HEAD

		for pos := range bat.Vecs {
			uf := ctr.Ufs[pos]
			for _, e := range eligible {
				if err := uf(ctr.OutVecs[pos], bat.Vecs[pos], e); err != nil {
					ctr.CleanMemForNextOp(proc)
					return err
				}
=======
		for j, pos := range ap.Result {
			if err := rbat.Vecs[j].Union(bat.Vecs[pos], eligible, proc.Mp()); err != nil {
				rbat.Clean(proc.Mp())
				return err
>>>>>>> d1808c01
			}
		}

		eligible = eligible[:0]
	}
	ctr.OutBat.ExpandNulls()
	anal.Output(ctr.OutBat, isLast)
	proc.SetInputBatch(ctr.OutBat)
	return nil
}

func (ctr *container) evalJoinCondition(bat *batch.Batch, conds []*plan.Expr, proc *process.Process) error {
	for i, cond := range conds {
		vec, err := colexec.EvalExpr(bat, proc, cond)
<<<<<<< HEAD
		if err != nil || vec.ConstExpand(false, proc.Mp()) == nil {
=======
		if err != nil {
			ctr.cleanEvalVectors(proc.Mp())
>>>>>>> d1808c01
			return err
		}
		ctr.vecs[i] = vec
	}
	return nil
}<|MERGE_RESOLUTION|>--- conflicted
+++ resolved
@@ -101,15 +101,7 @@
 func (ctr *container) emptyProbe(bat *batch.Batch, ap *Argument, proc *process.Process, anal process.Analyze, isFirst bool, isLast bool) error {
 	defer bat.Clean(proc.Mp())
 	anal.Input(bat, isFirst)
-<<<<<<< HEAD
 	ctr.OutBat.Reset()
-=======
-	rbat := batch.NewWithSize(len(ap.Result))
-	rbat.Zs = proc.Mp().GetSels()
-	for i, pos := range ap.Result {
-		rbat.Vecs[i] = vector.NewVec(*bat.Vecs[pos].GetType())
-	}
->>>>>>> d1808c01
 	count := bat.Length()
 
 	for i := 0; i < count; i += hashmap.UnitLimit {
@@ -118,16 +110,10 @@
 			n = hashmap.UnitLimit
 		}
 		for k := 0; k < n; k++ {
-<<<<<<< HEAD
 			for pos := range bat.Vecs {
 				uf := ctr.Ufs[pos]
 				if err := uf(ctr.OutBat.Vecs[pos], bat.Vecs[pos], int64(i+k)); err != nil {
 					ctr.CleanMemForNextOp(proc)
-=======
-			for j, pos := range ap.Result {
-				if err := rbat.Vecs[j].UnionOne(bat.Vecs[pos], int64(i+k), proc.Mp()); err != nil {
-					rbat.Clean(proc.Mp())
->>>>>>> d1808c01
 					return err
 				}
 			}
@@ -143,16 +129,8 @@
 func (ctr *container) probe(bat *batch.Batch, ap *Argument, proc *process.Process, anal process.Analyze, isFirst bool, isLast bool) error {
 	defer bat.Clean(proc.Mp())
 	anal.Input(bat, isFirst)
-<<<<<<< HEAD
 	ctr.OutBat.Reset()
 
-=======
-	rbat := batch.NewWithSize(len(ap.Result))
-	rbat.Zs = proc.Mp().GetSels()
-	for i, pos := range ap.Result {
-		rbat.Vecs[i] = vector.NewVec(*bat.Vecs[pos].GetType())
-	}
->>>>>>> d1808c01
 	if (ctr.bat.Length() == 1 && ctr.hasNull) || ctr.bat.Length() == 0 {
 		anal.Output(ctr.OutBat, isLast)
 		proc.SetInputBatch(ctr.OutBat)
@@ -206,7 +184,6 @@
 				ctr.OutBat.Zs = append(ctr.OutBat.Zs, bat.Zs[i+k])
 			}
 		}
-<<<<<<< HEAD
 
 		for pos := range bat.Vecs {
 			uf := ctr.Ufs[pos]
@@ -215,12 +192,6 @@
 					ctr.CleanMemForNextOp(proc)
 					return err
 				}
-=======
-		for j, pos := range ap.Result {
-			if err := rbat.Vecs[j].Union(bat.Vecs[pos], eligible, proc.Mp()); err != nil {
-				rbat.Clean(proc.Mp())
-				return err
->>>>>>> d1808c01
 			}
 		}
 
@@ -235,12 +206,8 @@
 func (ctr *container) evalJoinCondition(bat *batch.Batch, conds []*plan.Expr, proc *process.Process) error {
 	for i, cond := range conds {
 		vec, err := colexec.EvalExpr(bat, proc, cond)
-<<<<<<< HEAD
-		if err != nil || vec.ConstExpand(false, proc.Mp()) == nil {
-=======
 		if err != nil {
-			ctr.cleanEvalVectors(proc.Mp())
->>>>>>> d1808c01
+			ctr.CleanMemForNextOp(proc)
 			return err
 		}
 		ctr.vecs[i] = vec
