--- conflicted
+++ resolved
@@ -112,7 +112,10 @@
 			bat.Shrink(sels)
 		}
 	}
-<<<<<<< HEAD
+
+	if sels != nil {
+		proc.Mp().PutSels(sels)
+	}
 	if ap.IsEnd {
 		bat.Clean(proc.Mp())
 		proc.SetInputBatch(nil)
@@ -120,13 +123,5 @@
 		anal.Output(bat, isLast)
 		proc.SetInputBatch(bat)
 	}
-=======
-	if sels != nil {
-		proc.Mp().PutSels(sels)
-	}
-
-	anal.Output(bat, isLast)
-	proc.SetInputBatch(bat)
->>>>>>> 24086be2
 	return false, nil
 }