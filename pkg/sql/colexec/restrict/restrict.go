--- conflicted
+++ resolved
@@ -64,8 +64,7 @@
 	if !vec.GetType().IsBoolean() {
 		return false, moerr.NewInvalidInput(proc.Ctx, "filter condition is not boolean")
 	}
-<<<<<<< HEAD
-	bs := vector.GetColumn[bool](vec)
+	bs := vector.MustFixedCol[bool](vec)
 	ap.ctr.pm.Bat.Reset()
 	for i, vec := range ap.ctr.pm.Vecs {
 		uf := ap.ctr.pm.Ufs[i]
@@ -75,18 +74,6 @@
 				if err := uf(vec, srcVec, int64(j)); err != nil {
 					return false, err
 				}
-=======
-	bs := vector.MustFixedCol[bool](vec)
-	if vec.IsConst() {
-		if vec.IsConstNull() || !bs[0] {
-			bat.Shrink(nil)
-		}
-	} else {
-		sels := proc.Mp().GetSels()
-		for i, b := range bs {
-			if b && !vec.GetNulls().Contains(uint64(i)) {
-				sels = append(sels, int64(i))
->>>>>>> 0129d792
 			}
 		}
 	}
