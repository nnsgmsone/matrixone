// Copyright 2021 Matrix Origin
//
// Licensed under the Apache License, Version 2.0 (the "License");
// you may not use this file except in compliance with the License.
// You may obtain a copy of the License at
//
//      http://www.apache.org/licenses/LICENSE-2.0
//
// Unless required by applicable law or agreed to in writing, software
// distributed under the License is distributed on an "AS IS" BASIS,
// WITHOUT WARRANTIES OR CONDITIONS OF ANY KIND, either express or implied.
// See the License for the specific language governing permissions and
// limitations under the License.

package restrict

import (
	"github.com/matrixorigin/matrixone/pkg/pb/plan"
	"github.com/matrixorigin/matrixone/pkg/sql/colexec"
	"github.com/matrixorigin/matrixone/pkg/vm/process"
)

type Argument struct {
<<<<<<< HEAD
	E     *plan.Expr
	IsEnd bool
=======
	ctr *container
	E   *plan.Expr
}

type container struct {
	executors []colexec.ExpressionExecutor
>>>>>>> 24086be2
}

func (arg *Argument) Free(proc *process.Process, pipelineFailed bool) {
	if arg.ctr != nil {
		arg.ctr.cleanExecutor()
	}
}

func (ctr *container) cleanExecutor() {
	for i := range ctr.executors {
		if ctr.executors[i] != nil {
			ctr.executors[i].Free()
		}
	}
}<|MERGE_RESOLUTION|>--- conflicted
+++ resolved
@@ -21,17 +21,13 @@
 )
 
 type Argument struct {
-<<<<<<< HEAD
+	ctr   *container
 	E     *plan.Expr
 	IsEnd bool
-=======
-	ctr *container
-	E   *plan.Expr
 }
 
 type container struct {
 	executors []colexec.ExpressionExecutor
->>>>>>> 24086be2
 }
 
 func (arg *Argument) Free(proc *process.Process, pipelineFailed bool) {
