// Copyright 2021 Matrix Origin
//
// Licensed under the Apache License, Version 2.0 (the "License");
// you may not use this file except in compliance with the License.
// You may obtain a copy of the License at
//
//      http://www.apache.org/licenses/LICENSE-2.0
//
// Unless required by applicable law or agreed to in writing, software
// distributed under the License is distributed on an "AS IS" BASIS,
// WITHOUT WARRANTIES OR CONDITIONS OF ANY KIND, either express or implied.
// See the License for the specific language governing permissions and
// limitations under the License.

package top

import (
	"github.com/matrixorigin/matrixone/pkg/compare"
	"github.com/matrixorigin/matrixone/pkg/container/batch"
	"github.com/matrixorigin/matrixone/pkg/container/types"
	"github.com/matrixorigin/matrixone/pkg/pb/plan"
	"github.com/matrixorigin/matrixone/pkg/sql/colexec"
	"github.com/matrixorigin/matrixone/pkg/vm/process"
)

const (
	Build = iota
	Eval
	End
)

type container struct {
	colexec.MemforNextOp

	n     int // result vector number
	state int
	sels  []int64
	poses []int32 // sorted list of attributes
	cmps  []compare.Compare

<<<<<<< HEAD
	bat *batch.Batch // this bat should not be used
=======
	init bool // means that it has been initialized
	pm   *colexec.PrivMem
>>>>>>> d1808c01
}

type Argument struct {
	Limit int64
	ctr   *container
	Fs    []*plan.OrderBySpec

	// output vector types
	Types []types.Type
}

func (ap *Argument) Free(proc *process.Process, _ bool) {
	ap.ctr.pm.Clean(proc)
}

func (ctr *container) freeBatch(bat *batch.Batch, proc *process.Process) {
	for i := ctr.n; i < bat.VectorCount(); i++ {
		bat.Vecs[i].Free(proc.Mp())
	}
	bat.Vecs = bat.Vecs[:ctr.n]
}

func (ctr *container) compare(vi, vj int, i, j int64) int {
	for _, pos := range ctr.poses {
		if r := ctr.cmps[pos].Compare(vi, vj, i, j); r != 0 {
			return r
		}
	}
	return 0
}

func (ctr *container) Len() int {
	return len(ctr.sels)
}

func (ctr *container) Less(i, j int) bool {
	return ctr.compare(0, 0, ctr.sels[i], ctr.sels[j]) > 0
}

func (ctr *container) Swap(i, j int) {
	ctr.sels[i], ctr.sels[j] = ctr.sels[j], ctr.sels[i]
}

func (ctr *container) Push(x interface{}) {
	ctr.sels = append(ctr.sels, x.(int64))
}

func (ctr *container) Pop() interface{} {
	n := len(ctr.sels) - 1
	x := ctr.sels[n]
	ctr.sels = ctr.sels[:n]
	return x
}<|MERGE_RESOLUTION|>--- conflicted
+++ resolved
@@ -38,12 +38,8 @@
 	poses []int32 // sorted list of attributes
 	cmps  []compare.Compare
 
-<<<<<<< HEAD
-	bat *batch.Batch // this bat should not be used
-=======
-	init bool // means that it has been initialized
-	pm   *colexec.PrivMem
->>>>>>> d1808c01
+	bat  *batch.Batch // this bat should not be used
+	init bool         // means that it has been initialized
 }
 
 type Argument struct {
@@ -56,7 +52,7 @@
 }
 
 func (ap *Argument) Free(proc *process.Process, _ bool) {
-	ap.ctr.pm.Clean(proc)
+	ap.ctr.CleanMemForNextOp(proc)
 }
 
 func (ctr *container) freeBatch(bat *batch.Batch, proc *process.Process) {
