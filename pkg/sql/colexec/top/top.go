--- conflicted
+++ resolved
@@ -47,12 +47,7 @@
 		ap.ctr.sels = make([]int64, 0, ap.Limit)
 	}
 	ap.ctr.poses = make([]int32, 0, len(ap.Fs))
-<<<<<<< HEAD
 	ap.ctr.InitByTypes(ap.Types, proc)
-=======
-	ap.ctr.pm = new(colexec.PrivMem)
-	ap.ctr.pm.InitByTypes(ap.Types, proc)
->>>>>>> d1808c01
 	return nil
 }
 
@@ -152,8 +147,8 @@
 		if start > length {
 			start = length
 		}
-		for i, vec := range ctr.pm.Vecs {
-			uf := ctr.pm.Ufs[i]
+		for i, vec := range ctr.OutVecs {
+			uf := ctr.Ufs[i]
 			srcVec := bat.GetVector(int32(i))
 			for j := int64(0); j < start; j++ {
 				if err := uf(vec, srcVec, j); err != nil {
@@ -163,7 +158,7 @@
 		}
 		for i := int64(0); i < start; i++ {
 			ctr.sels = append(ctr.sels, n)
-			ctr.pm.Bat.Zs = append(ctr.pm.Bat.Zs, bat.Zs[i])
+			ctr.OutBat.Zs = append(ctr.OutBat.Zs, bat.Zs[i])
 			n++
 		}
 		if n == limit {
@@ -184,7 +179,7 @@
 				if err := cmp.Copy(1, 0, i, ctr.sels[0], proc); err != nil {
 					return err
 				}
-				ctr.pm.Bat.Zs[0] = bat.Zs[i]
+				ctr.OutBat.Zs[0] = bat.Zs[i]
 			}
 			heap.Fix(ctr, 0)
 		}
@@ -197,27 +192,27 @@
 		ctr.sort()
 	}
 	for i, cmp := range ctr.cmps {
-		ctr.pm.Bat.SetVector(int32(i), cmp.Vector())
+		ctr.OutBat.SetVector(int32(i), cmp.Vector())
 	}
 	sels := make([]int64, len(ctr.sels))
 	for i, j := 0, len(ctr.sels); i < j; i++ {
 		sels[len(sels)-1-i] = heap.Pop(ctr).(int64)
 	}
-	if err := ctr.pm.Bat.Shuffle(sels, proc.Mp()); err != nil {
+	if err := ctr.OutBat.Shuffle(sels, proc.Mp()); err != nil {
 		return err
 	}
-	for i := ctr.n; i < len(ctr.pm.Bat.Vecs); i++ {
-		ctr.pm.Bat.Vecs[i].Free(proc.Mp())
-	}
-	ctr.pm.Bat.Vecs = ctr.pm.Bat.Vecs[:ctr.n]
-	proc.SetInputBatch(ctr.pm.Bat)
+	for i := ctr.n; i < len(ctr.OutBat.Vecs); i++ {
+		ctr.OutBat.Vecs[i].Free(proc.Mp())
+	}
+	ctr.OutBat.Vecs = ctr.OutBat.Vecs[:ctr.n]
+	proc.SetInputBatch(ctr.OutBat)
 	return nil
 }
 
 // do sort work for heap, and result order will be set in container.sels
 func (ctr *container) sort() {
 	for i, cmp := range ctr.cmps {
-		cmp.Set(0, ctr.pm.Vecs[i])
+		cmp.Set(0, ctr.OutVecs[i])
 	}
 	heap.Init(ctr)
 }