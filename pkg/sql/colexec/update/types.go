// Copyright 2021 Matrix Origin
//
// Licensed under the Apache License, Version 2.0 (the "License");
// you may not use this file except in compliance with the License.
// You may obtain a copy of the License at
//
//      http://www.apache.org/licenses/LICENSE-2.0
//
// Unless required by applicable law or agreed to in writing, software
// distributed under the License is distributed on an "AS IS" BASIS,
// WITHOUT WARRANTIES OR CONDITIONS OF ANY KIND, either express or implied.
// See the License for the specific language governing permissions and
// limitations under the License.

package update

import (
	"github.com/matrixorigin/matrixone/pkg/sql/plan"
	"github.com/matrixorigin/matrixone/pkg/vm/engine"
	"github.com/matrixorigin/matrixone/pkg/vm/process"
)

type Argument struct {
	Ts           uint64
<<<<<<< HEAD
	affectedRows uint64
	Engine       engine.Engine
=======
	AffectedRows uint64
>>>>>>> d15e37b5
	UpdateCtx    *UpdateCtx
}

func (arg *Argument) Free(proc *process.Process, pipelineFailed bool) {
}

type UpdateCtx struct {
	Source       []engine.Relation
	UniqueSource [][]engine.Relation
	Idxs         [][]int32
	Ref          []*plan.ObjectRef
	TableDefs    []*plan.TableDef
	HasAutoCol   []bool
	UpdateCol    []map[string]int32

	IdxSource []engine.Relation
	IdxIdx    []int32

	OnRestrictIdx []int32

	OnCascadeSource       []engine.Relation
	OnCascadeUniqueSource [][]engine.Relation
	OnCascadeIdx          [][]int32
	OnCascadeRef          []*plan.ObjectRef
	OnCascadeTableDef     []*plan.TableDef
	OnCascadeUpdateCol    []map[string]int32

	OnSetSource       []engine.Relation
	OnSetUniqueSource [][]engine.Relation
	OnSetIdx          [][]int32
	OnSetRef          []*plan.ObjectRef
	OnSetTableDef     []*plan.TableDef
	OnSetUpdateCol    []map[string]int32

	ParentIdx []map[string]int32
}

func (arg *Argument) AffectedRows() uint64 {
	return arg.affectedRows
}<|MERGE_RESOLUTION|>--- conflicted
+++ resolved
@@ -22,12 +22,7 @@
 
 type Argument struct {
 	Ts           uint64
-<<<<<<< HEAD
 	affectedRows uint64
-	Engine       engine.Engine
-=======
-	AffectedRows uint64
->>>>>>> d15e37b5
 	UpdateCtx    *UpdateCtx
 }
 
