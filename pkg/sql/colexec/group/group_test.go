--- conflicted
+++ resolved
@@ -98,108 +98,9 @@
 	for _, tc := range tcs {
 		err := Prepare(tc.proc, tc.arg)
 		require.NoError(t, err)
-<<<<<<< HEAD
 		{
 			bat := newBatch(t, tc.flgs, tc.types, tc.proc, Rows)
 			tc.proc.SetInputBatch(bat)
-=======
-		tc.proc.Reg.InputBatch = newBatch(t, tc.flgs, tc.types, tc.proc, Rows)
-		_, err = Call(0, tc.proc, tc.arg, false, false)
-		require.NoError(t, err)
-		tc.proc.Reg.InputBatch = newBatch(t, tc.flgs, tc.types, tc.proc, Rows)
-		_, err = Call(0, tc.proc, tc.arg, false, false)
-		require.NoError(t, err)
-		tc.proc.Reg.InputBatch = &batch.Batch{}
-		_, err = Call(0, tc.proc, tc.arg, false, false)
-		require.NoError(t, err)
-		tc.proc.Reg.InputBatch = nil
-		_, err = Call(0, tc.proc, tc.arg, false, false)
-		require.NoError(t, err)
-		if tc.proc.Reg.InputBatch != nil {
-			tc.proc.Reg.InputBatch.Clean(tc.proc.Mp())
-		}
-		tc.proc.Reg.InputBatch = nil
-		_, err = Call(0, tc.proc, tc.arg, false, false)
-		require.NoError(t, err)
-		tc.arg.Free(tc.proc, false)
-		require.Equal(t, int64(0), tc.proc.Mp().CurrNB())
-	}
-}
-
-/*
-	func TestLowCardinalityGroup(t *testing.T) {
-		{
-			// SELECT COUNT(*) FROM t GROUP BY t.values
-			tc := newTestCase([]bool{false}, []types.Type{{Oid: types.T_varchar}},
-				[]*plan.Expr{newExpression(0)}, []agg.Aggregate{{Op: 5, E: newExpression(0)}})
-			tc.arg.NeedEval = true
-
-			// a->4, b->3, c->3, d->2
-			values := []string{"a", "b", "b", "a", "c", "b", "c", "a", "a", "d", "c", "d"}
-			v := testutil.NewVector(len(values), types.T_varchar.ToType(), tc.proc.Mp(), false, values)
-			constructIndex(t, v, tc.proc.Mp())
-
-			err := Prepare(tc.proc, tc.arg)
-			require.NoError(t, err)
-			tc.proc.Reg.InputBatch = testutil.NewBatchWithVectors([]*vector.Vector{v}, nil)
-			_, err = Call(0, tc.proc, tc.arg, false, false)
-			require.NoError(t, err)
-			tc.proc.Reg.InputBatch = nil
-			_, err = Call(0, tc.proc, tc.arg, false, false)
-			require.NoError(t, err)
-
-			rbat := tc.proc.Reg.InputBatch
-			require.Equal(t, []string{"a", "b", "c", "d"}, vector.MustStrCols(rbat.Vecs[0]))
-			require.Equal(t, []int64{4, 3, 3, 2}, vector.MustFixedCol[int64](rbat.Vecs[1]))
-
-			if tc.proc.Reg.InputBatch != nil {
-				tc.proc.Reg.InputBatch.Clean(tc.proc.Mp())
-			}
-		}
-
-		{
-			// SELECT SUM(t.values) FROM t GROUP BY t.values
-			tc := newTestCase([]bool{false}, []types.Type{{Oid: types.T_int64}},
-				[]*plan.Expr{newExpression(0)}, []agg.Aggregate{{Op: 0, E: newExpression(0)}})
-			tc.arg.NeedEval = true
-
-			// 16->32, 1->2, 4->8, 2->6, 8->16, 32->32
-			values := []int64{16, 16, 1, 4, 4, 2, 8, 8, 1, 32, 2, 2}
-			v := testutil.NewVector(len(values), types.T_int64.ToType(), tc.proc.Mp(), false, values)
-			constructIndex(t, v, tc.proc.Mp())
-
-			err := Prepare(tc.proc, tc.arg)
-			require.NoError(t, err)
-			tc.proc.Reg.InputBatch = testutil.NewBatchWithVectors([]*vector.Vector{v}, nil)
-			_, err = Call(0, tc.proc, tc.arg, false, false)
-			require.NoError(t, err)
-			tc.proc.Reg.InputBatch = nil
-			_, err = Call(0, tc.proc, tc.arg, false, false)
-			require.NoError(t, err)
-
-			rbat := tc.proc.Reg.InputBatch
-			require.Equal(t, []int64{16, 1, 4, 2, 8, 32}, vector.MustFixedCol[int64](rbat.Vecs[0]))
-			require.Equal(t, []int64{32, 2, 8, 6, 16, 32}, vector.MustFixedCol[int64](rbat.Vecs[1]))
-
-			if tc.proc.Reg.InputBatch != nil {
-				tc.proc.Reg.InputBatch.Clean(tc.proc.Mp())
-			}
-		}
-	}
-*/
-
-func BenchmarkGroup(b *testing.B) {
-	for i := 0; i < b.N; i++ {
-		tcs = []groupTestCase{
-			newTestCase([]bool{false}, []types.Type{{Oid: types.T_int8}}, []*plan.Expr{}, []agg.Aggregate{{Op: 0, E: newExpression(0)}}),
-			newTestCase([]bool{false}, []types.Type{{Oid: types.T_int8}}, []*plan.Expr{newExpression(0)}, []agg.Aggregate{{Op: 0, E: newExpression(0)}}),
-		}
-		t := new(testing.T)
-		for _, tc := range tcs {
-			err := Prepare(tc.proc, tc.arg)
-			require.NoError(t, err)
-			tc.proc.Reg.InputBatch = newBatch(t, tc.flgs, tc.types, tc.proc, BenchmarkRows)
->>>>>>> 0129d792
 			_, err = Call(0, tc.proc, tc.arg, false, false)
 			require.NoError(t, err)
 			bat.Clean(tc.proc.Mp())
@@ -229,11 +130,10 @@
 	for i, expr := range exprs {
 		t := expr.Typ
 		typs[i] = types.Type{
-			Oid:       types.T(t.Id),
-			Width:     t.Width,
-			Precision: t.Precision,
-			Size:      t.Size,
-			Scale:     t.Scale,
+			Oid:   types.T(t.Id),
+			Width: t.Width,
+			Size:  t.Size,
+			Scale: t.Scale,
 		}
 	}
 	return groupTestCase{
@@ -264,18 +164,4 @@
 // create a new block based on the type information, flgs[i] == ture: has null
 func newBatch(t *testing.T, flgs []bool, ts []types.Type, proc *process.Process, rows int64) *batch.Batch {
 	return testutil.NewBatch(ts, false, int(rows), proc.Mp())
-<<<<<<< HEAD
-}
-=======
-}
-
-/*
-func constructIndex(t *testing.T, v *vector.Vector, m *mpool.MPool) {
-	idx, err := index.New(*v.GetType(), m)
-	require.NoError(t, err)
-
-	err = idx.InsertBatch(v)
-	require.NoError(t, err)
-}
-*/
->>>>>>> 0129d792
+}