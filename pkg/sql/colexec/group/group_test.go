// Copyright 2021 Matrix Origin
//
// Licensed under the Apache License, Version 2.0 (the "License");
// you may not use this file except in compliance with the License.
// You may obtain a copy of the License at
//
//      http://www.apache.org/licenses/LICENSE-2.0
//
// Unless required by applicable law or agreed to in writing, software
// distributed under the License is distributed on an "AS IS" BASIS,
// WITHOUT WARRANTIES OR CONDITIONS OF ANY KIND, either express or implied.
// See the License for the specific language governing permissions and
// limitations under the License.

package group

import (
	"bytes"
	"testing"

	"github.com/matrixorigin/matrixone/pkg/common/mpool"
	"github.com/matrixorigin/matrixone/pkg/sql/colexec/agg"

	"github.com/matrixorigin/matrixone/pkg/container/batch"
	"github.com/matrixorigin/matrixone/pkg/container/types"
	"github.com/matrixorigin/matrixone/pkg/pb/plan"
	"github.com/matrixorigin/matrixone/pkg/testutil"
	"github.com/matrixorigin/matrixone/pkg/vm/process"
	"github.com/stretchr/testify/require"
)

const (
	Rows = 10 // default rows
)

// add unit tests for cases
type groupTestCase struct {
	arg   *Argument
	flgs  []bool // flgs[i] == true: nullable
	types []types.Type
	proc  *process.Process
}

var (
	tcs []groupTestCase
)

func init() {
	tcs = []groupTestCase{
<<<<<<< HEAD
		newTestCase([]bool{false}, []types.Type{{Oid: types.T_int8}}, []*plan.Expr{},
			[]agg.Aggregate{{Op: 0, E: newExpression(0, int32(types.T_int64))}}),
		newTestCase([]bool{false}, []types.Type{{Oid: types.T_int8}}, []*plan.Expr{newExpression(0, int32(types.T_int8))},
			[]agg.Aggregate{{Op: 0, E: newExpression(0, int32(types.T_int64))}}),
		newTestCase([]bool{false, true, false, true}, []types.Type{
			{Oid: types.T_int8},
			{Oid: types.T_int16},
		}, []*plan.Expr{newExpression(0, int32(types.T_int8)), newExpression(1, int32(types.T_int16))},
			[]agg.Aggregate{{Op: 0, E: newExpression(0, int32(types.T_int64))}}),
		newTestCase([]bool{false, true, false, true}, []types.Type{
			{Oid: types.T_int8},
			{Oid: types.T_int16},
			{Oid: types.T_int32},
			{Oid: types.T_int64},
		}, []*plan.Expr{newExpression(0, int32(types.T_int8)), newExpression(3, int32(types.T_int64))},
			[]agg.Aggregate{{Op: 0, E: newExpression(0, int32(types.T_int64))}}),
		newTestCase([]bool{false, true, false, true}, []types.Type{
			{Oid: types.T_int64},
			{Oid: types.T_int64},
			{Oid: types.T_int64},
			{Oid: types.T_decimal128},
		}, []*plan.Expr{newExpression(1, int32(types.T_int64)), newExpression(3, int32(types.T_decimal128))},
			[]agg.Aggregate{{Op: 0, E: newExpression(0, int32(types.T_int64))}}),
		newTestCase([]bool{false, true, false, true}, []types.Type{
			{Oid: types.T_int64},
			{Oid: types.T_int64},
			{Oid: types.T_int64},
			{Oid: types.T_decimal128},
		}, []*plan.Expr{newExpression(1, int32(types.T_int64)), newExpression(2, int32(types.T_int64)), newExpression(3, int32(types.T_decimal128))},
			[]agg.Aggregate{{Op: 0, E: newExpression(0, int32(types.T_int64))}}),
		newTestCase([]bool{false, true, false, true}, []types.Type{
			{Oid: types.T_int64},
			{Oid: types.T_int64},
			{Oid: types.T_varchar},
			{Oid: types.T_decimal128},
		}, []*plan.Expr{newExpression(1, int32(types.T_int64)), newExpression(2, int32(types.T_varchar)), newExpression(3, int32(types.T_decimal128))},
			[]agg.Aggregate{{Op: 0, E: newExpression(0, int32(types.T_int64))}}),
=======
		newTestCase([]bool{false}, []types.Type{types.T_int8.ToType()}, []*plan.Expr{}, []agg.Aggregate{{Op: 0, E: newExpression(0)}}),
		newTestCase([]bool{false}, []types.Type{types.T_int8.ToType()}, []*plan.Expr{newExpression(0)}, []agg.Aggregate{{Op: 0, E: newExpression(0)}}),
		newTestCase([]bool{false, true, false, true}, []types.Type{
			types.T_int8.ToType(),
			types.T_int16.ToType(),
		}, []*plan.Expr{newExpression(0), newExpression(1)}, []agg.Aggregate{{Op: 0, E: newExpression(0)}}),
		newTestCase([]bool{false, true, false, true}, []types.Type{
			types.T_int8.ToType(),
			types.T_int16.ToType(),
			types.T_int32.ToType(),
			types.T_int64.ToType(),
		}, []*plan.Expr{newExpression(0), newExpression(3)}, []agg.Aggregate{{Op: 0, E: newExpression(0)}}),
		newTestCase([]bool{false, true, false, true}, []types.Type{
			types.T_int64.ToType(),
			types.T_int64.ToType(),
			types.T_int64.ToType(),
			types.T_decimal128.ToType(),
		}, []*plan.Expr{newExpression(1), newExpression(3)}, []agg.Aggregate{{Op: 0, E: newExpression(0)}}),
		newTestCase([]bool{false, true, false, true}, []types.Type{
			types.T_int64.ToType(),
			types.T_int64.ToType(),
			types.T_int64.ToType(),
			types.T_decimal128.ToType(),
		}, []*plan.Expr{newExpression(1), newExpression(2), newExpression(3)}, []agg.Aggregate{{Op: 0, E: newExpression(0)}}),
		newTestCase([]bool{false, true, false, true}, []types.Type{
			types.T_int64.ToType(),
			types.T_int64.ToType(),
			types.New(types.T_varchar, 2, 0),
			types.T_decimal128.ToType(),
		}, []*plan.Expr{newExpression(1), newExpression(2), newExpression(3)}, []agg.Aggregate{{Op: 0, E: newExpression(0)}}),
		newTestCase([]bool{false, true, false, true}, []types.Type{
			types.T_int64.ToType(),
			types.T_int64.ToType(),
			types.T_varchar.ToType(),
			types.T_decimal128.ToType(),
		}, []*plan.Expr{newExpression(1), newExpression(2), newExpression(3)}, []agg.Aggregate{{Op: 0, E: newExpression(0)}}),
>>>>>>> e0cc1fc4
	}
}

func TestString(t *testing.T) {
	buf := new(bytes.Buffer)
	for _, tc := range tcs {
		String(tc.arg, buf)
	}
}

func TestGroup(t *testing.T) {
	for _, tc := range tcs {
		err := Prepare(tc.proc, tc.arg)
		require.NoError(t, err)
<<<<<<< HEAD
		{
			bat := newBatch(t, tc.flgs, tc.types, tc.proc, Rows)
			tc.proc.SetInputBatch(bat)
			_, err = Call(0, tc.proc, tc.arg, false, false)
			require.NoError(t, err)
			bat.Clean(tc.proc.Mp())
		}
		{
			bat := newBatch(t, tc.flgs, tc.types, tc.proc, Rows)
			tc.proc.SetInputBatch(bat)
			_, err = Call(0, tc.proc, tc.arg, false, false)
			require.NoError(t, err)
			bat.Clean(tc.proc.Mp())
		}
		{
			tc.proc.SetInputBatch(&batch.Batch{})
			_, _ = Call(0, tc.proc, tc.arg, false, false)
=======
		tc.proc.Reg.InputBatch = newBatch(t, tc.flgs, tc.types, tc.proc, Rows)
		_, err = Call(0, tc.proc, tc.arg, false, false)
		require.NoError(t, err)
		tc.proc.Reg.InputBatch = newBatch(t, tc.flgs, tc.types, tc.proc, Rows)
		_, err = Call(0, tc.proc, tc.arg, false, false)
		require.NoError(t, err)
		tc.proc.Reg.InputBatch = &batch.Batch{}
		_, err = Call(0, tc.proc, tc.arg, false, false)
		require.NoError(t, err)
		tc.proc.Reg.InputBatch = nil
		_, err = Call(0, tc.proc, tc.arg, false, false)
		require.NoError(t, err)
		if tc.proc.Reg.InputBatch != nil {
			tc.proc.Reg.InputBatch.Clean(tc.proc.Mp())
		}
		tc.proc.Reg.InputBatch = nil
		_, err = Call(0, tc.proc, tc.arg, false, false)
		require.NoError(t, err)
		tc.arg.Free(tc.proc, false)
		require.Equal(t, int64(0), tc.proc.Mp().CurrNB())
	}
}

func BenchmarkGroup(b *testing.B) {
	for i := 0; i < b.N; i++ {
		tcs = []groupTestCase{
			newTestCase([]bool{false}, []types.Type{types.T_int8.ToType()}, []*plan.Expr{}, []agg.Aggregate{{Op: 0, E: newExpression(0)}}),
			newTestCase([]bool{false}, []types.Type{types.T_int8.ToType()}, []*plan.Expr{newExpression(0)}, []agg.Aggregate{{Op: 0, E: newExpression(0)}}),
>>>>>>> e0cc1fc4
		}
		{
			tc.proc.SetInputBatch(nil)
			_, _ = Call(0, tc.proc, tc.arg, false, false)
		}
		tc.arg.Free(tc.proc, false)
		require.Equal(t, int64(0), tc.proc.Mp().CurrNB())
	}
}

func newTestCase(flgs []bool, ts []types.Type, exprs []*plan.Expr, aggs []agg.Aggregate) groupTestCase {
	typs := make([]types.Type, len(exprs))
	for i, expr := range exprs {
		t := expr.Typ
		typs[i] = types.Type{
			Oid:   types.T(t.Id),
			Width: t.Width,
			Size:  t.Size,
			Scale: t.Scale,
		}
	}
	return groupTestCase{
		types: ts,
		flgs:  flgs,
		proc:  testutil.NewProcessWithMPool(mpool.MustNewZero()),
		arg: &Argument{
			Types: typs,
			Aggs:  aggs,
			Exprs: exprs,
		},
	}
}

func newExpression(pos int32, oid int32) *plan.Expr {
	typ := new(plan.Type)
	typ.Id = oid
	return &plan.Expr{
		Typ: typ,
		Expr: &plan.Expr_Col{
			Col: &plan.ColRef{
				ColPos: pos,
			},
		},
	}
}

// create a new block based on the type information, flgs[i] == ture: has null
func newBatch(t *testing.T, flgs []bool, ts []types.Type, proc *process.Process, rows int64) *batch.Batch {
	return testutil.NewBatch(ts, false, int(rows), proc.Mp())
}<|MERGE_RESOLUTION|>--- conflicted
+++ resolved
@@ -47,82 +47,43 @@
 
 func init() {
 	tcs = []groupTestCase{
-<<<<<<< HEAD
-		newTestCase([]bool{false}, []types.Type{{Oid: types.T_int8}}, []*plan.Expr{},
+		newTestCase([]bool{false}, []types.Type{{Oid: types.T_int8, Size: 1}}, []*plan.Expr{},
 			[]agg.Aggregate{{Op: 0, E: newExpression(0, int32(types.T_int64))}}),
-		newTestCase([]bool{false}, []types.Type{{Oid: types.T_int8}}, []*plan.Expr{newExpression(0, int32(types.T_int8))},
+		newTestCase([]bool{false}, []types.Type{{Oid: types.T_int8, Size: 1}}, []*plan.Expr{newExpression(0, int32(types.T_int8))},
 			[]agg.Aggregate{{Op: 0, E: newExpression(0, int32(types.T_int64))}}),
 		newTestCase([]bool{false, true, false, true}, []types.Type{
-			{Oid: types.T_int8},
-			{Oid: types.T_int16},
+			{Oid: types.T_int8, Size: 1},
+			{Oid: types.T_int16, Size: 2},
 		}, []*plan.Expr{newExpression(0, int32(types.T_int8)), newExpression(1, int32(types.T_int16))},
 			[]agg.Aggregate{{Op: 0, E: newExpression(0, int32(types.T_int64))}}),
 		newTestCase([]bool{false, true, false, true}, []types.Type{
-			{Oid: types.T_int8},
-			{Oid: types.T_int16},
-			{Oid: types.T_int32},
-			{Oid: types.T_int64},
+			{Oid: types.T_int8, Size: 1},
+			{Oid: types.T_int16, Size: 2},
+			{Oid: types.T_int32, Size: 4},
+			{Oid: types.T_int64, Size: 8},
 		}, []*plan.Expr{newExpression(0, int32(types.T_int8)), newExpression(3, int32(types.T_int64))},
 			[]agg.Aggregate{{Op: 0, E: newExpression(0, int32(types.T_int64))}}),
 		newTestCase([]bool{false, true, false, true}, []types.Type{
-			{Oid: types.T_int64},
-			{Oid: types.T_int64},
-			{Oid: types.T_int64},
-			{Oid: types.T_decimal128},
+			{Oid: types.T_int64, Size: 8},
+			{Oid: types.T_int64, Size: 8},
+			{Oid: types.T_int64, Size: 8},
+			{Oid: types.T_decimal128, Size: 16},
 		}, []*plan.Expr{newExpression(1, int32(types.T_int64)), newExpression(3, int32(types.T_decimal128))},
 			[]agg.Aggregate{{Op: 0, E: newExpression(0, int32(types.T_int64))}}),
 		newTestCase([]bool{false, true, false, true}, []types.Type{
-			{Oid: types.T_int64},
-			{Oid: types.T_int64},
-			{Oid: types.T_int64},
-			{Oid: types.T_decimal128},
+			{Oid: types.T_int64, Size: 8},
+			{Oid: types.T_int64, Size: 8},
+			{Oid: types.T_int64, Size: 8},
+			{Oid: types.T_decimal128, Size: 16},
 		}, []*plan.Expr{newExpression(1, int32(types.T_int64)), newExpression(2, int32(types.T_int64)), newExpression(3, int32(types.T_decimal128))},
 			[]agg.Aggregate{{Op: 0, E: newExpression(0, int32(types.T_int64))}}),
 		newTestCase([]bool{false, true, false, true}, []types.Type{
-			{Oid: types.T_int64},
-			{Oid: types.T_int64},
-			{Oid: types.T_varchar},
-			{Oid: types.T_decimal128},
+			{Oid: types.T_int64, Size: 8},
+			{Oid: types.T_int64, Size: 8},
+			{Oid: types.T_varchar, Size: 24},
+			{Oid: types.T_decimal128, Size: 16},
 		}, []*plan.Expr{newExpression(1, int32(types.T_int64)), newExpression(2, int32(types.T_varchar)), newExpression(3, int32(types.T_decimal128))},
 			[]agg.Aggregate{{Op: 0, E: newExpression(0, int32(types.T_int64))}}),
-=======
-		newTestCase([]bool{false}, []types.Type{types.T_int8.ToType()}, []*plan.Expr{}, []agg.Aggregate{{Op: 0, E: newExpression(0)}}),
-		newTestCase([]bool{false}, []types.Type{types.T_int8.ToType()}, []*plan.Expr{newExpression(0)}, []agg.Aggregate{{Op: 0, E: newExpression(0)}}),
-		newTestCase([]bool{false, true, false, true}, []types.Type{
-			types.T_int8.ToType(),
-			types.T_int16.ToType(),
-		}, []*plan.Expr{newExpression(0), newExpression(1)}, []agg.Aggregate{{Op: 0, E: newExpression(0)}}),
-		newTestCase([]bool{false, true, false, true}, []types.Type{
-			types.T_int8.ToType(),
-			types.T_int16.ToType(),
-			types.T_int32.ToType(),
-			types.T_int64.ToType(),
-		}, []*plan.Expr{newExpression(0), newExpression(3)}, []agg.Aggregate{{Op: 0, E: newExpression(0)}}),
-		newTestCase([]bool{false, true, false, true}, []types.Type{
-			types.T_int64.ToType(),
-			types.T_int64.ToType(),
-			types.T_int64.ToType(),
-			types.T_decimal128.ToType(),
-		}, []*plan.Expr{newExpression(1), newExpression(3)}, []agg.Aggregate{{Op: 0, E: newExpression(0)}}),
-		newTestCase([]bool{false, true, false, true}, []types.Type{
-			types.T_int64.ToType(),
-			types.T_int64.ToType(),
-			types.T_int64.ToType(),
-			types.T_decimal128.ToType(),
-		}, []*plan.Expr{newExpression(1), newExpression(2), newExpression(3)}, []agg.Aggregate{{Op: 0, E: newExpression(0)}}),
-		newTestCase([]bool{false, true, false, true}, []types.Type{
-			types.T_int64.ToType(),
-			types.T_int64.ToType(),
-			types.New(types.T_varchar, 2, 0),
-			types.T_decimal128.ToType(),
-		}, []*plan.Expr{newExpression(1), newExpression(2), newExpression(3)}, []agg.Aggregate{{Op: 0, E: newExpression(0)}}),
-		newTestCase([]bool{false, true, false, true}, []types.Type{
-			types.T_int64.ToType(),
-			types.T_int64.ToType(),
-			types.T_varchar.ToType(),
-			types.T_decimal128.ToType(),
-		}, []*plan.Expr{newExpression(1), newExpression(2), newExpression(3)}, []agg.Aggregate{{Op: 0, E: newExpression(0)}}),
->>>>>>> e0cc1fc4
 	}
 }
 
@@ -137,7 +98,6 @@
 	for _, tc := range tcs {
 		err := Prepare(tc.proc, tc.arg)
 		require.NoError(t, err)
-<<<<<<< HEAD
 		{
 			bat := newBatch(t, tc.flgs, tc.types, tc.proc, Rows)
 			tc.proc.SetInputBatch(bat)
@@ -155,36 +115,6 @@
 		{
 			tc.proc.SetInputBatch(&batch.Batch{})
 			_, _ = Call(0, tc.proc, tc.arg, false, false)
-=======
-		tc.proc.Reg.InputBatch = newBatch(t, tc.flgs, tc.types, tc.proc, Rows)
-		_, err = Call(0, tc.proc, tc.arg, false, false)
-		require.NoError(t, err)
-		tc.proc.Reg.InputBatch = newBatch(t, tc.flgs, tc.types, tc.proc, Rows)
-		_, err = Call(0, tc.proc, tc.arg, false, false)
-		require.NoError(t, err)
-		tc.proc.Reg.InputBatch = &batch.Batch{}
-		_, err = Call(0, tc.proc, tc.arg, false, false)
-		require.NoError(t, err)
-		tc.proc.Reg.InputBatch = nil
-		_, err = Call(0, tc.proc, tc.arg, false, false)
-		require.NoError(t, err)
-		if tc.proc.Reg.InputBatch != nil {
-			tc.proc.Reg.InputBatch.Clean(tc.proc.Mp())
-		}
-		tc.proc.Reg.InputBatch = nil
-		_, err = Call(0, tc.proc, tc.arg, false, false)
-		require.NoError(t, err)
-		tc.arg.Free(tc.proc, false)
-		require.Equal(t, int64(0), tc.proc.Mp().CurrNB())
-	}
-}
-
-func BenchmarkGroup(b *testing.B) {
-	for i := 0; i < b.N; i++ {
-		tcs = []groupTestCase{
-			newTestCase([]bool{false}, []types.Type{types.T_int8.ToType()}, []*plan.Expr{}, []agg.Aggregate{{Op: 0, E: newExpression(0)}}),
-			newTestCase([]bool{false}, []types.Type{types.T_int8.ToType()}, []*plan.Expr{newExpression(0)}, []agg.Aggregate{{Op: 0, E: newExpression(0)}}),
->>>>>>> e0cc1fc4
 		}
 		{
 			tc.proc.SetInputBatch(nil)
@@ -199,12 +129,7 @@
 	typs := make([]types.Type, len(exprs))
 	for i, expr := range exprs {
 		t := expr.Typ
-		typs[i] = types.Type{
-			Oid:   types.T(t.Id),
-			Width: t.Width,
-			Size:  t.Size,
-			Scale: t.Scale,
-		}
+		typs[i] = types.New(types.T(t.Id), t.Width, t.Scale)
 	}
 	return groupTestCase{
 		types: ts,
