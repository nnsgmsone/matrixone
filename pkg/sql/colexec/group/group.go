// Copyright 2021 Matrix Origin
//
// Licensed under the Apache License, Version 2.0 (the "License");
// you may not use this file except in compliance with the License.
// You may obtain a copy of the License at
//
//      http://www.apache.org/licenses/LICENSE-2.0
//
// Unless required by applicable law or agreed to in writing, software
// distributed under the License is distributed on an "AS IS" BASIS,
// WITHOUT WARRANTIES OR CONDITIONS OF ANY KIND, either express or implied.
// See the License for the specific language governing permissions and
// limitations under the License.

package group

import (
	"bytes"
	"fmt"

	"github.com/matrixorigin/matrixone/pkg/common/hashmap"
	"github.com/matrixorigin/matrixone/pkg/container/batch"
	"github.com/matrixorigin/matrixone/pkg/container/vector"
	"github.com/matrixorigin/matrixone/pkg/defines"
	"github.com/matrixorigin/matrixone/pkg/pb/plan"
	"github.com/matrixorigin/matrixone/pkg/sql/colexec"
	"github.com/matrixorigin/matrixone/pkg/sql/colexec/agg"
	"github.com/matrixorigin/matrixone/pkg/sql/colexec/multi_col/group_concat"
	"github.com/matrixorigin/matrixone/pkg/vm/process"
)

func String(arg any, buf *bytes.Buffer) {
	ap := arg.(*Argument)
	buf.WriteString("group([")
	for i, expr := range ap.Exprs {
		if i > 0 {
			buf.WriteString(", ")
		}
		buf.WriteString(fmt.Sprintf("%v", expr))
	}
	buf.WriteString("], [")
	for i, ag := range ap.Aggs {
		if i > 0 {
			buf.WriteString(", ")
		}
		buf.WriteString(fmt.Sprintf("%v(%v)", agg.Names[ag.Op], ag.E))
	}
	if len(ap.MultiAggs) != 0 {
		if len(ap.Aggs) > 0 {
			buf.WriteString(",")
		}
		for i, ag := range ap.MultiAggs {
			if i > 0 {
				buf.WriteString(",")
			}
			buf.WriteString("group_concat(")
			for _, expr := range ag.GroupExpr {
				buf.WriteString(fmt.Sprintf("%v ", expr))
			}
			buf.WriteString(")")
		}
	}
	buf.WriteString("])")
}

func Prepare(proc *process.Process, arg any) error {
	ap := arg.(*Argument)
	ap.ctr = new(container)
	ap.ctr.isEmpty = true
	ap.ctr.inserted = make([]uint8, hashmap.UnitLimit)
	ap.ctr.zInserted = make([]uint8, hashmap.UnitLimit)
	ap.ctr.chunkInserted = make([]uint8, hashmap.UnitLimit)
	ap.ctr.chunkValues = make([]uint64, hashmap.UnitLimit)
	ap.ctr.pms = make([]*colexec.PrivMem, 1)
	ap.ctr.pms[0] = new(colexec.PrivMem)
	ap.ctr.pms[0].InitByTypes(ap.Types, proc)
	if len(ap.Exprs) == 0 {
		ap.ctr.state = Build
	} else {
		ap.ctr.state = BuildWithGroup
	}
	if len(ap.ctr.aggVecs) == 0 {
		ap.ctr.aggVecs = make([]evalVector, len(ap.Aggs))
	}
	if len(ap.ctr.multiVecs) == 0 {
		ap.ctr.multiVecs = make([][]evalVector, len(ap.MultiAggs))
		for i, agg := range ap.MultiAggs {
			ap.ctr.multiVecs[i] = make([]evalVector, len(agg.GroupExpr))
		}
	}
	if len(ap.ctr.groupVecs) == 0 {
		ap.ctr.vecs = make([]*vector.Vector, len(ap.Exprs))
		ap.ctr.groupVecs = make([]evalVector, len(ap.Exprs))
	}
	ap.ctr.pms[ap.ctr.pmIdx].Bat.Aggs = make([]agg.Agg[any], len(ap.Aggs)+len(ap.MultiAggs))
	return nil
}

func Call(idx int, proc *process.Process, arg any, isFirst bool, isLast bool) (bool, error) {
	ap := arg.(*Argument)
	ctr := ap.ctr
	anal := proc.GetAnalyze(idx)
	anal.Start()
	defer anal.Stop()
<<<<<<< HEAD
	for {
		switch ctr.state {
		case Build:
			bat := proc.InputBatch()
			if bat == nil {
				ctr.state = Eval
				continue
=======

	if len(ap.Exprs) == 0 {
		end, err = ap.ctr.process(ap, proc, anal, isFirst, isLast)
	} else {
		end, err = ap.ctr.processWithGroup(ap, proc, anal, isFirst, isLast)
	}
	if err != nil {
		ap.Free(proc, true)
	}
	if end {
		ap.Free(proc, false)
	}
	return end, err
}

func (ctr *container) process(ap *Argument, proc *process.Process, anal process.Analyze, isFirst bool, isLast bool) (bool, error) {
	bat := proc.InputBatch()
	if bat == nil {
		// if the result vectors are empty, process again. because the result of Agg can't be empty but 0 or NULL.
		if len(ctr.aggVecs) == 0 && len(ctr.multiVecs) == 0 {
			b := batch.NewWithSize(len(ap.Types))
			for i := range b.Vecs {
				b.Vecs[i] = vector.NewVec(ap.Types[i])
>>>>>>> 0129d792
			}
			if len(bat.Zs) == 0 {
				return false, nil
			}
<<<<<<< HEAD
			err := ctr.build(ap, bat, proc, anal)
			return false, err
		case BuildWithGroup:
			bat := proc.InputBatch()
			if bat == nil {
				ctr.state = EvalWithGroup
				continue
=======
		}
		if ctr.bat != nil {
			ctr.bat.ExpandNulls()
			anal.Alloc(int64(ctr.bat.Size()))
			anal.Output(ctr.bat, isLast)
			proc.SetInputBatch(ctr.bat)
			ctr.bat = nil
			return true, nil
		}
		proc.SetInputBatch(nil)
		return true, nil
	}
	defer bat.Clean(proc.Mp())
	if len(bat.Vecs) == 0 {
		return false, nil
	}
	anal.Input(bat, isFirst)
	proc.SetInputBatch(&batch.Batch{})
	if len(ctr.aggVecs) == 0 {
		ctr.aggVecs = make([]evalVector, len(ap.Aggs))
	}

	if err := ctr.evalAggVector(bat, ap.Aggs, proc, anal); err != nil {
		return false, err
	}
	defer ctr.cleanAggVectors(proc.Mp())

	if len(ctr.multiVecs) == 0 {
		ctr.multiVecs = make([][]evalVector, len(ap.MultiAggs))
		for i, agg := range ap.MultiAggs {
			ctr.multiVecs[i] = make([]evalVector, len(agg.GroupExpr))
		}
	}
	if err := ctr.evalMultiAggs(bat, ap.MultiAggs, proc, anal); err != nil {
		return false, err
	}
	defer ctr.cleanMultiAggVecs(proc.Mp())

	if ctr.bat == nil {
		var err error

		ctr.bat = batch.NewWithSize(0)
		ctr.bat.Zs = proc.Mp().GetSels()
		ctr.bat.Zs = append(ctr.bat.Zs, 0)
		ctr.bat.Aggs = make([]agg.Agg[any], len(ap.Aggs)+len(ap.MultiAggs))
		for i, ag := range ap.Aggs {
			if ctr.bat.Aggs[i], err = agg.New(ag.Op, ag.Dist, *ctr.aggVecs[i].vec.GetType()); err != nil {
				ctr.bat = nil
				return false, err
>>>>>>> 0129d792
			}
			if len(bat.Zs) == 0 {
				return false, nil
			}
			err := ctr.buildWithGroup(ap, bat, proc, anal)
			return false, err
		case Eval:
			ctr.state = End
			if ctr.isEmpty {
				b := batch.NewWithSize(len(ap.Types))
				for i := range b.Vecs {
					b.Vecs[i] = vector.New(ap.Types[i])
				}
				if err := ctr.build(ap, b, proc, anal); err != nil {
					ctr.state = End
					return false, err
				}
			}
			anal.Alloc(int64(ctr.pms[0].Bat.Size()))
			anal.Output(ctr.pms[0].Bat, isLast)
			proc.SetInputBatch(ctr.pms[0].Bat)
			return true, nil
		case EvalWithGroup:
			pm := ctr.pms[ctr.pmIdx]
			if ap.NeedEval {
				for i, ag := range pm.Bat.Aggs {
					vec, err := ag.Eval(proc.Mp())
					if err != nil {
						ctr.state = End
						return false, err
					}
					pm.Bat.Aggs[i] = nil
					pm.Bat.Vecs = append(pm.Bat.Vecs, vec)
					anal.Alloc(int64(vec.Size()))
				}
				for i := range pm.Bat.Zs {
					pm.Bat.Zs[i] = 1
				}
			}
			anal.Output(pm.Bat, isLast)
			proc.SetInputBatch(pm.Bat)
			ctr.pmIdx--
			if ctr.pmIdx == -1 {
				ctr.state = End
				return true, nil
			}
			return false, nil
		case End:
			proc.SetInputBatch(nil)
			return true, nil
		}
	}
}

func (ctr *container) build(ap *Argument, bat *batch.Batch, proc *process.Process, anal process.Analyze) error {
	defer func() { ctr.isEmpty = false }()
	if bat.VectorCount() == 0 {
		return nil
	}
	proc.SetInputBatch(&batch.Batch{})
	if err := ctr.evalAggVector(bat, ap.Aggs, proc, anal); err != nil {
		return err
	}
	defer ctr.cleanAggVectors(proc.Mp())
	if err := ctr.evalMultiAggs(bat, ap.MultiAggs, proc, anal); err != nil {
		return err
	}
	defer ctr.cleanMultiAggVecs(proc.Mp())
<<<<<<< HEAD
	if ctr.isEmpty {
		if err := ap.initAggInfo(proc); err != nil {
			return err
=======
	if len(ctr.groupVecs) == 0 {
		ctr.vecs = make([]*vector.Vector, len(ap.Exprs))
		ctr.groupVecs = make([]evalVector, len(ap.Exprs))
	}

	for i, expr := range ap.Exprs {
		vec, err := colexec.EvalExpr(bat, proc, expr)
		if err != nil {
			ctr.cleanGroupVectors(proc.Mp())
			return false, err
>>>>>>> 0129d792
		}
		ap.ctr.pms[ap.ctr.pmIdx].Bat.Zs = append(ap.ctr.pms[ap.ctr.pmIdx].Bat.Zs, 0)
		for _, ag := range ap.ctr.pms[ap.ctr.pmIdx].Bat.Aggs {
			if err := ag.Grows(1, proc.Mp()); err != nil {
				return err
			}
		}
	}
	return ctr.processH0(bat, ap, proc)
}

func (ctr *container) buildWithGroup(ap *Argument, bat *batch.Batch, proc *process.Process, anal process.Analyze) error {
	var err error

	proc.SetInputBatch(&batch.Batch{})
	if err = ctr.evalAggVector(bat, ap.Aggs, proc, anal); err != nil {
		return err
	}
	defer ctr.cleanAggVectors(proc.Mp())
	if err = ctr.evalMultiAggs(bat, ap.MultiAggs, proc, anal); err != nil {
		return err
	}
	defer ctr.cleanMultiAggVecs(proc.Mp())
	if err = ctr.evalGroupVector(bat, ap.Exprs, proc, anal); err != nil {
		return err
	}
	defer ctr.cleanGroupVectors(proc.Mp())
	if ctr.isEmpty {
		size := 0
		ctr.isEmpty = false
		for i := range ctr.groupVecs {
<<<<<<< HEAD
			switch ctr.groupVecs[i].vec.GetType().TypeSize() {
=======
			vec := ctr.groupVecs[i].vec
			ctr.bat.Vecs[i] = vector.NewVec(*vec.GetType())
			switch vec.GetType().TypeSize() {
>>>>>>> 0129d792
			case 1:
				size += 1 + 1
			case 2:
				size += 2 + 1
			case 4:
				size += 4 + 1
			case 8:
				size += 8 + 1
			case 16:
				size += 16 + 1
			default:
				size = 128
			}
		}
<<<<<<< HEAD
		switch {
=======
		ctr.bat.Aggs = make([]agg.Agg[any], len(ap.Aggs)+len(ap.MultiAggs))
		for i, ag := range ap.Aggs {
			if ctr.bat.Aggs[i], err = agg.New(ag.Op, ag.Dist, *ctr.aggVecs[i].vec.GetType()); err != nil {
				return false, err
			}
		}
		for i, agg := range ap.MultiAggs {
			if ctr.bat.Aggs[i+len(ap.Aggs)] = group_concat.NewGroupConcat(&agg, ctr.ToInputType(i)); err != nil {
				return false, err
			}
		}
		switch {
		//case ctr.idx != nil:
		//	ctr.typ = HIndex
>>>>>>> 0129d792
		case size <= 8:
			ctr.typ = H8
			if ctr.intHashMap, err = hashmap.NewIntHashMap(true, ap.Ibucket, ap.Nbucket, proc.Mp()); err != nil {
				return err
			}
		default:
			ctr.typ = HStr
			if ctr.strHashMap, err = hashmap.NewStrMap(true, ap.Ibucket, ap.Nbucket, proc.Mp()); err != nil {
				return err
			}
		}
		if err := ap.initAggInfo(proc); err != nil {
			return err
		}
	}
<<<<<<< HEAD
	if rows := ctr.pms[ctr.pmIdx].Bat.Length(); rows > defines.DefaultVectorRows {
		pm := new(colexec.PrivMem)
		ctr.pmIdx++
		pm.InitByTypes(ap.Types, proc)
		ctr.pms = append(ctr.pms, pm)
		pm.Bat.Aggs = make([]agg.Agg[any], len(ap.Aggs)+len(ap.MultiAggs))
		if err := ap.initAggInfo(proc); err != nil {
			return err
		}
=======
	switch ctr.typ {
	case H8:
		err = ctr.processH8(bat, proc)
	case HStr:
		err = ctr.processHStr(bat, proc)
	default:
>>>>>>> 0129d792
	}
	if ctr.typ == H8 {
		return ctr.processH8(bat, proc)
	}
	return ctr.processHStr(bat, proc)
}

func (ctr *container) processH0(bat *batch.Batch, ap *Argument, proc *process.Process) error {
	for _, z := range bat.Zs {
		ctr.pms[ctr.pmIdx].Bat.Zs[0] += z
	}
	for i, ag := range ctr.pms[ctr.pmIdx].Bat.Aggs {
		if i < len(ctr.aggVecs) {
			if err := ag.BulkFill(0, bat.Zs, []*vector.Vector{ctr.aggVecs[i].vec}); err != nil {
				return err
			}
		} else {
			if err := ag.BulkFill(0, bat.Zs, ctr.ToVecotrs(i-len(ctr.aggVecs))); err != nil {
				return err
			}
		}
	}
	return nil
}

func (ctr *container) processH8(bat *batch.Batch, proc *process.Process) error {
	count := bat.Length()
	itr := ctr.intHashMap.NewIterator()
	for i := 0; i < count; i += hashmap.UnitLimit {
		n := count - i
		if n > hashmap.UnitLimit {
			n = hashmap.UnitLimit
		}
		rows := ctr.intHashMap.GroupCount()
		vals, _, err := itr.Insert(i, n, ctr.vecs)
		if err != nil {
			return err
		}
		if err := ctr.batchFill(i, n, bat, vals, rows, proc); err != nil {
			return err
		}
	}
	return nil
}

func (ctr *container) processHStr(bat *batch.Batch, proc *process.Process) error {
	count := bat.Length()
	itr := ctr.strHashMap.NewIterator()
	for i := 0; i < count; i += hashmap.UnitLimit { // batch
		n := count - i
		if n > hashmap.UnitLimit {
			n = hashmap.UnitLimit
		}
		rows := ctr.strHashMap.GroupCount()
		vals, _, err := itr.Insert(i, n, ctr.vecs)
		if err != nil {
			return err
		}
		if err := ctr.batchFill(i, n, bat, vals, rows, proc); err != nil {
			return err
		}
	}
	return nil
}

<<<<<<< HEAD
=======
/*
func (ctr *container) processHIndex(bat *batch.Batch, proc *process.Process) error {
	mSels := make([][]int64, index.MaxLowCardinality+1)
	poses := vector.MustFixedCol[uint16](ctr.idx.GetPoses())
	for k, v := range poses {
		if len(mSels[v]) == 0 {
			mSels[v] = make([]int64, 0, 64)
		}
		mSels[v] = append(mSels[v], int64(k))
	}
	if len(mSels[0]) == 0 { // hasNotNull == true
		mSels = mSels[1:]
	}

	var groups []int64
	for i, sels := range mSels {
		if len(sels) > 0 {
			groups = append(groups, sels[0])
			ctr.bat.Zs = append(ctr.bat.Zs, 0)
			for _, k := range sels {
				ctr.bat.Zs[i] += bat.Zs[k]
			}
		}
	}

	for _, ag := range ctr.bat.Aggs {
		if err := ag.Grows(len(groups), proc.Mp()); err != nil {
			return err
		}
	}
	if err := ctr.bat.Vecs[0].Union(ctr.vecs[0], groups, proc.Mp()); err != nil {
		return err
	}
	for i, ag := range ctr.bat.Aggs {

		for j, sels := range mSels {
			for _, sel := range sels {
				if i < len(ctr.aggVecs) {
					aggVecs := []*vector.Vector{ctr.aggVecs[i].vec}
					if err := ag.Fill(int64(j), sel, 1, aggVecs); err != nil {
						return err
					}
				} else {
					if err := ag.Fill(int64(j), sel, 1, ctr.ToVecotrs(i-len(ctr.aggVecs))); err != nil {
						return err
					}
				}
			}
		}
	}
	return nil
}
*/

>>>>>>> 0129d792
func (ctr *container) batchFill(i int, n int, bat *batch.Batch, vals []uint64, hashRows uint64, proc *process.Process) error {
	cnt := 0
	valCnt := 0
	pm := ctr.pms[ctr.pmIdx]
	copy(ctr.inserted[:n], ctr.zInserted[:n])
	for k, v := range vals[:n] {
		if v == 0 {
			continue
		}
		if v > hashRows {
			ctr.inserted[k] = 1
			hashRows++
			cnt++
			pm.Bat.Zs = append(pm.Bat.Zs, 0)
		}
		valCnt++
	}
	if cnt > 0 {
		for j, vec := range pm.Vecs {
			uf := pm.Ufs[j]
			srcVec := ctr.groupVecs[j].vec
			for k, flg := range ctr.inserted[:n] {
				if flg > 0 {
					if err := uf(vec, srcVec, int64(i+k)); err != nil {
						return err
					}
				}
			}
		}
		for _, ag := range pm.Bat.Aggs {
			if err := ag.Grows(cnt, proc.Mp()); err != nil {
				return err
			}
		}
	}
	if valCnt == 0 {
		return nil
	}
	rows := int64(0)
	for _, pm0 := range ctr.pms {
		ctr.chunkValues = ctr.chunkValues[:0]
		ctr.chunkInserted = ctr.chunkInserted[:0]
		oldRows := rows
		rows += int64(pm.Bat.Length())
		for k, v := range vals[:n] {
			if v == 0 {
				continue
			}
			ai := int64(v) - 1
			if ai < rows && ai >= oldRows {
				pm.Bat.Zs[ai-oldRows] += bat.Zs[i+k]
				ctr.chunkValues = append(ctr.chunkValues, v)
				ctr.chunkInserted = append(ctr.chunkInserted, ctr.inserted[k])
			}
		}
		for j, ag := range pm0.Bat.Aggs {
			if j < len(ctr.aggVecs) {
				err := ag.BatchFill(int64(i), ctr.chunkInserted, ctr.chunkValues, bat.Zs, []*vector.Vector{ctr.aggVecs[j].vec})
				if err != nil {
					return err
				}
			} else {
				err := ag.BatchFill(int64(i), ctr.chunkInserted, ctr.chunkValues, bat.Zs, ctr.ToVecotrs(j-len(ctr.aggVecs)))
				if err != nil {
					return err
				}
			}
		}
	}
	return nil
}

func (ctr *container) evalAggVector(bat *batch.Batch, aggs []agg.Aggregate, proc *process.Process, analyze process.Analyze) error {
	for i, ag := range aggs {
		vec, err := colexec.EvalExpr(bat, proc, ag.E)
		if err != nil {
			ctr.cleanAggVectors(proc.Mp())
			return err
		}
		ctr.aggVecs[i].vec = vec
		ctr.aggVecs[i].needFree = true
		for j := range bat.Vecs {
			if bat.Vecs[j] == vec {
				ctr.aggVecs[i].needFree = false
				break
			}
		}
		if ctr.aggVecs[i].needFree && vec != nil {
			analyze.Alloc(int64(vec.Size()))
		}
	}
	return nil
}

func (ctr *container) evalGroupVector(bat *batch.Batch, exprs []*plan.Expr, proc *process.Process, anal process.Analyze) error {
	for i, expr := range exprs {
		vec, err := colexec.EvalExpr(bat, proc, expr)
		if err != nil {
			ctr.cleanGroupVectors(proc.Mp())
			return err
		}
		ctr.groupVecs[i].vec = vec
		ctr.groupVecs[i].needFree = true
		for j := range bat.Vecs {
			if bat.Vecs[j] == vec {
				ctr.groupVecs[i].needFree = false
				break
			}
		}
		if ctr.groupVecs[i].needFree && vec != nil {
			anal.Alloc(int64(vec.Size()))
		}
		ctr.vecs[i] = vec
	}
	return nil
}

func (ctr *container) evalMultiAggs(bat *batch.Batch, multiAggs []group_concat.Argument, proc *process.Process, analyze process.Analyze) error {
	for i := range multiAggs {
		for j, expr := range multiAggs[i].GroupExpr {
			vec, err := colexec.EvalExpr(bat, proc, expr)
			if err != nil {
				ctr.cleanMultiAggVecs(proc.Mp())
				return err
			}
			ctr.multiVecs[i][j].vec = vec
			ctr.multiVecs[i][j].needFree = true
			for k := range bat.Vecs {
				if bat.Vecs[k] == vec {
					ctr.multiVecs[i][j].needFree = false
					break
				}
			}
			if ctr.multiVecs[i][j].needFree && vec != nil {
				analyze.Alloc(int64(vec.Size()))
			}
		}
	}
	return nil
}

func (ap *Argument) initAggInfo(proc *process.Process) error {
	var err error

	for i, ag := range ap.Aggs {
		if ap.ctr.pms[ap.ctr.pmIdx].Bat.Aggs[i], err = agg.New(ag.Op, ag.Dist,
			ap.ctr.aggVecs[i].vec.Typ); err != nil {
			return err
		}
	}
	for i, agg := range ap.MultiAggs {
		if ap.ctr.pms[ap.ctr.pmIdx].Bat.Aggs[i+len(ap.Aggs)] = group_concat.NewGroupConcat(&agg,
			ap.ctr.ToInputType(i)); err != nil {
			return err
		}
	}
	return nil
}<|MERGE_RESOLUTION|>--- conflicted
+++ resolved
@@ -102,7 +102,6 @@
 	anal := proc.GetAnalyze(idx)
 	anal.Start()
 	defer anal.Stop()
-<<<<<<< HEAD
 	for {
 		switch ctr.state {
 		case Build:
@@ -110,36 +109,10 @@
 			if bat == nil {
 				ctr.state = Eval
 				continue
-=======
-
-	if len(ap.Exprs) == 0 {
-		end, err = ap.ctr.process(ap, proc, anal, isFirst, isLast)
-	} else {
-		end, err = ap.ctr.processWithGroup(ap, proc, anal, isFirst, isLast)
-	}
-	if err != nil {
-		ap.Free(proc, true)
-	}
-	if end {
-		ap.Free(proc, false)
-	}
-	return end, err
-}
-
-func (ctr *container) process(ap *Argument, proc *process.Process, anal process.Analyze, isFirst bool, isLast bool) (bool, error) {
-	bat := proc.InputBatch()
-	if bat == nil {
-		// if the result vectors are empty, process again. because the result of Agg can't be empty but 0 or NULL.
-		if len(ctr.aggVecs) == 0 && len(ctr.multiVecs) == 0 {
-			b := batch.NewWithSize(len(ap.Types))
-			for i := range b.Vecs {
-				b.Vecs[i] = vector.NewVec(ap.Types[i])
->>>>>>> 0129d792
 			}
 			if len(bat.Zs) == 0 {
 				return false, nil
 			}
-<<<<<<< HEAD
 			err := ctr.build(ap, bat, proc, anal)
 			return false, err
 		case BuildWithGroup:
@@ -147,57 +120,6 @@
 			if bat == nil {
 				ctr.state = EvalWithGroup
 				continue
-=======
-		}
-		if ctr.bat != nil {
-			ctr.bat.ExpandNulls()
-			anal.Alloc(int64(ctr.bat.Size()))
-			anal.Output(ctr.bat, isLast)
-			proc.SetInputBatch(ctr.bat)
-			ctr.bat = nil
-			return true, nil
-		}
-		proc.SetInputBatch(nil)
-		return true, nil
-	}
-	defer bat.Clean(proc.Mp())
-	if len(bat.Vecs) == 0 {
-		return false, nil
-	}
-	anal.Input(bat, isFirst)
-	proc.SetInputBatch(&batch.Batch{})
-	if len(ctr.aggVecs) == 0 {
-		ctr.aggVecs = make([]evalVector, len(ap.Aggs))
-	}
-
-	if err := ctr.evalAggVector(bat, ap.Aggs, proc, anal); err != nil {
-		return false, err
-	}
-	defer ctr.cleanAggVectors(proc.Mp())
-
-	if len(ctr.multiVecs) == 0 {
-		ctr.multiVecs = make([][]evalVector, len(ap.MultiAggs))
-		for i, agg := range ap.MultiAggs {
-			ctr.multiVecs[i] = make([]evalVector, len(agg.GroupExpr))
-		}
-	}
-	if err := ctr.evalMultiAggs(bat, ap.MultiAggs, proc, anal); err != nil {
-		return false, err
-	}
-	defer ctr.cleanMultiAggVecs(proc.Mp())
-
-	if ctr.bat == nil {
-		var err error
-
-		ctr.bat = batch.NewWithSize(0)
-		ctr.bat.Zs = proc.Mp().GetSels()
-		ctr.bat.Zs = append(ctr.bat.Zs, 0)
-		ctr.bat.Aggs = make([]agg.Agg[any], len(ap.Aggs)+len(ap.MultiAggs))
-		for i, ag := range ap.Aggs {
-			if ctr.bat.Aggs[i], err = agg.New(ag.Op, ag.Dist, *ctr.aggVecs[i].vec.GetType()); err != nil {
-				ctr.bat = nil
-				return false, err
->>>>>>> 0129d792
 			}
 			if len(bat.Zs) == 0 {
 				return false, nil
@@ -209,7 +131,7 @@
 			if ctr.isEmpty {
 				b := batch.NewWithSize(len(ap.Types))
 				for i := range b.Vecs {
-					b.Vecs[i] = vector.New(ap.Types[i])
+					b.Vecs[i] = vector.NewVec(ap.Types[i])
 				}
 				if err := ctr.build(ap, b, proc, anal); err != nil {
 					ctr.state = End
@@ -266,22 +188,9 @@
 		return err
 	}
 	defer ctr.cleanMultiAggVecs(proc.Mp())
-<<<<<<< HEAD
 	if ctr.isEmpty {
 		if err := ap.initAggInfo(proc); err != nil {
 			return err
-=======
-	if len(ctr.groupVecs) == 0 {
-		ctr.vecs = make([]*vector.Vector, len(ap.Exprs))
-		ctr.groupVecs = make([]evalVector, len(ap.Exprs))
-	}
-
-	for i, expr := range ap.Exprs {
-		vec, err := colexec.EvalExpr(bat, proc, expr)
-		if err != nil {
-			ctr.cleanGroupVectors(proc.Mp())
-			return false, err
->>>>>>> 0129d792
 		}
 		ap.ctr.pms[ap.ctr.pmIdx].Bat.Zs = append(ap.ctr.pms[ap.ctr.pmIdx].Bat.Zs, 0)
 		for _, ag := range ap.ctr.pms[ap.ctr.pmIdx].Bat.Aggs {
@@ -313,13 +222,7 @@
 		size := 0
 		ctr.isEmpty = false
 		for i := range ctr.groupVecs {
-<<<<<<< HEAD
 			switch ctr.groupVecs[i].vec.GetType().TypeSize() {
-=======
-			vec := ctr.groupVecs[i].vec
-			ctr.bat.Vecs[i] = vector.NewVec(*vec.GetType())
-			switch vec.GetType().TypeSize() {
->>>>>>> 0129d792
 			case 1:
 				size += 1 + 1
 			case 2:
@@ -334,24 +237,7 @@
 				size = 128
 			}
 		}
-<<<<<<< HEAD
 		switch {
-=======
-		ctr.bat.Aggs = make([]agg.Agg[any], len(ap.Aggs)+len(ap.MultiAggs))
-		for i, ag := range ap.Aggs {
-			if ctr.bat.Aggs[i], err = agg.New(ag.Op, ag.Dist, *ctr.aggVecs[i].vec.GetType()); err != nil {
-				return false, err
-			}
-		}
-		for i, agg := range ap.MultiAggs {
-			if ctr.bat.Aggs[i+len(ap.Aggs)] = group_concat.NewGroupConcat(&agg, ctr.ToInputType(i)); err != nil {
-				return false, err
-			}
-		}
-		switch {
-		//case ctr.idx != nil:
-		//	ctr.typ = HIndex
->>>>>>> 0129d792
 		case size <= 8:
 			ctr.typ = H8
 			if ctr.intHashMap, err = hashmap.NewIntHashMap(true, ap.Ibucket, ap.Nbucket, proc.Mp()); err != nil {
@@ -367,7 +253,6 @@
 			return err
 		}
 	}
-<<<<<<< HEAD
 	if rows := ctr.pms[ctr.pmIdx].Bat.Length(); rows > defines.DefaultVectorRows {
 		pm := new(colexec.PrivMem)
 		ctr.pmIdx++
@@ -377,14 +262,6 @@
 		if err := ap.initAggInfo(proc); err != nil {
 			return err
 		}
-=======
-	switch ctr.typ {
-	case H8:
-		err = ctr.processH8(bat, proc)
-	case HStr:
-		err = ctr.processHStr(bat, proc)
-	default:
->>>>>>> 0129d792
 	}
 	if ctr.typ == H8 {
 		return ctr.processH8(bat, proc)
@@ -450,63 +327,6 @@
 	return nil
 }
 
-<<<<<<< HEAD
-=======
-/*
-func (ctr *container) processHIndex(bat *batch.Batch, proc *process.Process) error {
-	mSels := make([][]int64, index.MaxLowCardinality+1)
-	poses := vector.MustFixedCol[uint16](ctr.idx.GetPoses())
-	for k, v := range poses {
-		if len(mSels[v]) == 0 {
-			mSels[v] = make([]int64, 0, 64)
-		}
-		mSels[v] = append(mSels[v], int64(k))
-	}
-	if len(mSels[0]) == 0 { // hasNotNull == true
-		mSels = mSels[1:]
-	}
-
-	var groups []int64
-	for i, sels := range mSels {
-		if len(sels) > 0 {
-			groups = append(groups, sels[0])
-			ctr.bat.Zs = append(ctr.bat.Zs, 0)
-			for _, k := range sels {
-				ctr.bat.Zs[i] += bat.Zs[k]
-			}
-		}
-	}
-
-	for _, ag := range ctr.bat.Aggs {
-		if err := ag.Grows(len(groups), proc.Mp()); err != nil {
-			return err
-		}
-	}
-	if err := ctr.bat.Vecs[0].Union(ctr.vecs[0], groups, proc.Mp()); err != nil {
-		return err
-	}
-	for i, ag := range ctr.bat.Aggs {
-
-		for j, sels := range mSels {
-			for _, sel := range sels {
-				if i < len(ctr.aggVecs) {
-					aggVecs := []*vector.Vector{ctr.aggVecs[i].vec}
-					if err := ag.Fill(int64(j), sel, 1, aggVecs); err != nil {
-						return err
-					}
-				} else {
-					if err := ag.Fill(int64(j), sel, 1, ctr.ToVecotrs(i-len(ctr.aggVecs))); err != nil {
-						return err
-					}
-				}
-			}
-		}
-	}
-	return nil
-}
-*/
-
->>>>>>> 0129d792
 func (ctr *container) batchFill(i int, n int, bat *batch.Batch, vals []uint64, hashRows uint64, proc *process.Process) error {
 	cnt := 0
 	valCnt := 0
@@ -653,7 +473,7 @@
 
 	for i, ag := range ap.Aggs {
 		if ap.ctr.pms[ap.ctr.pmIdx].Bat.Aggs[i], err = agg.New(ag.Op, ag.Dist,
-			ap.ctr.aggVecs[i].vec.Typ); err != nil {
+			*ap.ctr.aggVecs[i].vec.GetType()); err != nil {
 			return err
 		}
 	}
