// Copyright 2021 Matrix Origin
//
// Licensed under the Apache License, Version 2.0 (the "License");
// you may not use this file except in compliance with the License.
// You may obtain a copy of the License at
//
//      http://www.apache.org/licenses/LICENSE-2.0
//
// Unless required by applicable law or agreed to in writing, software
// distributed under the License is distributed on an "AS IS" BASIS,
// WITHOUT WARRANTIES OR CONDITIONS OF ANY KIND, either express or implied.
// See the License for the specific language governing permissions and
// limitations under the License.

package mergegroup

import (
	"bytes"
	"context"
	"sync"
	"testing"

	"github.com/matrixorigin/matrixone/pkg/common/mpool"
	"github.com/matrixorigin/matrixone/pkg/container/batch"
	"github.com/matrixorigin/matrixone/pkg/container/types"
	"github.com/matrixorigin/matrixone/pkg/testutil"
	"github.com/matrixorigin/matrixone/pkg/vm/process"
	"github.com/stretchr/testify/require"
)

const (
	Rows = 10 // default rows
)

// add unit tests for cases
type groupTestCase struct {
	arg    *Argument
	flgs   []bool // flgs[i] == true: nullable
	types  []types.Type
	proc   *process.Process
	cancel context.CancelFunc
}

var (
	tcs []groupTestCase
)

func init() {
	tcs = []groupTestCase{
		newTestCase([]bool{false}, false, []types.Type{types.T_int8.ToType()}),
		newTestCase([]bool{false}, true, []types.Type{types.T_int8.ToType()}),
		newTestCase([]bool{false, true}, false, []types.Type{
			types.T_int8.ToType(),
			types.T_int16.ToType(),
		}),
		newTestCase([]bool{false, true}, true, []types.Type{
			types.T_int16.ToType(),
			types.T_int64.ToType(),
		}),
		newTestCase([]bool{false, true}, false, []types.Type{
			types.T_int64.ToType(),
			types.T_decimal128.ToType(),
		}),
		newTestCase([]bool{true, false, true}, false, []types.Type{
			types.T_int64.ToType(),
			types.T_int64.ToType(),
			types.T_decimal128.ToType(),
		}),
		newTestCase([]bool{true, false, true}, false, []types.Type{
			types.T_int64.ToType(),
			types.New(types.T_varchar, 2, 0),
			types.T_decimal128.ToType(),
		}),
		newTestCase([]bool{true, true, true}, false, []types.Type{
			types.T_int64.ToType(),
			types.New(types.T_varchar, 2, 0),
			types.T_decimal128.ToType(),
		}),
		newTestCase([]bool{true, true, true}, false, []types.Type{
			types.T_int64.ToType(),
			types.T_varchar.ToType(),
			types.T_decimal128.ToType(),
		}),
		newTestCase([]bool{false, false, false}, false, []types.Type{
			types.T_int64.ToType(),
			types.T_varchar.ToType(),
			types.T_decimal128.ToType(),
		}),
	}
}

func TestString(t *testing.T) {
	buf := new(bytes.Buffer)
	for _, tc := range tcs {
		String(tc.arg, buf)
	}
}

func TestGroup(t *testing.T) {
	for _, tc := range tcs {
		err := Prepare(tc.proc, tc.arg)
		require.NoError(t, err)
		var wg sync.WaitGroup

<<<<<<< HEAD
		wg.Add(1)
		go func() {
=======
func BenchmarkGroup(b *testing.B) {
	for i := 0; i < b.N; i++ {
		tcs = []groupTestCase{
			newTestCase([]bool{false}, true, []types.Type{types.T_int8.ToType()}),
			newTestCase([]bool{false}, true, []types.Type{types.T_int8.ToType()}),
		}
		t := new(testing.T)
		for _, tc := range tcs {
			err := Prepare(tc.proc, tc.arg)
			require.NoError(t, err)
			tc.proc.Reg.MergeReceivers[0].Ch <- newBatch(t, tc.flgs, tc.types, tc.proc, Rows)
			tc.proc.Reg.MergeReceivers[0].Ch <- &batch.Batch{}
			tc.proc.Reg.MergeReceivers[0].Ch <- nil
			tc.proc.Reg.MergeReceivers[1].Ch <- newBatch(t, tc.flgs, tc.types, tc.proc, Rows)
			tc.proc.Reg.MergeReceivers[1].Ch <- &batch.Batch{}
			tc.proc.Reg.MergeReceivers[1].Ch <- nil
>>>>>>> e0cc1fc4
			for {
				if ok, err := Call(0, tc.proc, tc.arg, false, false); ok || err != nil {
					wg.Done()
					break
				}
			}
		}()
		bat0 := newBatch(t, tc.flgs, tc.types, tc.proc, Rows)
		bat0.AddCnt(1)
		tc.proc.Reg.MergeReceivers[0].Ch <- bat0
		tc.proc.Reg.MergeReceivers[0].Ch <- &batch.Batch{}
		tc.proc.Reg.MergeReceivers[0].Ch <- nil
		bat1 := newBatch(t, tc.flgs, tc.types, tc.proc, Rows)
		bat1.AddCnt(1)
		tc.proc.Reg.MergeReceivers[0].Ch <- bat1
		tc.proc.Reg.MergeReceivers[0].Ch <- &batch.Batch{}
		tc.proc.Reg.MergeReceivers[0].Ch <- nil
		wg.Wait()
		bat0.Clean(tc.proc.Mp())
		bat1.Clean(tc.proc.Mp())
		tc.arg.Free(tc.proc, false)
		require.Equal(t, int64(0), tc.proc.Mp().CurrNB())
	}
}

func newTestCase(flgs []bool, needEval bool, ts []types.Type) groupTestCase {
	ctx, cancel := context.WithCancel(context.Background())
	proc := process.NewFromProc(testutil.NewProcessWithMPool(mpool.MustNewZero()),
		ctx, 2)
	return groupTestCase{
		types:  ts,
		flgs:   flgs,
		proc:   proc,
		cancel: cancel,
		arg: &Argument{
			NeedEval:       needEval,
			ChildrenNumber: 2,
		},
	}
}

// create a new block based on the type information, flgs[i] == ture: has null
func newBatch(t *testing.T, flgs []bool, ts []types.Type, proc *process.Process, rows int64) *batch.Batch {
	return testutil.NewBatch(ts, false, int(rows), proc.Mp())
}<|MERGE_RESOLUTION|>--- conflicted
+++ resolved
@@ -47,44 +47,44 @@
 
 func init() {
 	tcs = []groupTestCase{
-		newTestCase([]bool{false}, false, []types.Type{types.T_int8.ToType()}),
-		newTestCase([]bool{false}, true, []types.Type{types.T_int8.ToType()}),
+		newTestCase([]bool{false}, false, []types.Type{{Oid: types.T_int8, Size: 1}}),
+		newTestCase([]bool{false}, true, []types.Type{{Oid: types.T_int8, Size: 1}}),
 		newTestCase([]bool{false, true}, false, []types.Type{
-			types.T_int8.ToType(),
-			types.T_int16.ToType(),
+			{Oid: types.T_int8, Size: 1},
+			{Oid: types.T_int16, Size: 2},
 		}),
 		newTestCase([]bool{false, true}, true, []types.Type{
-			types.T_int16.ToType(),
-			types.T_int64.ToType(),
+			{Oid: types.T_int16, Size: 2},
+			{Oid: types.T_int64, Size: 8},
 		}),
 		newTestCase([]bool{false, true}, false, []types.Type{
-			types.T_int64.ToType(),
-			types.T_decimal128.ToType(),
+			{Oid: types.T_int64, Size: 8},
+			{Oid: types.T_decimal128, Size: 16},
 		}),
 		newTestCase([]bool{true, false, true}, false, []types.Type{
-			types.T_int64.ToType(),
-			types.T_int64.ToType(),
-			types.T_decimal128.ToType(),
+			{Oid: types.T_int64, Size: 8},
+			{Oid: types.T_int64, Size: 8},
+			{Oid: types.T_decimal128, Size: 16},
 		}),
 		newTestCase([]bool{true, false, true}, false, []types.Type{
-			types.T_int64.ToType(),
-			types.New(types.T_varchar, 2, 0),
-			types.T_decimal128.ToType(),
+			{Oid: types.T_int64, Size: 8},
+			{Oid: types.T_varchar, Width: 2, Size: 24},
+			{Oid: types.T_decimal128, Size: 16},
 		}),
 		newTestCase([]bool{true, true, true}, false, []types.Type{
-			types.T_int64.ToType(),
-			types.New(types.T_varchar, 2, 0),
-			types.T_decimal128.ToType(),
+			{Oid: types.T_int64, Size: 8},
+			{Oid: types.T_varchar, Width: 2, Size: 24},
+			{Oid: types.T_decimal128, Size: 16},
 		}),
 		newTestCase([]bool{true, true, true}, false, []types.Type{
-			types.T_int64.ToType(),
-			types.T_varchar.ToType(),
-			types.T_decimal128.ToType(),
+			{Oid: types.T_int64, Size: 8},
+			{Oid: types.T_varchar, Size: 24},
+			{Oid: types.T_decimal128, Size: 16},
 		}),
 		newTestCase([]bool{false, false, false}, false, []types.Type{
-			types.T_int64.ToType(),
-			types.T_varchar.ToType(),
-			types.T_decimal128.ToType(),
+			{Oid: types.T_int64, Size: 8},
+			{Oid: types.T_varchar, Size: 24},
+			{Oid: types.T_decimal128, Size: 16},
 		}),
 	}
 }
@@ -102,27 +102,8 @@
 		require.NoError(t, err)
 		var wg sync.WaitGroup
 
-<<<<<<< HEAD
 		wg.Add(1)
 		go func() {
-=======
-func BenchmarkGroup(b *testing.B) {
-	for i := 0; i < b.N; i++ {
-		tcs = []groupTestCase{
-			newTestCase([]bool{false}, true, []types.Type{types.T_int8.ToType()}),
-			newTestCase([]bool{false}, true, []types.Type{types.T_int8.ToType()}),
-		}
-		t := new(testing.T)
-		for _, tc := range tcs {
-			err := Prepare(tc.proc, tc.arg)
-			require.NoError(t, err)
-			tc.proc.Reg.MergeReceivers[0].Ch <- newBatch(t, tc.flgs, tc.types, tc.proc, Rows)
-			tc.proc.Reg.MergeReceivers[0].Ch <- &batch.Batch{}
-			tc.proc.Reg.MergeReceivers[0].Ch <- nil
-			tc.proc.Reg.MergeReceivers[1].Ch <- newBatch(t, tc.flgs, tc.types, tc.proc, Rows)
-			tc.proc.Reg.MergeReceivers[1].Ch <- &batch.Batch{}
-			tc.proc.Reg.MergeReceivers[1].Ch <- nil
->>>>>>> e0cc1fc4
 			for {
 				if ok, err := Call(0, tc.proc, tc.arg, false, false); ok || err != nil {
 					wg.Done()
