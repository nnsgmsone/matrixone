// Copyright 2021 Matrix Origin
//
// Licensed under the Apache License, Version 2.0 (the "License");
// you may not use this file except in compliance with the License.
// You may obtain a copy of the License at
//
//      http://www.apache.org/licenses/LICENSE-2.0
//
// Unless required by applicable law or agreed to in writing, software
// distributed under the License is distributed on an "AS IS" BASIS,
// WITHOUT WARRANTIES OR CONDITIONS OF ANY KIND, either express or implied.
// See the License for the specific language governing permissions and
// limitations under the License.

package hashbuild

import (
	"bytes"
	"context"
	"sync"
	"testing"

	"github.com/matrixorigin/matrixone/pkg/common/hashmap"
	"github.com/matrixorigin/matrixone/pkg/common/mpool"
	"github.com/matrixorigin/matrixone/pkg/container/batch"
	"github.com/matrixorigin/matrixone/pkg/container/types"
	"github.com/matrixorigin/matrixone/pkg/pb/plan"
	"github.com/matrixorigin/matrixone/pkg/testutil"
	"github.com/matrixorigin/matrixone/pkg/vm/process"
	"github.com/stretchr/testify/require"
)

const (
	Rows = 10 // default rows
)

// add unit tests for cases
type buildTestCase struct {
	arg    *Argument
	flgs   []bool // flgs[i] == true: nullable
	types  []types.Type
	proc   *process.Process
	cancel context.CancelFunc
}

var (
	tcs []buildTestCase
)

func init() {
	tcs = []buildTestCase{
		newTestCase([]bool{false}, []types.Type{types.T_int8.ToType()},
			[]*plan.Expr{
				newExpr(0, types.T_int8.ToType()),
			}),
		newTestCase([]bool{true}, []types.Type{types.T_int8.ToType()},
			[]*plan.Expr{
				newExpr(0, types.T_int8.ToType()),
			}),
	}
}

func TestString(t *testing.T) {
	buf := new(bytes.Buffer)
	for _, tc := range tcs {
		String(tc.arg, buf)
	}
}

func TestBuild(t *testing.T) {
	for _, tc := range tcs[:1] {
		err := Prepare(tc.proc, tc.arg)
		require.NoError(t, err)
		var wg sync.WaitGroup

		wg.Add(1)
		go func() {
			for {
				if ok, err := Call(0, tc.proc, tc.arg, false, false); ok || err != nil {
					wg.Done()
					break
				}
			}
			ht := tc.proc.InputBatch().Ht.(*hashmap.JoinMap)
			ht.Free()
		}()
		bat0 := newBatch(t, tc.flgs, tc.types, tc.proc, Rows)
		bat0.AddCnt(1)
		tc.proc.Reg.MergeReceivers[0].Ch <- bat0
		tc.proc.Reg.MergeReceivers[0].Ch <- &batch.Batch{}
		tc.proc.Reg.MergeReceivers[0].Ch <- nil
		wg.Wait()
		bat0.Clean(tc.proc.Mp())
		tc.arg.Free(tc.proc, false)
		require.Equal(t, int64(0), tc.proc.Mp().CurrNB())
	}
}

<<<<<<< HEAD
=======
func BenchmarkBuild(b *testing.B) {
	for i := 0; i < b.N; i++ {
		tcs = []buildTestCase{
			newTestCase([]bool{false}, []types.Type{types.T_int8.ToType()},
				[]*plan.Expr{
					newExpr(0, types.T_int8.ToType()),
				}),
		}
		t := new(testing.T)
		for _, tc := range tcs {
			err := Prepare(tc.proc, tc.arg)
			require.NoError(t, err)
			tc.proc.Reg.MergeReceivers[0].Ch <- newBatch(t, tc.flgs, tc.types, tc.proc, Rows)
			tc.proc.Reg.MergeReceivers[0].Ch <- &batch.Batch{}
			tc.proc.Reg.MergeReceivers[0].Ch <- nil
			for {
				ok, err := Call(0, tc.proc, tc.arg, false, false)
				require.NoError(t, err)
				require.Equal(t, true, ok)
				mp := tc.proc.Reg.InputBatch.Ht.(*hashmap.JoinMap)
				mp.Free()
				tc.proc.Reg.InputBatch.Clean(tc.proc.Mp())
				break
			}
		}
	}
}

>>>>>>> e0cc1fc4
func newExpr(pos int32, typ types.Type) *plan.Expr {
	return &plan.Expr{
		Typ: &plan.Type{
			Id:    int32(typ.Oid),
			Width: typ.Width,
			Scale: typ.Scale,
		},
		Expr: &plan.Expr_Col{
			Col: &plan.ColRef{
				ColPos: pos,
			},
		},
	}
}

func newTestCase(flgs []bool, ts []types.Type, cs []*plan.Expr) buildTestCase {
	ctx, cancel := context.WithCancel(context.Background())
	proc := process.NewFromProc(testutil.NewProcessWithMPool(mpool.MustNewZero()),
		ctx, 1)
	return buildTestCase{
		types:  ts,
		flgs:   flgs,
		proc:   proc,
		cancel: cancel,
		arg: &Argument{
			Types:       ts,
			Conditions:  cs,
			NeedHashMap: true,
		},
	}
}

// create a new block based on the type information, flgs[i] == ture: has null
func newBatch(t *testing.T, flgs []bool, ts []types.Type, proc *process.Process, rows int64) *batch.Batch {
	return testutil.NewBatch(ts, false, int(rows), proc.Mp())
}<|MERGE_RESOLUTION|>--- conflicted
+++ resolved
@@ -49,13 +49,13 @@
 
 func init() {
 	tcs = []buildTestCase{
-		newTestCase([]bool{false}, []types.Type{types.T_int8.ToType()},
+		newTestCase([]bool{false}, []types.Type{{Oid: types.T_int8, Size: 1}},
 			[]*plan.Expr{
-				newExpr(0, types.T_int8.ToType()),
+				newExpr(0, types.Type{Oid: types.T_int8, Size: 1}),
 			}),
-		newTestCase([]bool{true}, []types.Type{types.T_int8.ToType()},
+		newTestCase([]bool{true}, []types.Type{{Oid: types.T_int8, Size: 1}},
 			[]*plan.Expr{
-				newExpr(0, types.T_int8.ToType()),
+				newExpr(0, types.Type{Oid: types.T_int8, Size: 1}),
 			}),
 	}
 }
@@ -96,43 +96,12 @@
 	}
 }
 
-<<<<<<< HEAD
-=======
-func BenchmarkBuild(b *testing.B) {
-	for i := 0; i < b.N; i++ {
-		tcs = []buildTestCase{
-			newTestCase([]bool{false}, []types.Type{types.T_int8.ToType()},
-				[]*plan.Expr{
-					newExpr(0, types.T_int8.ToType()),
-				}),
-		}
-		t := new(testing.T)
-		for _, tc := range tcs {
-			err := Prepare(tc.proc, tc.arg)
-			require.NoError(t, err)
-			tc.proc.Reg.MergeReceivers[0].Ch <- newBatch(t, tc.flgs, tc.types, tc.proc, Rows)
-			tc.proc.Reg.MergeReceivers[0].Ch <- &batch.Batch{}
-			tc.proc.Reg.MergeReceivers[0].Ch <- nil
-			for {
-				ok, err := Call(0, tc.proc, tc.arg, false, false)
-				require.NoError(t, err)
-				require.Equal(t, true, ok)
-				mp := tc.proc.Reg.InputBatch.Ht.(*hashmap.JoinMap)
-				mp.Free()
-				tc.proc.Reg.InputBatch.Clean(tc.proc.Mp())
-				break
-			}
-		}
-	}
-}
-
->>>>>>> e0cc1fc4
 func newExpr(pos int32, typ types.Type) *plan.Expr {
 	return &plan.Expr{
 		Typ: &plan.Type{
+			Scale: typ.Scale,
+			Width: typ.Width,
 			Id:    int32(typ.Oid),
-			Width: typ.Width,
-			Scale: typ.Scale,
 		},
 		Expr: &plan.Expr_Col{
 			Col: &plan.ColRef{
