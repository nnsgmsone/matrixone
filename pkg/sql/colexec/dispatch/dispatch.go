--- conflicted
+++ resolved
@@ -18,12 +18,9 @@
 	"bytes"
 
 	"github.com/matrixorigin/matrixone/pkg/common/moerr"
-<<<<<<< HEAD
 	"github.com/matrixorigin/matrixone/pkg/container/batch"
 	"github.com/matrixorigin/matrixone/pkg/container/vector"
 	"github.com/matrixorigin/matrixone/pkg/defines"
-=======
->>>>>>> 0129d792
 	"github.com/matrixorigin/matrixone/pkg/sql/colexec"
 	"github.com/matrixorigin/matrixone/pkg/vm/process"
 )
@@ -38,8 +35,8 @@
 	ap.ctr.bat = batch.NewWithSize(len(ap.Types))
 	ap.ctr.vecs = make([]*vector.Vector, len(ap.Types))
 	for i := range ap.Types {
-		vec := vector.New(ap.Types[i])
-		vector.PreAlloc(vec, 0, defines.DefaultVectorSize, proc.Mp())
+		vec := vector.NewVec(ap.Types[i])
+		vec.PreExtend(defines.DefaultVectorRows, proc.Mp())
 		ap.ctr.vecs[i] = vec
 		ap.ctr.bat.SetVector(int32(i), vec)
 	}
@@ -96,7 +93,6 @@
 		return false, nil
 	}
 
-<<<<<<< HEAD
 	ap.ctr.bat.Reset()
 	for i, vec := range ap.ctr.vecs {
 		uf := ap.ctr.ufs[i]
@@ -104,20 +100,9 @@
 		for j := int64(0); j < int64(length); j++ {
 			if err := uf(vec, srcVec, j); err != nil {
 				return false, err
-=======
-	/*
-		for i, vec := range bat.Vecs {
-			if vec.IsOriginal() {
-				cloneVec, err := vec.Dup(proc.Mp())
-				if err != nil {
-					bat.Clean(proc.Mp())
-					return false, err
-				}
-				bat.Vecs[i] = cloneVec
->>>>>>> 0129d792
 			}
 		}
-	*/
+	}
 
 	if err := ap.ctr.sendFunc(ap.ctr.bat, ap, proc); err != nil {
 		return false, err
