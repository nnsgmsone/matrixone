// Copyright 2022 Matrix Origin
//
// Licensed under the Apache License, Version 2.0 (the "License");
// you may not use this file except in compliance with the License.
// You may obtain a copy of the License at
//
//      http://www.apache.org/licenses/LICENSE-2.0
//
// Unless required by applicable law or agreed to in writing, software
// distributed under the License is distributed on an "AS IS" BASIS,
// WITHOUT WARRANTIES OR CONDITIONS OF ANY KIND, either express or implied.
// See the License for the specific language governing permissions and
// limitations under the License.

package memoryengine

import (
	"context"

	"github.com/matrixorigin/matrixone/pkg/pb/timestamp"
	"github.com/matrixorigin/matrixone/pkg/sql/plan"
	"github.com/matrixorigin/matrixone/pkg/txn/client"
	"github.com/matrixorigin/matrixone/pkg/vm/engine"
)

type BindedEngine struct {
	txnOp  client.TxnOperator
	engine *Engine
}

func (e *Engine) Bind(txnOp client.TxnOperator) *BindedEngine {
	return &BindedEngine{
		txnOp:  txnOp,
		engine: e,
	}
}

var _ engine.Engine = new(BindedEngine)

func (b *BindedEngine) Commit(ctx context.Context, _ client.TxnOperator) error {
	return b.engine.Commit(ctx, b.txnOp)
}

func (b *BindedEngine) Create(ctx context.Context, databaseName string, _ client.TxnOperator) error {
	return b.engine.Create(ctx, databaseName, b.txnOp)
}

func (b *BindedEngine) Database(ctx context.Context, databaseName string, _ client.TxnOperator) (engine.Database, error) {
	return b.engine.Database(ctx, databaseName, b.txnOp)
}

func (b *BindedEngine) Databases(ctx context.Context, _ client.TxnOperator) (databaseNames []string, err error) {
	return b.engine.Databases(ctx, b.txnOp)
}

func (b *BindedEngine) Delete(ctx context.Context, databaseName string, _ client.TxnOperator) error {
	return b.engine.Delete(ctx, databaseName, b.txnOp)
}

func (b *BindedEngine) Hints() engine.Hints {
	return b.engine.Hints()
}

<<<<<<< HEAD
func (e *BindedEngine) NewBlockReader(_ context.Context, _ int, _ timestamp.Timestamp,
=======
func (b *BindedEngine) NewBlockReader(_ context.Context, _ int, _ timestamp.Timestamp,
>>>>>>> 5a3a7cc6
	_ *plan.Expr, _ [][]byte, _ *plan.TableDef) ([]engine.Reader, error) {
	return nil, nil
}

func (b *BindedEngine) New(ctx context.Context, _ client.TxnOperator) error {
	return b.engine.New(ctx, b.txnOp)
}

func (b *BindedEngine) Nodes() (cnNodes engine.Nodes, err error) {
	return b.engine.Nodes()
}

func (b *BindedEngine) Rollback(ctx context.Context, _ client.TxnOperator) error {
	return b.engine.Rollback(ctx, b.txnOp)
}<|MERGE_RESOLUTION|>--- conflicted
+++ resolved
@@ -61,11 +61,7 @@
 	return b.engine.Hints()
 }
 
-<<<<<<< HEAD
-func (e *BindedEngine) NewBlockReader(_ context.Context, _ int, _ timestamp.Timestamp,
-=======
 func (b *BindedEngine) NewBlockReader(_ context.Context, _ int, _ timestamp.Timestamp,
->>>>>>> 5a3a7cc6
 	_ *plan.Expr, _ [][]byte, _ *plan.TableDef) ([]engine.Reader, error) {
 	return nil, nil
 }
