--- conflicted
+++ resolved
@@ -16,11 +16,12 @@
 
 import (
 	"context"
-	txn2 "github.com/matrixorigin/matrixone/pkg/pb/txn"
 	"runtime"
 	"strings"
 	"sync"
 	"time"
+
+	txn2 "github.com/matrixorigin/matrixone/pkg/pb/txn"
 
 	"github.com/matrixorigin/matrixone/pkg/catalog"
 	"github.com/matrixorigin/matrixone/pkg/clusterservice"
@@ -486,13 +487,8 @@
 		return rds, nil
 	}
 
-<<<<<<< HEAD
-	infos, steps := groupBlocksToObjects(ranges, num)
+	infos, steps := groupBlocksToObjects(blkInfos, num)
 	blockReaders := newBlockReaders(ctx, e.fs, tblDef, -1, ts, num, expr, proc.(*process.Process))
-=======
-	infos, steps := groupBlocksToObjects(blkInfos, num)
-	blockReaders := newBlockReaders(ctx, e.fs, tblDef, -1, ts, num, expr)
->>>>>>> 50a4bc61
 	distributeBlocksToBlockReaders(blockReaders, num, infos, steps)
 	for i := 0; i < num; i++ {
 		rds[i] = blockReaders[i]
