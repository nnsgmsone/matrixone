// Copyright 2022 Matrix Origin
//
// Licensed under the Apache License, Version 2.0 (the "License");
// you may not use this file except in compliance with the License.
// You may obtain a copy of the License at
//
//      http://www.apache.org/licenses/LICENSE-2.0
//
// Unless required by applicable law or agreed to in writing, software
// distributed under the License is distributed on an "AS IS" BASIS,
// WITHOUT WARRANTIES OR CONDITIONS OF ANY KIND, either express or implied.
// See the License for the specific language governing permissions and
// limitations under the License.

package disttae

import (
	"context"
	"encoding/hex"
	"fmt"
	"runtime"
	"strings"
	"sync"
	"time"

	txn2 "github.com/matrixorigin/matrixone/pkg/pb/txn"

	"github.com/matrixorigin/matrixone/pkg/catalog"
	"github.com/matrixorigin/matrixone/pkg/clusterservice"
	"github.com/matrixorigin/matrixone/pkg/common/moerr"
	"github.com/matrixorigin/matrixone/pkg/common/mpool"
	moruntime "github.com/matrixorigin/matrixone/pkg/common/runtime"
	"github.com/matrixorigin/matrixone/pkg/container/batch"
	"github.com/matrixorigin/matrixone/pkg/container/types"
	"github.com/matrixorigin/matrixone/pkg/defines"
	"github.com/matrixorigin/matrixone/pkg/fileservice"
	"github.com/matrixorigin/matrixone/pkg/lockservice"
	"github.com/matrixorigin/matrixone/pkg/logutil"
	"github.com/matrixorigin/matrixone/pkg/objectio"
	"github.com/matrixorigin/matrixone/pkg/pb/metadata"
	"github.com/matrixorigin/matrixone/pkg/pb/plan"
	"github.com/matrixorigin/matrixone/pkg/pb/timestamp"
	"github.com/matrixorigin/matrixone/pkg/sql/colexec"
	"github.com/matrixorigin/matrixone/pkg/txn/client"
	"github.com/matrixorigin/matrixone/pkg/util/errutil"
	"github.com/matrixorigin/matrixone/pkg/vm/engine"
	"github.com/matrixorigin/matrixone/pkg/vm/engine/disttae/cache"
	"github.com/matrixorigin/matrixone/pkg/vm/engine/disttae/logtailreplay"
	"github.com/matrixorigin/matrixone/pkg/vm/process"
)

var _ engine.Engine = new(Engine)

func New(
	ctx context.Context,
	mp *mpool.MPool,
	fs fileservice.FileService,
	cli client.TxnClient,
	idGen IDGenerator,
) *Engine {
	var services []metadata.DNService
	cluster := clusterservice.GetMOCluster()
	cluster.GetDNService(clusterservice.NewSelector(),
		func(d metadata.DNService) bool {
			services = append(services, d)
			return true
		})

	var dnID string
	if len(services) > 0 {
		dnID = services[0].ServiceID
	}

	ls, ok := moruntime.ProcessLevelRuntime().GetGlobalVariables(moruntime.LockService)
	if !ok {
		logutil.Fatalf("missing lock service")
	}

	e := &Engine{
		mp:         mp,
		fs:         fs,
		ls:         ls.(lockservice.LockService),
		cli:        cli,
		idGen:      idGen,
		catalog:    cache.NewCatalog(),
		dnID:       dnID,
		partitions: make(map[[2]uint64]*logtailreplay.Partition),
		packerPool: fileservice.NewPool(
			128,
			func() *types.Packer {
				return types.NewPacker(mp)
			},
			func(packer *types.Packer) {
				packer.Reset()
			},
			func(packer *types.Packer) {
				packer.FreeMem()
			},
		),
	}

	if err := e.init(ctx, mp); err != nil {
		panic(err)
	}

	return e
}

func (e *Engine) Create(ctx context.Context, name string, op client.TxnOperator) error {
	txn := e.getTransaction(op)
	if txn == nil {
		return moerr.NewTxnClosedNoCtx(op.Txn().ID)
	}
	typ := getTyp(ctx)
	sql := getSql(ctx)
	accountId, userId, roleId := getAccessInfo(ctx)
	databaseId, err := txn.allocateID(ctx)
	if err != nil {
		return err
	}
	bat, err := genCreateDatabaseTuple(sql, accountId, userId, roleId,
		name, databaseId, typ, e.mp)
	if err != nil {
		return err
	}
	// non-io operations do not need to pass context
	if err := txn.WriteBatch(INSERT, catalog.MO_CATALOG_ID, catalog.MO_DATABASE_ID,
		catalog.MO_CATALOG, catalog.MO_DATABASE, bat, txn.dnStores[0], -1, false, false); err != nil {
		return err
	}
	txn.databaseMap.Store(genDatabaseKey(ctx, name), &txnDatabase{
		txn:          txn,
		databaseId:   databaseId,
		databaseName: name,
	})
	return nil
}

func (e *Engine) Database(ctx context.Context, name string,
	op client.TxnOperator) (engine.Database, error) {
	logDebugf(op.Txn(), "Engine.Database %s", name)
	txn := e.getTransaction(op)
	if txn == nil || txn.meta.GetStatus() == txn2.TxnStatus_Aborted {
		return nil, moerr.NewTxnClosedNoCtx(op.Txn().ID)
	}
	if v, ok := txn.databaseMap.Load(genDatabaseKey(ctx, name)); ok {
		return v.(*txnDatabase), nil
	}
	if name == catalog.MO_CATALOG {
		db := &txnDatabase{
			txn:          txn,
			databaseId:   catalog.MO_CATALOG_ID,
			databaseName: name,
		}
		return db, nil
	}
	key := &cache.DatabaseItem{
		Name:      name,
		AccountId: defines.GetAccountId(ctx),
		Ts:        txn.meta.SnapshotTS,
	}
	if ok := e.catalog.GetDatabase(key); !ok {
		return nil, moerr.GetOkExpectedEOB()
	}
	return &txnDatabase{
		txn:               txn,
		databaseName:      name,
		databaseId:        key.Id,
		databaseType:      key.Typ,
		databaseCreateSql: key.CreateSql,
	}, nil
}

func (e *Engine) Databases(ctx context.Context, op client.TxnOperator) ([]string, error) {
	var dbs []string

	txn := e.getTransaction(op)
	if txn == nil {
		return nil, moerr.NewTxnClosed(ctx, op.Txn().ID)
	}
	accountId := defines.GetAccountId(ctx)
	txn.databaseMap.Range(func(k, _ any) bool {
		key := k.(databaseKey)
		if key.accountId == accountId {
			dbs = append(dbs, key.name)
		}
		return true
	})
	dbs = append(dbs, e.catalog.Databases(defines.GetAccountId(ctx), txn.meta.SnapshotTS)...)
	return dbs, nil
}

func (e *Engine) GetNameById(ctx context.Context, op client.TxnOperator, tableId uint64) (dbName string, tblName string, err error) {
	txn := e.getTransaction(op)
	if txn == nil {
		return "", "", moerr.NewTxnClosed(ctx, op.Txn().ID)
	}
	accountId := defines.GetAccountId(ctx)
	var db engine.Database
	noRepCtx := errutil.ContextWithNoReport(ctx, true)
	txn.databaseMap.Range(func(k, _ any) bool {
		key := k.(databaseKey)
		dbName = key.name
		if key.accountId == accountId {
			db, err = e.Database(noRepCtx, key.name, op)
			if err != nil {
				return false
			}
			distDb := db.(*txnDatabase)
			tblName = distDb.getTableNameById(ctx, key.id)
			if tblName != "" {
				return false
			}
		}
		return true
	})

	if tblName == "" {
		dbNames := e.catalog.Databases(accountId, txn.meta.SnapshotTS)
		for _, dbName := range dbNames {
			db, err = e.Database(noRepCtx, dbName, op)
			if err != nil {
				return "", "", err
			}
			distDb := db.(*txnDatabase)
			tableName, rel := distDb.getRelationById(noRepCtx, tableId)
			if rel != nil {
				tblName = tableName
				break
			}
		}
	}

	if tblName == "" {
		return "", "", moerr.NewInternalError(ctx, "can not find table name by id %d", tableId)
	}

	return
}

func (e *Engine) GetRelationById(ctx context.Context, op client.TxnOperator, tableId uint64) (dbName, tableName string, rel engine.Relation, err error) {
	txn := e.getTransaction(op)
	if txn == nil {
		return "", "", nil, moerr.NewTxnClosed(ctx, op.Txn().ID)
	}
	accountId := defines.GetAccountId(ctx)
	var db engine.Database
	noRepCtx := errutil.ContextWithNoReport(ctx, true)
	txn.databaseMap.Range(func(k, _ any) bool {
		key := k.(databaseKey)
		dbName = key.name
		if key.accountId == accountId {
			db, err = e.Database(noRepCtx, key.name, op)
			if err != nil {
				return false
			}
			distDb := db.(*txnDatabase)
			tableName, rel = distDb.getRelationById(noRepCtx, tableId)
			if rel != nil {
				return false
			}
		}
		return true
	})

	if rel == nil {
		dbNames := e.catalog.Databases(accountId, txn.meta.SnapshotTS)
		for _, dbName = range dbNames {
			db, err = e.Database(noRepCtx, dbName, op)
			if err != nil {
				return "", "", nil, err
			}
			distDb := db.(*txnDatabase)
			tableName, rel = distDb.getRelationById(noRepCtx, tableId)
			if rel != nil {
				break
			}
		}
	}

	if rel == nil {
		return "", "", nil, moerr.NewInternalError(ctx, "can not find table by id %d", tableId)
	}
	return
}

func (e *Engine) AllocateIDByKey(ctx context.Context, key string) (uint64, error) {
	return e.idGen.AllocateIDByKey(ctx, key)
}

func (e *Engine) Delete(ctx context.Context, name string, op client.TxnOperator) error {
	var db *txnDatabase

	txn := e.getTransaction(op)
	if txn == nil {
		return moerr.NewTxnClosedNoCtx(op.Txn().ID)
	}
	key := genDatabaseKey(ctx, name)
	if _, ok := txn.databaseMap.Load(key); ok {
		txn.databaseMap.Delete(key)
		return nil
	} else {
		key := &cache.DatabaseItem{
			Name:      name,
			AccountId: defines.GetAccountId(ctx),
			Ts:        txn.meta.SnapshotTS,
		}
		if ok := e.catalog.GetDatabase(key); !ok {
			return moerr.GetOkExpectedEOB()
		}
		db = &txnDatabase{
			txn:          txn,
			databaseName: name,
			databaseId:   key.Id,
		}
	}
	rels, err := db.Relations(ctx)
	if err != nil {
		return err
	}
	for _, relName := range rels {
		if err := db.Delete(ctx, relName); err != nil {
			return err
		}
	}
	bat, err := genDropDatabaseTuple(db.databaseId, name, e.mp)
	if err != nil {
		return err
	}
	// non-io operations do not need to pass context
	if err := txn.WriteBatch(DELETE, catalog.MO_CATALOG_ID, catalog.MO_DATABASE_ID,
		catalog.MO_CATALOG, catalog.MO_DATABASE, bat, txn.dnStores[0], -1, false, false); err != nil {
		return err
	}
	return nil
}

func (e *Engine) New(ctx context.Context, op client.TxnOperator) error {
	logDebugf(op.Txn(), "Engine.New")
	proc := process.New(
		ctx,
		e.mp,
		e.cli,
		op,
		e.fs,
		e.ls,
		nil,
	)

	id := objectio.NewSegmentid()
	bytes := types.EncodeUuid(id)
	txn := &Transaction{
		op:       op,
		proc:     proc,
		engine:   e,
		meta:     op.TxnRef(),
		idGen:    e.idGen,
		dnStores: e.getDNServices(),
		tableCache: struct {
			cachedIndex int
			tableMap    *sync.Map
		}{
			tableMap: new(sync.Map),
		},
		databaseMap:     new(sync.Map),
		createMap:       new(sync.Map),
		deletedTableMap: new(sync.Map),
		rowId: [6]uint32{
			types.DecodeUint32(bytes[0:4]),
			types.DecodeUint32(bytes[4:8]),
			types.DecodeUint32(bytes[8:12]),
			types.DecodeUint32(bytes[12:16]),
			0,
			0,
		},
		segId: *id,
		deletedBlocks: &deletedBlocks{
			offsets: map[types.Blockid][]int64{},
		},
		cnBlkId_Pos:                     map[types.Blockid]Pos{},
		blockId_raw_batch:               make(map[types.Blockid]*batch.Batch),
		blockId_dn_delete_metaLoc_batch: make(map[types.Blockid][]*batch.Batch),
		batchSelectList:                 make(map[*batch.Batch][]int64),
	}
	if txn.meta.IsRCIsolation() {
		txn.tableCache.cachedIndex = e.catalog.GetDeletedTableIndex()
	}
	txn.readOnly.Store(true)
	// transaction's local segment for raw batch.
	colexec.Srv.PutCnSegment(id, colexec.TxnWorkSpaceIdType)
	e.newTransaction(op, txn)

	e.pClient.validLogTailMustApplied(txn.meta.SnapshotTS)
	return nil
}

<<<<<<< HEAD
func (e *Engine) Commit(ctx context.Context, op client.TxnOperator) error {
	logDebugf(op.Txn(), "Engine.Commit")
	txn := e.getTransaction(op)
	if txn == nil {
		return moerr.NewTxnClosedNoCtx(op.Txn().ID)
	}
	fmt.Printf("txn %s incr statement by commit\n", hex.EncodeToString(op.Txn().ID))
	txn.IncrStatementID(ctx)
	defer e.delTransaction(txn)
	if txn.readOnly.Load() {
		return nil
	}
	if err := txn.mergeTxnWorkspace(); err != nil {
		return err
	}
	if err := txn.dumpBatch(true, 0); err != nil {
		return err
	}
	reqs, err := genWriteReqs(ctx, txn.writes)
	if err != nil {
		return err
	}
	_, err = op.Write(ctx, reqs)
	return err
}

func (e *Engine) Rollback(ctx context.Context, op client.TxnOperator) error {
	logDebugf(op.Txn(), "Engine.Rollback")
	txn := e.getTransaction(op)
	if txn == nil {
		return nil // compatible with existing logic
		//	return moerr.NewTxnClosed()
	}
	defer e.delTransaction(txn)
	return nil
}

=======
>>>>>>> c5a8d237
func (e *Engine) Nodes(
	isInternal bool, tenant string, username string, cnLabel map[string]string,
) (engine.Nodes, error) {
	var nodes engine.Nodes
	cluster := clusterservice.GetMOCluster()
	var selector clusterservice.Selector

	// If the requested labels are empty, return all CN servers.
	if len(cnLabel) == 0 {
		cluster.GetCNService(selector, func(c metadata.CNService) bool {
			nodes = append(nodes, engine.Node{
				Mcpu: runtime.NumCPU(),
				Id:   c.ServiceID,
				Addr: c.PipelineServiceAddress,
			})
			return true
		})
		return nodes, nil
	}

	selector = clusterservice.NewSelector().SelectByLabel(cnLabel, clusterservice.EQ)
	if isInternal || strings.ToLower(tenant) == "sys" {
		SelectForSuperTenant(selector, username, nil, func(s *metadata.CNService) {
			nodes = append(nodes, engine.Node{
				Mcpu: runtime.NumCPU(),
				Id:   s.ServiceID,
				Addr: s.PipelineServiceAddress,
			})
		})
	} else {
		SelectForCommonTenant(selector, nil, func(s *metadata.CNService) {
			nodes = append(nodes, engine.Node{
				Mcpu: runtime.NumCPU(),
				Id:   s.ServiceID,
				Addr: s.PipelineServiceAddress,
			})
		})
	}
	return nodes, nil
}

func (e *Engine) Hints() (h engine.Hints) {
	h.CommitOrRollbackTimeout = time.Minute * 5
	return
}

func (e *Engine) NewBlockReader(ctx context.Context, num int, ts timestamp.Timestamp,
	expr *plan.Expr, ranges [][]byte, tblDef *plan.TableDef, proc any) ([]engine.Reader, error) {
	rds := make([]engine.Reader, num)
	blkInfos := make([]*catalog.BlockInfo, 0, len(ranges))
	for _, r := range ranges {
		blkInfos = append(blkInfos, catalog.DecodeBlockInfo(r))
	}
	if len(blkInfos) < num || len(blkInfos) == 1 {
		for i, blk := range blkInfos {
			//FIXME::why set blk.EntryState = false ?
			blk.EntryState = false
			rds[i] = newBlockReader(
				ctx, tblDef, ts, []*catalog.BlockInfo{blk}, expr, e.fs, proc.(*process.Process),
			)
		}
		for j := len(blkInfos); j < num; j++ {
			rds[j] = &emptyReader{}
		}
		return rds, nil
	}

	infos, steps := groupBlocksToObjects(blkInfos, num)
	fs, err := fileservice.Get[fileservice.FileService](e.fs, defines.SharedFileServiceName)
	if err != nil {
		return nil, err
	}
	blockReaders := newBlockReaders(ctx, fs, tblDef, -1, ts, num, expr, proc.(*process.Process))
	distributeBlocksToBlockReaders(blockReaders, num, infos, steps)
	for i := 0; i < num; i++ {
		rds[i] = blockReaders[i]
	}
	return rds, nil
}

func (e *Engine) newTransaction(op client.TxnOperator, txn *Transaction) {
	op.AddWorkspace(txn)
}

func (e *Engine) getTransaction(op client.TxnOperator) *Transaction {
	return op.GetWorkspace().(*Transaction)
}

func (e *Engine) getDNServices() []DNStore {
	var values []DNStore
	cluster := clusterservice.GetMOCluster()
	cluster.GetDNService(clusterservice.NewSelector(),
		func(d metadata.DNService) bool {
			values = append(values, d)
			return true
		})
	return values
}

func (e *Engine) setPushClientStatus(ready bool) {
	e.Lock()
	defer e.Unlock()

	if tc, ok := e.cli.(client.TxnClientWithFeature); ok {
		if ready {
			tc.Resume()
		} else {
			tc.Pause()
		}
	}

	e.pClient.receivedLogTailTime.ready.Store(ready)
	if e.pClient.subscriber != nil {
		if ready {
			e.pClient.subscriber.setReady()
		} else {
			e.pClient.subscriber.setNotReady()
		}
	}
}

func (e *Engine) abortAllRunningTxn() {
	e.Lock()
	defer e.Unlock()
	e.cli.AbortAllRunningTxn()
}

func (e *Engine) cleanMemoryTableWithTable(dbId, tblId uint64) {
	e.Lock()
	defer e.Unlock()
	// XXX it's probably not a good way to do that.
	// after we set it to empty, actually this part of memory was not immediately released.
	// maybe a very old transaction still using that.
	delete(e.partitions, [2]uint64{dbId, tblId})
	logutil.Debugf("clean memory table of tbl[dbId: %d, tblId: %d]", dbId, tblId)
}<|MERGE_RESOLUTION|>--- conflicted
+++ resolved
@@ -16,8 +16,6 @@
 
 import (
 	"context"
-	"encoding/hex"
-	"fmt"
 	"runtime"
 	"strings"
 	"sync"
@@ -394,46 +392,6 @@
 	return nil
 }
 
-<<<<<<< HEAD
-func (e *Engine) Commit(ctx context.Context, op client.TxnOperator) error {
-	logDebugf(op.Txn(), "Engine.Commit")
-	txn := e.getTransaction(op)
-	if txn == nil {
-		return moerr.NewTxnClosedNoCtx(op.Txn().ID)
-	}
-	fmt.Printf("txn %s incr statement by commit\n", hex.EncodeToString(op.Txn().ID))
-	txn.IncrStatementID(ctx)
-	defer e.delTransaction(txn)
-	if txn.readOnly.Load() {
-		return nil
-	}
-	if err := txn.mergeTxnWorkspace(); err != nil {
-		return err
-	}
-	if err := txn.dumpBatch(true, 0); err != nil {
-		return err
-	}
-	reqs, err := genWriteReqs(ctx, txn.writes)
-	if err != nil {
-		return err
-	}
-	_, err = op.Write(ctx, reqs)
-	return err
-}
-
-func (e *Engine) Rollback(ctx context.Context, op client.TxnOperator) error {
-	logDebugf(op.Txn(), "Engine.Rollback")
-	txn := e.getTransaction(op)
-	if txn == nil {
-		return nil // compatible with existing logic
-		//	return moerr.NewTxnClosed()
-	}
-	defer e.delTransaction(txn)
-	return nil
-}
-
-=======
->>>>>>> c5a8d237
 func (e *Engine) Nodes(
 	isInternal bool, tenant string, username string, cnLabel map[string]string,
 ) (engine.Nodes, error) {
