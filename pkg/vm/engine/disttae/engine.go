// Copyright 2022 Matrix Origin
//
// Licensed under the Apache License, Version 2.0 (the "License");
// you may not use this file except in compliance with the License.
// You may obtain a copy of the License at
//
//      http://www.apache.org/licenses/LICENSE-2.0
//
// Unless required by applicable law or agreed to in writing, software
// distributed under the License is distributed on an "AS IS" BASIS,
// WITHOUT WARRANTIES OR CONDITIONS OF ANY KIND, either express or implied.
// See the License for the specific language governing permissions and
// limitations under the License.

package disttae

import (
	"bytes"
	"container/heap"
	"context"
	"fmt"
	"math"
	"sync"
	"time"

	"github.com/matrixorigin/matrixone/pkg/catalog"
	"github.com/matrixorigin/matrixone/pkg/common/moerr"
	"github.com/matrixorigin/matrixone/pkg/common/mpool"
	"github.com/matrixorigin/matrixone/pkg/fileservice"
	"github.com/matrixorigin/matrixone/pkg/pb/plan"
	"github.com/matrixorigin/matrixone/pkg/pb/timestamp"
	"github.com/matrixorigin/matrixone/pkg/txn/client"
	"github.com/matrixorigin/matrixone/pkg/txn/storage/memorystorage/memtable"
	"github.com/matrixorigin/matrixone/pkg/vm/engine"
	"github.com/matrixorigin/matrixone/pkg/vm/process"
)

func New(
	ctx context.Context,
	mp *mpool.MPool,
	fs fileservice.FileService,
	cli client.TxnClient,
	idGen IDGenerator,
	getClusterDetails engine.GetClusterDetailsFunc,
) *Engine {
	cluster, err := getClusterDetails()
	if err != nil {
		panic(err)
	}
	db := newDB(cluster.DNStores)
	if err := db.init(ctx, mp); err != nil {
		panic(err)
	}
	return &Engine{
		db:                db,
		mp:                mp,
		fs:                fs,
		cli:               cli,
		idGen:             idGen,
		txnHeap:           &transactionHeap{},
		getClusterDetails: getClusterDetails,
		txns:              make(map[string]*Transaction),
	}
}

var _ engine.Engine = new(Engine)

func (e *Engine) Create(ctx context.Context, name string, op client.TxnOperator) error {
	txn := e.getTransaction(op)
	if txn == nil {
		return moerr.NewTxnClosed(op.Txn().ID)
	}
	sql := getSql(ctx)
	accountId, userId, roleId := getAccessInfo(ctx)
	ctx, cancel := context.WithTimeout(context.Background(), time.Minute) // TODO
	defer cancel()
	databaseId, err := txn.allocateID(ctx)
	if err != nil {
		return err
	}
	bat, err := genCreateDatabaseTuple(sql, accountId, userId, roleId,
		name, databaseId, e.mp)
	if err != nil {
		return err
	}
	// non-io operations do not need to pass context
	if err := txn.WriteBatch(INSERT, catalog.MO_CATALOG_ID, catalog.MO_DATABASE_ID,
		catalog.MO_CATALOG, catalog.MO_DATABASE, bat, txn.dnStores[0], -1); err != nil {
		return err
	}
	return nil
}

func (e *Engine) Database(ctx context.Context, name string,
	op client.TxnOperator) (engine.Database, error) {
	txn := e.getTransaction(op)
	if txn == nil {
		return nil, moerr.NewTxnClosed(op.Txn().ID)
	}
	key := genDatabaseKey(ctx, name)
	if db, ok := txn.databaseMap.Load(key); ok {
		return db.(*database), nil
	}
	if name == catalog.MO_CATALOG {
		db := &database{
			txn:          txn,
			db:           e.db,
			fs:           e.fs,
			databaseId:   catalog.MO_CATALOG_ID,
			databaseName: name,
		}
		txn.databaseMap.Store(key, db)
		return db, nil
	}
	id, err := txn.getDatabaseId(ctx, name)
	if err != nil {
		return nil, err
	}
	db := &database{
		txn:          txn,
		db:           e.db,
		fs:           e.fs,
		databaseId:   id,
		databaseName: name,
	}
	txn.databaseMap.Store(key, db)
	return db, nil
}

func (e *Engine) Databases(ctx context.Context, op client.TxnOperator) ([]string, error) {
	txn := e.getTransaction(op)
	if txn == nil {
		return nil, moerr.NewTxnClosed(op.Txn().ID)
	}
	return txn.getDatabaseList(ctx)
}

func (e *Engine) Delete(ctx context.Context, name string, op client.TxnOperator) error {
	var db *database

	txn := e.getTransaction(op)
	if txn == nil {
		return moerr.NewTxnClosed(op.Txn().ID)
	}
	key := genDatabaseKey(ctx, name)
	if v, ok := txn.databaseMap.Load(key); ok {
		db = v.(*database)
		txn.databaseMap.Delete(key)
	} else {
		id, err := txn.getDatabaseId(ctx, name)
		if err != nil {
			return err
		}
		db = &database{
			txn:          txn,
			db:           e.db,
			fs:           e.fs,
			databaseId:   id,
			databaseName: name,
		}
	}
	rels, err := db.Relations(ctx)
	if err != nil {
		return err
	}
	for _, relName := range rels {
		if err := db.Delete(ctx, relName); err != nil {
			return err
		}
	}
	bat, err := genDropDatabaseTuple(db.databaseId, name, e.mp)
	if err != nil {
		return err
	}
	// non-io operations do not need to pass context
	if err := txn.WriteBatch(DELETE, catalog.MO_CATALOG_ID, catalog.MO_DATABASE_ID,
		catalog.MO_CATALOG, catalog.MO_DATABASE, bat, txn.dnStores[0], -1); err != nil {
		return err
	}
	return nil
}

// hasConflict used to detect if a transaction on a cn is in conflict,
// currently an empty implementation, assuming all transactions on a cn are conflict free
func (e *Engine) hasConflict(txn *Transaction) bool {
	return false
}

// hasDuplicate used to detect if a transaction on a cn has duplicate.
func (e *Engine) hasDuplicate(ctx context.Context, txn *Transaction) bool {
	for i := range txn.writes {
		for _, e := range txn.writes[i] {
			if e.typ == DELETE {
				continue
			}
			if e.bat.Length() == 0 {
				continue
			}
			key := genTableKey(ctx, e.tableName, e.databaseId)
			v, ok := txn.tableMap.Load(key)
			if !ok {
				continue
			}
			tbl := v.(*table)
			if tbl.meta == nil {
				continue
			}
			if tbl.primaryIdx == -1 {
				continue
			}
		}
	}
	return false
}

func (e *Engine) New(ctx context.Context, op client.TxnOperator) error {
	cluster, err := e.getClusterDetails()
	if err != nil {
		return err
	}
	proc := process.New(
		ctx,
		e.mp,
		e.cli,
		op,
		e.fs,
		e.getClusterDetails,
	)
	txn := &Transaction{
		op:             op,
		proc:           proc,
		db:             e.db,
		readOnly:       true,
		meta:           op.Txn(),
		idGen:          e.idGen,
		rowId:          [2]uint64{math.MaxUint64, 0},
		workspace:      memtable.NewTable[RowID, *workspaceRow, *workspaceRow](),
		dnStores:       cluster.DNStores,
		fileMap:        make(map[string]uint64),
		tableMap:       new(sync.Map),
		databaseMap:    new(sync.Map),
		createTableMap: make(map[uint64]uint8),
	}
	txn.writes = append(txn.writes, make([]Entry, 0, 1))
	e.newTransaction(op, txn)
	// update catalog's cache
	table := &table{
		db: &database{
			fs:         e.fs,
			databaseId: catalog.MO_CATALOG_ID,
		},
	}
	table.tableId = catalog.MO_DATABASE_ID
	table.tableName = catalog.MO_DATABASE
	if err := e.db.Update(ctx, txn.dnStores[:1], table, op, catalog.MO_TABLES_REL_ID_IDX,
		catalog.MO_CATALOG_ID, catalog.MO_DATABASE_ID, txn.meta.SnapshotTS); err != nil {
		e.delTransaction(txn)
<<<<<<< HEAD
		{
			tm, ok := ctx.Deadline()
			fmt.Printf("+++++failed to update database: %v, %v: %v\n", tm.Sub(time.Now()), ok, err)
		}
=======
>>>>>>> 1e9a9435
		return err
	}
	table.tableId = catalog.MO_TABLES_ID
	table.tableName = catalog.MO_TABLES
	if err := e.db.Update(ctx, txn.dnStores[:1], table, op, catalog.MO_TABLES_REL_ID_IDX,
		catalog.MO_CATALOG_ID, catalog.MO_TABLES_ID, txn.meta.SnapshotTS); err != nil {
		e.delTransaction(txn)
<<<<<<< HEAD
		{
			tm, ok := ctx.Deadline()
			fmt.Printf("+++++failed to update table: %v, %v: %v\n", tm.Sub(time.Now()), ok, err)
		}
=======
>>>>>>> 1e9a9435
		return err
	}
	table.tableId = catalog.MO_COLUMNS_ID
	table.tableName = catalog.MO_COLUMNS
	if err := e.db.Update(ctx, txn.dnStores[:1], table, op, catalog.MO_TABLES_REL_ID_IDX,
		catalog.MO_CATALOG_ID, catalog.MO_COLUMNS_ID, txn.meta.SnapshotTS); err != nil {
		e.delTransaction(txn)
<<<<<<< HEAD
		{
			tm, ok := ctx.Deadline()
			fmt.Printf("+++++failed to update column: %v, %v: %v\n", tm.Sub(time.Now()), ok, err)
		}
=======
>>>>>>> 1e9a9435
		return err
	}
	return nil
}

func (e *Engine) Commit(ctx context.Context, op client.TxnOperator) error {
	txn := e.getTransaction(op)
	if txn == nil {
		return moerr.NewTxnClosed(op.Txn().ID)
	}
	defer e.delTransaction(txn)
	if txn.readOnly {
		return nil
	}
	if e.hasConflict(txn) {
		return moerr.NewTxnWriteConflict("write conflict")
	}
	if e.hasDuplicate(ctx, txn) {
		return moerr.NewDuplicate()
	}
	reqs, err := genWriteReqs(txn.writes)
	if err != nil {
		return err
	}
	_, err = op.Write(ctx, reqs)
	if err == nil {
		for _, name := range txn.deleteMetaTables {
			txn.db.delMetaTable(name)
		}
	}
	return err
}

func (e *Engine) Rollback(ctx context.Context, op client.TxnOperator) error {
	txn := e.getTransaction(op)
	if txn == nil {
		return nil // compatible with existing logic
		//	return moerr.NewTxnClosed()
	}
	defer e.delTransaction(txn)
	return nil
}

func (e *Engine) Nodes() (engine.Nodes, error) {
	clusterDetails, err := e.getClusterDetails()
	if err != nil {
		return nil, err
	}

	var nodes engine.Nodes
	for _, store := range clusterDetails.CNStores {
		nodes = append(nodes, engine.Node{
			Mcpu: 10, // TODO
			Id:   store.UUID,
			Addr: store.ServiceAddress,
		})
	}
	return nodes, nil
}

func (e *Engine) Hints() (h engine.Hints) {
	h.CommitOrRollbackTimeout = time.Minute * 5
	return
}

func (e *Engine) NewBlockReader(ctx context.Context, num int, ts timestamp.Timestamp,
	expr *plan.Expr, ranges [][]byte, tblDef *plan.TableDef) ([]engine.Reader, error) {
	rds := make([]engine.Reader, num)
	blks := make([]BlockMeta, len(ranges))
	for i := range ranges {
		blks[i] = blockUnmarshal(ranges[i])
	}
	if len(ranges) < num {
		for i := range ranges {
			rds[i] = &blockReader{
				fs:         e.fs,
				tableDef:   tblDef,
				primaryIdx: -1,
				expr:       expr,
				ts:         ts,
				ctx:        ctx,
				blks:       []BlockMeta{blks[i]},
			}
		}
		for j := len(ranges); j < num; j++ {
			rds[j] = &emptyReader{}
		}
		return rds, nil
	}
	step := len(ranges) / num
	if step < 1 {
		step = 1
	}
	for i := 0; i < num; i++ {
		if i == num-1 {
			rds[i] = &blockReader{
				fs:         e.fs,
				tableDef:   tblDef,
				primaryIdx: -1,
				expr:       expr,
				ts:         ts,
				ctx:        ctx,
				blks:       blks[i*step:],
			}
		} else {
			rds[i] = &blockReader{
				fs:         e.fs,
				tableDef:   tblDef,
				primaryIdx: -1,
				expr:       expr,
				ts:         ts,
				ctx:        ctx,
				blks:       blks[i*step : (i+1)*step],
			}
		}
	}
	return rds, nil
}

func (e *Engine) newTransaction(op client.TxnOperator, txn *Transaction) {
	e.Lock()
	defer e.Unlock()
	heap.Push(e.txnHeap, txn)
	e.txns[string(op.Txn().ID)] = txn
}

func (e *Engine) getTransaction(op client.TxnOperator) *Transaction {
	e.RLock()
	defer e.RUnlock()
	return e.txns[string(op.Txn().ID)]
}

func (e *Engine) delTransaction(txn *Transaction) {
	for i := range txn.writes {
		for j := range txn.writes[i] {
			txn.writes[i][j].bat.Clean(e.mp)
		}
	}
	e.Lock()
	defer e.Unlock()
	for i, tmp := range *e.txnHeap {
		if bytes.Equal(txn.meta.ID, tmp.meta.ID) {
			heap.Remove(e.txnHeap, i)
			break
		}
	}
	delete(e.txns, string(txn.meta.ID))
}

/*
func (e *Engine) minActiveTimestamp() timestamp.Timestamp {
	e.RLock()
	defer e.RUnlock()
	return (*e.txnHeap)[0].meta.SnapshotTS
}
*/<|MERGE_RESOLUTION|>--- conflicted
+++ resolved
@@ -255,13 +255,10 @@
 	if err := e.db.Update(ctx, txn.dnStores[:1], table, op, catalog.MO_TABLES_REL_ID_IDX,
 		catalog.MO_CATALOG_ID, catalog.MO_DATABASE_ID, txn.meta.SnapshotTS); err != nil {
 		e.delTransaction(txn)
-<<<<<<< HEAD
 		{
 			tm, ok := ctx.Deadline()
 			fmt.Printf("+++++failed to update database: %v, %v: %v\n", tm.Sub(time.Now()), ok, err)
 		}
-=======
->>>>>>> 1e9a9435
 		return err
 	}
 	table.tableId = catalog.MO_TABLES_ID
@@ -269,13 +266,10 @@
 	if err := e.db.Update(ctx, txn.dnStores[:1], table, op, catalog.MO_TABLES_REL_ID_IDX,
 		catalog.MO_CATALOG_ID, catalog.MO_TABLES_ID, txn.meta.SnapshotTS); err != nil {
 		e.delTransaction(txn)
-<<<<<<< HEAD
 		{
 			tm, ok := ctx.Deadline()
 			fmt.Printf("+++++failed to update table: %v, %v: %v\n", tm.Sub(time.Now()), ok, err)
 		}
-=======
->>>>>>> 1e9a9435
 		return err
 	}
 	table.tableId = catalog.MO_COLUMNS_ID
@@ -283,13 +277,10 @@
 	if err := e.db.Update(ctx, txn.dnStores[:1], table, op, catalog.MO_TABLES_REL_ID_IDX,
 		catalog.MO_CATALOG_ID, catalog.MO_COLUMNS_ID, txn.meta.SnapshotTS); err != nil {
 		e.delTransaction(txn)
-<<<<<<< HEAD
 		{
 			tm, ok := ctx.Deadline()
 			fmt.Printf("+++++failed to update column: %v, %v: %v\n", tm.Sub(time.Now()), ok, err)
 		}
-=======
->>>>>>> 1e9a9435
 		return err
 	}
 	return nil
