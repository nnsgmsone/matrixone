// Copyright 2022 Matrix Origin
//
// Licensed under the Apache License, Version 2.0 (the "License");
// you may not use this file except in compliance with the License.
// You may obtain a copy of the License at
//
//      http://www.apache.org/licenses/LICENSE-2.0
//
// Unless required by applicable law or agreed to in writing, software
// distributed under the License is distributed on an "AS IS" BASIS,
// WITHOUT WARRANTIES OR CONDITIONS OF ANY KIND, either express or implied.
// See the License for the specific language governing permissions and
// limitations under the License.

package disttae

import (
	"context"
	"math"
	"strings"
	"time"

	"github.com/matrixorigin/matrixone/pkg/catalog"
	"github.com/matrixorigin/matrixone/pkg/container/batch"
	"github.com/matrixorigin/matrixone/pkg/container/types"
	"github.com/matrixorigin/matrixone/pkg/container/vector"
	"github.com/matrixorigin/matrixone/pkg/defines"
	"github.com/matrixorigin/matrixone/pkg/objectio"
	"github.com/matrixorigin/matrixone/pkg/sql/colexec"
	"github.com/matrixorigin/matrixone/pkg/vm/engine"
	"github.com/matrixorigin/matrixone/pkg/vm/engine/tae/blockio"
)

func (txn *Transaction) getBlockInfos(
	ctx context.Context,
	tbl *txnTable,
) (blocks []catalog.BlockInfo, err error) {
	ts := types.TimestampToTS(txn.meta.SnapshotTS)
	state, err := tbl.getPartitionState(ctx)
	if err != nil {
		return nil, err
	}
	var objectName objectio.ObjectNameShort
	iter := state.NewBlocksIter(ts)
	for iter.Next() {
		entry := iter.Entry()
		location := entry.MetaLocation()
		if !objectio.IsSameObjectLocVsShort(location, &objectName) {
			// Prefetch object meta
			if err = blockio.PrefetchMeta(txn.proc.FileService, location); err != nil {
				iter.Close()
				return
			}
			objectName = *location.Name().Short()
		}
		blocks = append(blocks, entry.BlockInfo)
	}
	iter.Close()
	return
}

// detecting whether a transaction is a read-only transaction
func (txn *Transaction) ReadOnly() bool {
	return txn.readOnly.Load()
}

// WriteBatch used to write data to the transaction buffer
// insert/delete/update all use this api
// insertBatchHasRowId : it denotes the batch has Rowid when the typ is INSERT.
// if typ is not INSERT, it is always false.
// truncate : it denotes the batch with typ DELETE on mo_tables is generated when Truncating
// a table.
func (txn *Transaction) WriteBatch(
	typ int,
	databaseId uint64,
	tableId uint64,
	databaseName string,
	tableName string,
	bat *batch.Batch,
	dnStore DNStore,
	primaryIdx int, // pass -1 to indicate no primary key or disable primary key checking
	insertBatchHasRowId bool,
	truncate bool) error {
	txn.readOnly.Store(false)
	bat.Cnt = 1
	txn.Lock()
	defer txn.Unlock()
	if typ == INSERT {
		if !insertBatchHasRowId {
			txn.genBlock()
			len := bat.Length()
			vec := vector.NewVec(types.T_Rowid.ToType())
			for i := 0; i < len; i++ {
				if err := vector.AppendFixed(vec, txn.genRowId(), false,
					txn.proc.Mp()); err != nil {
					return err
				}
			}
			bat.Vecs = append([]*vector.Vector{vec}, bat.Vecs...)
			bat.Attrs = append([]string{catalog.Row_ID}, bat.Attrs...)
		}
		// for TestPrimaryKeyCheck
		if txn.blockId_raw_batch != nil {
			txn.blockId_raw_batch[*txn.getCurrentBlockId()] = bat
		}
		txn.workspaceSize += uint64(bat.Size())
	}
	txn.writes = append(txn.writes, Entry{
		typ:          typ,
		bat:          bat,
		tableId:      tableId,
		databaseId:   databaseId,
		tableName:    tableName,
		databaseName: databaseName,
		dnStore:      dnStore,
		truncate:     truncate,
	})
	return nil
}

func (txn *Transaction) DumpBatch(force bool, offset int) error {
	var size uint64

	txn.Lock()
	defer txn.Unlock()
<<<<<<< HEAD
	if !((!force && txn.workspaceSize >= colexec.WriteS3Threshold) ||
		(force && txn.workspaceSize >= colexec.TagS3Size)) {
=======
	var S3SizeThreshold = colexec.TagS3Size
	if txn.proc != nil && txn.proc.Ctx != nil {
		isMoLogger, ok := txn.proc.Ctx.Value(defines.IsMoLogger{}).(bool)
		if ok && isMoLogger {
			S3SizeThreshold = colexec.TagS3SizeForMOLogger
		}
	}

	if (!force && txn.workspaceSize < colexec.WriteS3Threshold) ||
		(force && txn.workspaceSize < S3SizeThreshold) {
>>>>>>> 48ae3e8a
		return nil
	}
	for i := offset; i < len(txn.writes); i++ {
		if txn.writes[i].bat == nil {
			continue
		}
		if txn.writes[i].typ == INSERT && txn.writes[i].fileName == "" {
			size += uint64(txn.writes[i].bat.Size())
		}
	}
	if !((!force && size > colexec.WriteS3Threshold) ||
		(force && size >= S3SizeThreshold)) {
		return nil
	}

	mp := make(map[[2]string][]*batch.Batch)
	for i := offset; i < len(txn.writes); i++ {
		// TODO: after shrink, we should update workspace size
		if txn.writes[i].bat == nil || txn.writes[i].bat.Length() == 0 {
			continue
		}
		if txn.writes[i].typ == INSERT && txn.writes[i].fileName == "" {
			key := [2]string{txn.writes[i].databaseName, txn.writes[i].tableName}
			bat := txn.writes[i].bat
			// skip rowid
			bat.Attrs = bat.Attrs[1:]
			bat.Vecs = bat.Vecs[1:]
			mp[key] = append(mp[key], bat)
			// DON'T MODIFY THE IDX OF AN ENTRY IN LOG
			// THIS IS VERY IMPORTANT FOR CN BLOCK COMPACTION
			// maybe this will cause that the log increments unlimitedly
			// txn.writes = append(txn.writes[:i], txn.writes[i+1:]...)
			// i--
			txn.writes[i].bat = nil
		}
	}

	for key := range mp {
		s3Writer, tbl, err := txn.getS3Writer(key)
		if err != nil {
			return err
		}
		s3Writer.InitBuffers(txn.proc, mp[key][0])
		for i := 0; i < len(mp[key]); i++ {
			s3Writer.Put(mp[key][i], txn.proc)
		}
		err = s3Writer.SortAndFlush(txn.proc)

		if err != nil {
			return err
		}
		metaLoc := s3Writer.GetMetaLocBat()

		lenVecs := len(metaLoc.Attrs)
		// only remain the metaLoc col
		metaLoc.Vecs = metaLoc.Vecs[lenVecs-1:]
		metaLoc.Attrs = metaLoc.Attrs[lenVecs-1:]
		metaLoc.SetZs(metaLoc.Vecs[0].Length(), txn.proc.GetMPool())
		err = tbl.Write(txn.proc.Ctx, metaLoc)
		if err != nil {
			return err
		}
		// free batches
		for _, bat := range mp[key] {
			txn.proc.PutBatch(bat)
		}
	}
	txn.workspaceSize -= size

	return nil
}

func (txn *Transaction) getS3Writer(key [2]string) (*colexec.S3Writer, engine.Relation, error) {
	sortIdx, attrs, tbl, err := txn.getSortIdx(key)
	if err != nil {
		return nil, nil, err
	}
	s3Writer := &colexec.S3Writer{}
	s3Writer.SetSortIdx(-1)
	s3Writer.Init(txn.proc)
	s3Writer.SetMp(attrs)
	if sortIdx != -1 {
		s3Writer.SetSortIdx(sortIdx)
	}
	return s3Writer, tbl, nil
}

func (txn *Transaction) getSortIdx(key [2]string) (int, []*engine.Attribute, engine.Relation, error) {
	databaseName := key[0]
	tableName := key[1]

	database, err := txn.engine.Database(txn.proc.Ctx, databaseName, txn.proc.TxnOperator)
	if err != nil {
		return -1, nil, nil, err
	}
	tbl, err := database.Relation(txn.proc.Ctx, tableName)
	if err != nil {
		return -1, nil, nil, err
	}
	attrs, err := tbl.TableColumns(txn.proc.Ctx)
	if err != nil {
		return -1, nil, nil, err
	}
	for i := 0; i < len(attrs); i++ {
		if attrs[i].ClusterBy ||
			(attrs[i].Primary && attrs[i].Name != catalog.FakePrimaryKeyColName) {
			return i, attrs, tbl, err
		}
	}
	return -1, attrs, tbl, nil
}

func (txn *Transaction) updatePosForCNBlock(vec *vector.Vector, idx int) error {
	metaLocs := vector.MustStrCol(vec)
	for i, metaLoc := range metaLocs {
		if location, err := blockio.EncodeLocationFromString(metaLoc); err != nil {
			return err
		} else {
			sid := location.Name().SegmentId()
			blkid := objectio.NewBlockid(&sid, location.Name().Num(), uint16(location.ID()))
			txn.cnBlkId_Pos[*blkid] = Pos{idx: idx, offset: int64(i)}
		}
	}
	return nil
}

// WriteFile used to add a s3 file information to the transaction buffer
// insert/delete/update all use this api
func (txn *Transaction) WriteFile(typ int, databaseId, tableId uint64,
	databaseName, tableName string, fileName string, bat *batch.Batch, dnStore DNStore) error {
	idx := len(txn.writes)
	// used for cn block compaction (next pr)
	if typ == COMPACTION_CN {
		typ = INSERT
	} else if typ == INSERT {
		txn.updatePosForCNBlock(bat.GetVector(0), idx)
	}
	txn.readOnly.Store(false)
	txn.writes = append(txn.writes, Entry{
		typ:          typ,
		tableId:      tableId,
		databaseId:   databaseId,
		tableName:    tableName,
		databaseName: databaseName,
		fileName:     fileName,
		bat:          bat,
		dnStore:      dnStore,
	})
	//the first part of the file name is the segment id which generated by cn through writing S3.
	if uid, err := types.ParseUuid(strings.Split(fileName, "_")[0]); err != nil {
		panic("fileName parse Uuid error")
	} else {
		// get uuid string
		if typ == INSERT {
			colexec.Srv.PutCnSegment(&uid, colexec.CnBlockIdType)
		}
	}
	return nil
}

func (txn *Transaction) deleteBatch(bat *batch.Batch,
	databaseId, tableId uint64) *batch.Batch {
	mp := make(map[types.Rowid]uint8)
	deleteBlkId := make(map[types.Blockid]bool)
	rowids := vector.MustFixedCol[types.Rowid](bat.GetVector(0))
	min1 := uint32(math.MaxUint32)
	max1 := uint32(0)
	cnRowIdOffsets := make([]int64, 0, len(rowids))
	for i, rowid := range rowids {
		// process cn block deletes
		uid := rowid.BorrowSegmentID()
		blkid := rowid.CloneBlockID()
		deleteBlkId[blkid] = true
		mp[rowid] = 0
		rowOffset := rowid.GetRowOffset()
		if colexec.Srv != nil && colexec.Srv.GetCnSegmentType(uid) == colexec.CnBlockIdType {
			txn.deletedBlocks.addDeletedBlocks(&blkid, []int64{int64(rowOffset)})
			cnRowIdOffsets = append(cnRowIdOffsets, int64(i))
			continue
		}
		if rowOffset < (min1) {
			min1 = rowOffset
		}

		if rowOffset > max1 {
			max1 = rowOffset
		}
		// update workspace
	}
	// cn rowId antiShrink
	bat.AntiShrink(cnRowIdOffsets)
	if bat.Length() == 0 {
		return bat
	}
	sels := txn.proc.Mp().GetSels()
	txn.deleteTableWrites(databaseId, tableId, sels, deleteBlkId, min1, max1, mp)
	sels = sels[:0]
	for k, rowid := range rowids {
		if mp[rowid] == 0 {
			sels = append(sels, int64(k))
		}
	}
	bat.Shrink(sels)
	txn.proc.Mp().PutSels(sels)
	return bat
}

func (txn *Transaction) deleteTableWrites(
	databaseId uint64,
	tableId uint64,
	sels []int64,
	deleteBlkId map[types.Blockid]bool,
	min, max uint32,
	mp map[types.Rowid]uint8,
) {
	txn.Lock()
	defer txn.Unlock()

	// txn worksapce will have four batch type:
	// 1.RawBatch 2.DN Block RowId(mixed rowid from different block)
	// 3.CN block Meta batch(record block meta generated by cn insert write s3)
	// 4.DN delete Block Meta batch(record block meta generated by cn delete write s3)
	for _, e := range txn.writes {
		// nil batch will generated by comapction or dumpBatch
		if e.bat == nil {
			continue
		}
		// for 3 and 4 above.
		if e.bat.Attrs[0] == catalog.BlockMeta_MetaLoc {
			continue
		}
		sels = sels[:0]
		if e.tableId == tableId && e.databaseId == databaseId {
			vs := vector.MustFixedCol[types.Rowid](e.bat.GetVector(0))
			if len(vs) == 0 {
				continue
			}
			// skip 2 above
			if !vs[0].BorrowSegmentID().Eq(txn.segId) {
				continue
			}
			// current batch is not be deleted
			if !deleteBlkId[vs[0].CloneBlockID()] {
				continue
			}
			min2 := vs[0].GetRowOffset()
			max2 := vs[len(vs)-1].GetRowOffset()
			if min > max2 || max < min2 {
				continue
			}
			for k, v := range vs {
				if _, ok := mp[v]; !ok {
					sels = append(sels, int64(k))
				} else {
					mp[v]++
				}
			}
			if len(sels) != len(vs) {
				txn.batchSelectList[e.bat] = append(txn.batchSelectList[e.bat], sels...)

			}
		}
	}
}

func (txn *Transaction) allocateID(ctx context.Context) (uint64, error) {
	ctx, cancel := context.WithTimeout(ctx, time.Minute)
	defer cancel()
	return txn.idGen.AllocateID(ctx)
}

func (txn *Transaction) genBlock() {
	txn.rowId[4]++
	txn.rowId[5] = INIT_ROWID_OFFSET
}

func (txn *Transaction) getCurrentBlockId() *types.Blockid {
	rowId := types.DecodeFixed[types.Rowid](types.EncodeSlice(txn.rowId[:]))
	return rowId.BorrowBlockID()
}

func (txn *Transaction) genRowId() types.Rowid {
	if txn.rowId[5] != INIT_ROWID_OFFSET {
		txn.rowId[5]++
	} else {
		txn.rowId[5] = 0
	}
	return types.DecodeFixed[types.Rowid](types.EncodeSlice(txn.rowId[:]))
}

func (txn *Transaction) mergeTxnWorkspace() {
	txn.Lock()
	defer txn.Unlock()
	for _, e := range txn.writes {
		if sels, ok := txn.batchSelectList[e.bat]; ok {
			e.bat.Shrink(sels)
			delete(txn.batchSelectList, e.bat)
		}
	}
}

func (txn *Transaction) getTableWrites(databaseId uint64, tableId uint64, writes []Entry) []Entry {
	txn.Lock()
	defer txn.Unlock()
	for _, entry := range txn.writes {
		if entry.databaseId != databaseId {
			continue
		}
		if entry.tableId != tableId {
			continue
		}
		writes = append(writes, entry)
	}
	return writes
}<|MERGE_RESOLUTION|>--- conflicted
+++ resolved
@@ -29,6 +29,8 @@
 	"github.com/matrixorigin/matrixone/pkg/sql/colexec"
 	"github.com/matrixorigin/matrixone/pkg/vm/engine"
 	"github.com/matrixorigin/matrixone/pkg/vm/engine/tae/blockio"
+	"github.com/matrixorigin/matrixone/pkg/vm/engine/tae/options"
+	"github.com/matrixorigin/matrixone/pkg/vm/process"
 )
 
 func (txn *Transaction) getBlockInfos(
@@ -89,7 +91,7 @@
 		if !insertBatchHasRowId {
 			txn.genBlock()
 			len := bat.Length()
-			vec := vector.NewVec(types.T_Rowid.ToType())
+			vec := txn.proc.GetVector(types.T_Rowid.ToType())
 			for i := 0; i < len; i++ {
 				if err := vector.AppendFixed(vec, txn.genRowId(), false,
 					txn.proc.Mp()); err != nil {
@@ -105,7 +107,7 @@
 		}
 		txn.workspaceSize += uint64(bat.Size())
 	}
-	txn.writes = append(txn.writes, Entry{
+	e := Entry{
 		typ:          typ,
 		bat:          bat,
 		tableId:      tableId,
@@ -114,19 +116,19 @@
 		databaseName: databaseName,
 		dnStore:      dnStore,
 		truncate:     truncate,
-	})
+	}
+	if e.typ == INSERT && databaseId != catalog.MO_CATALOG_ID && !truncate {
+		txn.addTableWrite(tableId, &e)
+	}
+	txn.writes = append(txn.writes, e)
 	return nil
 }
 
-func (txn *Transaction) DumpBatch(force bool, offset int) error {
+func (txn *Transaction) dumpBatch(force bool, offset int) error {
 	var size uint64
 
 	txn.Lock()
 	defer txn.Unlock()
-<<<<<<< HEAD
-	if !((!force && txn.workspaceSize >= colexec.WriteS3Threshold) ||
-		(force && txn.workspaceSize >= colexec.TagS3Size)) {
-=======
 	var S3SizeThreshold = colexec.TagS3Size
 	if txn.proc != nil && txn.proc.Ctx != nil {
 		isMoLogger, ok := txn.proc.Ctx.Value(defines.IsMoLogger{}).(bool)
@@ -134,10 +136,8 @@
 			S3SizeThreshold = colexec.TagS3SizeForMOLogger
 		}
 	}
-
 	if (!force && txn.workspaceSize < colexec.WriteS3Threshold) ||
 		(force && txn.workspaceSize < S3SizeThreshold) {
->>>>>>> 48ae3e8a
 		return nil
 	}
 	for i := offset; i < len(txn.writes); i++ {
@@ -431,12 +431,27 @@
 func (txn *Transaction) mergeTxnWorkspace() {
 	txn.Lock()
 	defer txn.Unlock()
-	for _, e := range txn.writes {
-		if sels, ok := txn.batchSelectList[e.bat]; ok {
-			e.bat.Shrink(sels)
-			delete(txn.batchSelectList, e.bat)
-		}
-	}
+	if len(txn.batchSelectList) > 0 {
+		for _, e := range txn.writes {
+			if sels, ok := txn.batchSelectList[e.bat]; ok {
+				e.bat.Shrink(sels)
+				delete(txn.batchSelectList, e.bat)
+			}
+		}
+	}
+	if !txn.mergeTableWrites(txn.proc) {
+		return
+	}
+	writes := txn.writes[:0]
+	for i, write := range txn.writes {
+		if write.typ == INSERT && write.bat == nil &&
+			len(write.fileName) == 0 {
+			continue
+		}
+		writes = append(writes, txn.writes[i])
+	}
+	txn.writes = writes
+	txn.statements[txn.statementID-1] = len(txn.writes)
 }
 
 func (txn *Transaction) getTableWrites(databaseId uint64, tableId uint64, writes []Entry) []Entry {
@@ -452,4 +467,67 @@
 		writes = append(writes, entry)
 	}
 	return writes
+}
+
+func (txn *Transaction) addTableWrite(id uint64, e *Entry) {
+	if _, ok := txn.tableWrites.tableEntries[id]; !ok {
+		txn.tableWrites.tableEntries[id] = []tableEntry{
+			{
+				rows:    0,
+				entries: []*Entry{e},
+			},
+		}
+	}
+	tes := txn.tableWrites.tableEntries[id]
+	te := tes[len(tes)-1]
+	te.rows += e.bat.Length()
+	te.entries = append(te.entries, e)
+}
+
+func (txn *Transaction) newTableWriteEntry(id uint64) {
+	txn.tableWrites.tableEntries[id] = append(txn.tableWrites.tableEntries[id], tableEntry{})
+}
+
+func (txn *Transaction) mergeTableWrites(proc *process.Process) bool {
+	merged := false
+	for k, tes := range txn.tableWrites.tableEntries {
+		for _, te := range tes {
+			if te.rows > INSERT_MERGE_THRESHOLD && te.rows/len(te.entries) > INSERT_MERGE_THRESHOLD {
+				continue
+			}
+			if len(te.entries) == 1 {
+				continue
+			}
+			merged = true
+			var bat *batch.Batch
+			for i := range te.entries {
+				if bat == nil {
+					bat = te.entries[i].bat
+					continue
+				}
+				if bat.Length() > int(options.DefaultBlockMaxRows) {
+					bat = te.entries[i].bat
+					continue
+				}
+				for i, vec := range bat.Vecs {
+					if err := vector.GetUnionAllFunction(*vec.GetType(), proc.Mp())(vec, te.entries[i].bat.Vecs[i]); err != nil {
+						return merged
+					}
+				}
+				bat.Zs = append(bat.Zs, te.entries[i].bat.Zs...)
+				proc.PutBatch(te.entries[i].bat)
+				te.entries[i].bat = nil
+				te.entries[i] = nil
+			}
+			entries := te.entries[:0]
+			for i := range te.entries {
+				if te.entries[i] != nil {
+					entries = append(entries, te.entries[i])
+				}
+			}
+			te.entries = entries
+		}
+		txn.tableWrites.tableEntries[k] = tes[len(tes)-1:]
+	}
+	return merged
 }