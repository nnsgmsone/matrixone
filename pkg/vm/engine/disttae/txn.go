--- conflicted
+++ resolved
@@ -91,17 +91,7 @@
 	truncate bool) error {
 	txn.readOnly.Store(false)
 	bat.Cnt = 1
-<<<<<<< HEAD
 	txn.Lock()
-	if typ == INSERT && !insertBatchHasRowId {
-		txn.genBlock()
-		len := bat.Length()
-		vec := txn.proc.GetVector(types.T_Rowid.ToType())
-		for i := 0; i < len; i++ {
-			if err := vector.AppendFixed(vec, txn.genRowId(), false,
-				txn.proc.Mp()); err != nil {
-				return err
-=======
 	if typ == INSERT {
 		if !insertBatchHasRowId {
 			txn.genBlock()
@@ -112,7 +102,6 @@
 					txn.proc.Mp()); err != nil {
 					return err
 				}
->>>>>>> 3ba01d47
 			}
 			bat.Vecs = append([]*vector.Vector{vec}, bat.Vecs...)
 			bat.Attrs = append([]string{catalog.Row_ID}, bat.Attrs...)
@@ -188,11 +177,7 @@
 		for i := 0; i < len(mp[key]); i++ {
 			s3Writer.Put(mp[key][i], txn.proc)
 		}
-<<<<<<< HEAD
-		err = s3Writer.MergeBlock(len(s3Writer.Bats), txn.proc)
-=======
 		err = s3Writer.SortAndFlush(txn.proc)
->>>>>>> 3ba01d47
 
 		if err != nil {
 			return err
