// Copyright 2021 Matrix Origin
//
// Licensed under the Apache License, Version 2.0 (the "License");
// you may not use this file except in compliance with the License.
// You may obtain a copy of the License at
//
//      http://www.apache.org/licenses/LICENSE-2.0
//
// Unless required by applicable law or agreed to in writing, software
// distributed under the License is distributed on an "AS IS" BASIS,
// WITHOUT WARRANTIES OR CONDITIONS OF ANY KIND, either express or implied.
// See the License for the specific language governing permissions and
// limitations under the License.

package blockio

import (
	"context"
	"fmt"
	"runtime"
	"sync"
	"sync/atomic"
	"time"

	"github.com/matrixorigin/matrixone/pkg/common/stopper"
	"github.com/matrixorigin/matrixone/pkg/fileservice"
	"github.com/matrixorigin/matrixone/pkg/objectio"
	"github.com/matrixorigin/matrixone/pkg/util/metric/stats"
	"github.com/matrixorigin/matrixone/pkg/vm/engine/tae/common/utils"
	w "github.com/matrixorigin/matrixone/pkg/vm/engine/tae/tasks/worker"

	"github.com/matrixorigin/matrixone/pkg/logutil"
	"github.com/matrixorigin/matrixone/pkg/vm/engine/tae/logstore/sm"
	"github.com/matrixorigin/matrixone/pkg/vm/engine/tae/tasks"
)

var (
	_jobPool = sync.Pool{
		New: func() any {
			return new(tasks.Job)
		},
	}
	_readerPool = sync.Pool{
		New: func() any {
			return new(objectio.ObjectReader)
		},
	}
)

func getJob(
	ctx context.Context,
	id string,
	typ tasks.JobType,
	exec tasks.JobExecutor) *tasks.Job {
	job := _jobPool.Get().(*tasks.Job)
	job.Init(ctx, id, typ, exec)
	return job
}

func putJob(job *tasks.Job) {
	job.Reset()
	_jobPool.Put(job)
}

func getReader(
	fs fileservice.FileService,
	location objectio.Location) *objectio.ObjectReader {
	job := _readerPool.Get().(*objectio.ObjectReader)
	job.Init(location, fs)
	return job
}

func putReader(reader *objectio.ObjectReader) {
	reader.Reset()
	_readerPool.Put(reader)
}

// At present, the read and write operations of all modules of mo-service use blockio.
// I have started/stopped IoPipeline when mo is initialized/stopped, but in order to
// be compatible with the UT of each module, I must add readColumns and noopPrefetch.

// Most UT cases do not call Start(), so in order to be compatible with these cases,
// the pipeline uses readColumns and noopPrefetch.In order to avoid the data race of UT,
// I did not switch pipeline.fetchFun and pipeline.prefetchFunc when
// I stopped, so I need to execute ResetPipeline again

var pipeline *IoPipeline

type IOJobFactory func(context.Context, fetchParams) *tasks.Job

func init() {
	pipeline = NewIOPipeline()
}

func Start() {
	pipeline.Start()
	pipeline.fetchFun = pipeline.doFetch
	pipeline.prefetchFunc = pipeline.doPrefetch
}

func Stop() {
	pipeline.Stop()
}

func ResetPipeline() {
	pipeline = NewIOPipeline()
}

func makeName(location string) string {
	return fmt.Sprintf("%s-%d", location, time.Now().UTC().Nanosecond())
}

// load data job
func jobFactory(
	ctx context.Context,
	params fetchParams,
) *tasks.Job {
	return getJob(
		ctx,
		makeName(params.reader.GetName()),
		JTLoad,
		func(_ context.Context) (res *tasks.JobResult) {
			// TODO
			res = &tasks.JobResult{}
			ioVectors, err := readColumns(ctx, params)
			if err == nil {
				res.Res = ioVectors
			} else {
				res.Err = err
			}
			return
		},
	)
}

func fetchReader(params PrefetchParams) (reader *objectio.ObjectReader) {
	if params.reader != nil {
		reader = params.reader
	} else {
		reader = getReader(params.fs, params.key)
	}
	return
}

// prefetch data job
func prefetchJob(ctx context.Context, params PrefetchParams) *tasks.Job {
	reader := fetchReader(params)
	return getJob(
		ctx,
		makeName(reader.GetName()),
		JTLoad,
		func(_ context.Context) (res *tasks.JobResult) {
			// TODO
			res = &tasks.JobResult{}
<<<<<<< HEAD
			ioVectors, err := reader.ReadMultiBlocks(ctx,
				params.ids, nil, fileservice.DefaultCachePolicy)
=======
			err := reader.GetFs().PrefetchFile(ctx, params.key.Name().String())
>>>>>>> ddf43cc2
			if err != nil {
				res.Err = err
				return
			}
			// no further reads
			if params.reader == nil {
				putReader(reader)
			}
			return
		},
	)
}

// prefetch metadata job
func prefetchMetaJob(ctx context.Context, params PrefetchParams) *tasks.Job {
	name := params.key.Name().String()
	return getJob(
		ctx,
		makeName(name),
		JTLoad,
		func(_ context.Context) (res *tasks.JobResult) {
			res = &tasks.JobResult{}
			_, err := objectio.FastLoadObjectMeta(ctx, &params.key, true, params.fs)
			if err != nil {
				res.Err = err
				return
			}
			return
		},
	)
}

type FetchFunc = func(ctx context.Context, params fetchParams) (any, error)
type PrefetchFunc = func(params PrefetchParams) error

func readColumns(ctx context.Context, params fetchParams) (any, error) {
	return params.reader.ReadOneBlock(ctx, params.idxes, params.typs, params.blk, nil, fileservice.SkipMemoryCache)
}

func noopPrefetch(params PrefetchParams) error {
	// Synchronous prefetch does not need to do anything
	return nil
}

type IoPipeline struct {
	options struct {
		fetchParallism    int
		prefetchParallism int
		queueDepth        int
	}
	// load queue
	fetch struct {
		queue     sm.Queue
		scheduler tasks.JobScheduler
	}

	// prefetch queue
	prefetch struct {
		queue     sm.Queue
		scheduler tasks.JobScheduler
	}

	waitQ      sm.Queue
	jobFactory IOJobFactory

	active    atomic.Bool
	onceStart sync.Once
	onceStop  sync.Once

	fetchFun     FetchFunc
	prefetchFunc PrefetchFunc

	sensors struct {
		prefetchDepth *utils.NumericSensor[int64]
	}

	stats struct {
		selectivityStats  *objectio.Stats
		prefetchDropStats stats.Counter
	}
	printer *stopper.Stopper
}

func NewIOPipeline(
	opts ...Option,
) *IoPipeline {
	p := new(IoPipeline)
	for _, opt := range opts {
		opt(p)
	}
	p.fillDefaults()

	p.waitQ = sm.NewSafeQueue(
		p.options.queueDepth,
		100,
		p.onWait)

	// the prefetch queue is supposed to be an unblocking queue
	p.prefetch.queue = sm.NewNonBlockingQueue(p.options.queueDepth, 64, p.onPrefetch)
	p.prefetch.scheduler = tasks.NewParallelJobScheduler(p.options.prefetchParallism)

	p.fetch.queue = sm.NewSafeQueue(
		p.options.queueDepth,
		64,
		p.onFetch)
	p.fetch.scheduler = tasks.NewParallelJobScheduler(p.options.fetchParallism)

	p.fetchFun = readColumns
	p.prefetchFunc = noopPrefetch

	p.printer = stopper.NewStopper("IOPrinter")
	return p
}

func (p *IoPipeline) fillDefaults() {
	if p.options.fetchParallism <= 0 {
		p.options.fetchParallism = runtime.NumCPU() * 4
	}
	if p.options.prefetchParallism <= 0 {
		p.options.prefetchParallism = runtime.NumCPU() * 4
	}
	if p.options.queueDepth <= 0 {
		p.options.queueDepth = 100000
	}
	if p.jobFactory == nil {
		p.jobFactory = jobFactory
	}

	if p.stats.selectivityStats == nil {
		p.stats.selectivityStats = objectio.NewStats()
	}

	if p.sensors.prefetchDepth == nil {
		name := utils.MakeSensorName("IO", "PrefetchDepth")
		sensor := utils.NewNumericSensor[int64](
			name,
			utils.WithGetStateSensorOption(
				func(v int64) utils.SensorState {
					if float64(v) < 0.6*float64(p.options.queueDepth) {
						return utils.SensorStateGreen
					} else if float64(v) < 0.8*float64(p.options.queueDepth) {
						return utils.SensorStateYellow
					} else {
						return utils.SensorStateRed
					}
				},
			),
		)
		utils.RegisterSensor(sensor)
		p.sensors.prefetchDepth = sensor
	}
}

func (p *IoPipeline) Start() {
	p.onceStart.Do(func() {
		p.active.Store(true)
		p.waitQ.Start()
		p.fetch.queue.Start()
		p.prefetch.queue.Start()
		if err := p.printer.RunNamedTask("io-printer-job", p.crontask); err != nil {
			panic(err)
		}
	})
}

func (p *IoPipeline) Stop() {
	p.onceStop.Do(func() {
		p.printer.Stop()
		p.active.Store(false)

		p.prefetch.queue.Stop()
		p.fetch.queue.Stop()

		p.prefetch.scheduler.Stop()
		p.fetch.scheduler.Stop()

		p.waitQ.Stop()
		if p.sensors.prefetchDepth != nil {
			utils.UnregisterSensor(p.sensors.prefetchDepth)
			p.sensors.prefetchDepth = nil
		}
	})
}

func (p *IoPipeline) Fetch(
	ctx context.Context,
	params fetchParams,
) (res any, err error) {
	return p.fetchFun(ctx, params)
}

func (p *IoPipeline) doAsyncFetch(
	ctx context.Context,
	params fetchParams,
) (job *tasks.Job, err error) {
	job = p.jobFactory(
		ctx,
		params,
	)
	if _, err = p.fetch.queue.Enqueue(job); err != nil {
		job.DoneWithErr(err)
		putJob(job)
		job = nil
	}
	return
}

func (p *IoPipeline) Prefetch(params PrefetchParams) (err error) {
	return p.prefetchFunc(params)
}

func (p *IoPipeline) doFetch(
	ctx context.Context,
	params fetchParams,
) (res any, err error) {
	job, err := p.doAsyncFetch(ctx, params)
	if err != nil {
		return
	}
	result := job.WaitDone()
	res, err = result.Res, result.Err
	putJob(job)
	return
}

func (p *IoPipeline) doPrefetch(params PrefetchParams) (err error) {
	if _, err = p.prefetch.queue.Enqueue(params); err == sm.ErrFull {
		p.stats.prefetchDropStats.Add(1)
	}
	// prefetch doesn't care about what type of err has occurred
	return nil
}

func (p *IoPipeline) onFetch(jobs ...any) {
	for _, j := range jobs {
		job := j.(*tasks.Job)
		if err := p.fetch.scheduler.Schedule(job); err != nil {
			job.DoneWithErr(err)
		}
	}
}

func (p *IoPipeline) schedulerPrefetch(job *tasks.Job) {
	if err := p.prefetch.scheduler.Schedule(job); err != nil {
		job.DoneWithErr(err)
		logutil.Debugf("err is %v", err.Error())
		putJob(job)
	} else {
		if _, err := p.waitQ.Enqueue(job); err != nil {
			job.DoneWithErr(err)
			logutil.Debugf("err is %v", err.Error())
			putJob(job)
		}
	}
}

func (p *IoPipeline) onPrefetch(items ...any) {
	if len(items) == 0 {
		return
	}
	if !p.active.Load() {
		return
	}

	processes := make([]PrefetchParams, 0)
	for _, item := range items {
		option := item.(PrefetchParams)
		if len(option.ids) == 0 {
			job := prefetchMetaJob(
				context.Background(),
				item.(PrefetchParams),
			)
			p.schedulerPrefetch(job)
			continue
		}
		processes = append(processes, option)
	}
	if len(processes) == 0 {
		return
	}
	merged := mergePrefetch(processes)
	for _, option := range merged {
		job := prefetchJob(
			context.Background(),
			option,
		)
		p.schedulerPrefetch(job)
	}
}

func (p *IoPipeline) onWait(jobs ...any) {
	for _, j := range jobs {
		job := j.(*tasks.Job)
		res := job.WaitDone()
		if res == nil {
			logutil.Infof("job is %v", job.String())
			putJob(job)
			return
		}
		if res.Err != nil {
			logutil.Warnf("Prefetch %s err: %s", job.ID(), res.Err)
		}
		putJob(job)
	}
}

func (p *IoPipeline) crontask(ctx context.Context) {
	hb := w.NewHeartBeaterWithFunc(time.Second*10, func() {
		logutil.Info(p.stats.selectivityStats.ExportString())
		// logutil.Info(p.sensors.prefetchDepth.String())
		// wdrops := p.stats.prefetchDropStats.SwapW(0)
		// if wdrops > 0 {
		// 	logutil.Infof("PrefetchDropStats: %d", wdrops)
		// }
		logutil.Info(objectio.ExportCacheStats())
	}, nil)
	hb.Start()
	<-ctx.Done()
	hb.Stop()
}<|MERGE_RESOLUTION|>--- conflicted
+++ resolved
@@ -152,12 +152,7 @@
 		func(_ context.Context) (res *tasks.JobResult) {
 			// TODO
 			res = &tasks.JobResult{}
-<<<<<<< HEAD
-			ioVectors, err := reader.ReadMultiBlocks(ctx,
-				params.ids, nil, fileservice.DefaultCachePolicy)
-=======
 			err := reader.GetFs().PrefetchFile(ctx, params.key.Name().String())
->>>>>>> ddf43cc2
 			if err != nil {
 				res.Err = err
 				return
