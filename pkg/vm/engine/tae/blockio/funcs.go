--- conflicted
+++ resolved
@@ -23,11 +23,7 @@
 	"github.com/matrixorigin/matrixone/pkg/container/vector"
 	"github.com/matrixorigin/matrixone/pkg/fileservice"
 	"github.com/matrixorigin/matrixone/pkg/objectio"
-<<<<<<< HEAD
-	"github.com/matrixorigin/matrixone/pkg/vm/engine/tae/model"
 	"github.com/matrixorigin/mocache"
-=======
->>>>>>> 8f7f1316
 )
 
 func LoadColumnsData(
@@ -38,7 +34,7 @@
 	fs fileservice.FileService,
 	location objectio.Location,
 	m *mpool.MPool,
-	cachePolicy fileservice.CachePolicy,
+	cachePolicy fileservice.Policy,
 ) (bat *batch.Batch, datas []mocache.CacheData, err error) {
 	name := location.Name()
 	var meta objectio.ObjectMeta
@@ -72,7 +68,7 @@
 	fs fileservice.FileService,
 	location objectio.Location,
 	m *mpool.MPool,
-	cachePolicy fileservice.CachePolicy,
+	cachePolicy fileservice.Policy,
 ) (bat *batch.Batch, datas []mocache.CacheData, err error) {
 	return LoadColumnsData(ctx, objectio.SchemaData, cols, typs, fs, location, m, cachePolicy)
 }
@@ -84,37 +80,7 @@
 	fs fileservice.FileService,
 	location objectio.Location,
 	m *mpool.MPool,
-<<<<<<< HEAD
-	cachePolicy fileservice.CachePolicy,
+	cachePolicy fileservice.Policy,
 ) (bat *batch.Batch, datas []mocache.CacheData, err error) {
 	return LoadColumnsData(ctx, objectio.SchemaTombstone, cols, typs, fs, location, m, cachePolicy)
-}
-
-func LoadBF(
-	ctx context.Context,
-	loc objectio.Location,
-	cache model.LRUCache,
-	fs fileservice.FileService,
-	noLoad bool,
-) (bf objectio.BloomFilter, err error) {
-	v, ok := cache.Get(ctx, *loc.ShortName())
-	if ok {
-		bf = objectio.BloomFilter(v)
-		return
-	}
-	if noLoad {
-		return
-	}
-	r, _ := NewObjectReader(fs, loc)
-	v, _, err = r.LoadAllBF(ctx)
-	if err != nil {
-		return
-	}
-	cache.Set(ctx, *loc.ShortName(), v)
-	bf = objectio.BloomFilter(v)
-	return
-=======
-) (bat *batch.Batch, err error) {
-	return LoadColumnsData(ctx, objectio.SchemaTombstone, cols, typs, fs, location, m)
->>>>>>> 8f7f1316
 }