// Copyright 2021 Matrix Origin
//
// Licensed under the Apache License, Version 2.0 (the "License");
// you may not use this file except in compliance with the License.
// You may obtain a copy of the License at
//
//      http://www.apache.org/licenses/LICENSE-2.0
//
// Unless required by applicable law or agreed to in writing, software
// distributed under the License is distributed on an "AS IS" BASIS,
// WITHOUT WARRANTIES OR CONDITIONS OF ANY KIND, either express or implied.
// See the License for the specific language governing permissions and
// limitations under the License.

package frontend

import (
	"bytes"
	"context"
	"fmt"
	"runtime"
	"strings"
	"sync"
	"sync/atomic"
	"time"

	plan2 "github.com/matrixorigin/matrixone/pkg/sql/plan"

	"github.com/google/uuid"
	"github.com/matrixorigin/matrixone/pkg/common/moerr"
	"github.com/matrixorigin/matrixone/pkg/common/mpool"
	"github.com/matrixorigin/matrixone/pkg/config"
	"github.com/matrixorigin/matrixone/pkg/container/batch"
	"github.com/matrixorigin/matrixone/pkg/defines"
	"github.com/matrixorigin/matrixone/pkg/logutil"
	"github.com/matrixorigin/matrixone/pkg/pb/metadata"
	"github.com/matrixorigin/matrixone/pkg/pb/plan"
	"github.com/matrixorigin/matrixone/pkg/pb/timestamp"
	"github.com/matrixorigin/matrixone/pkg/sql/parsers/dialect/mysql"
	"github.com/matrixorigin/matrixone/pkg/sql/parsers/tree"
	"github.com/matrixorigin/matrixone/pkg/txn/clock"
	"github.com/matrixorigin/matrixone/pkg/txn/storage/memorystorage"
	"github.com/matrixorigin/matrixone/pkg/util/errutil"
	"github.com/matrixorigin/matrixone/pkg/util/trace/impl/motrace"
	"github.com/matrixorigin/matrixone/pkg/vm/engine"
	"github.com/matrixorigin/matrixone/pkg/vm/engine/memoryengine"
	"github.com/matrixorigin/matrixone/pkg/vm/process"
)

const MaxPrepareNumberInOneSession = 64

// TODO: this variable should be configure by set variable
const MoDefaultErrorCount = 64

type ShowStatementType int

const (
	NotShowStatement ShowStatementType = 0
	ShowTableStatus  ShowStatementType = 1
)

type Session struct {
	// account id
	accountId uint32

	//protocol layer
	protocol Protocol

	//cmd from the client
	cmd CommandType

	//for test
	mrs *MysqlResultSet

	// mpool
	mp *mpool.MPool

	// the process of the session
	proc *process.Process

	pu *config.ParameterUnit

	isInternal bool

	data         [][]interface{}
	ep           *ExportParam
	showStmtType ShowStatementType

	txnHandler    *TxnHandler
	txnCompileCtx *TxnCompilerContext
	storage       engine.Engine
	sql           string

	sysVars         map[string]interface{}
	userDefinedVars map[string]interface{}
	gSysVars        *GlobalSystemVariables

	//the server status
	serverStatus uint16

	//the option bits
	optionBits uint32

	prepareStmts map[string]*PrepareStmt
	lastStmtId   uint32

	requestCtx context.Context
	connectCtx context.Context

	//it gets the result set from the pipeline and send it to the client
	outputCallback func(interface{}, *batch.Batch) error

	//all the result set of executing the sql in background task
	allResultSet []*MysqlResultSet

	// result batches of executing the sql in background task
	// set by func batchFetcher
	resultBatches []*batch.Batch

	tenant *TenantInfo

	uuid uuid.UUID

	timeZone *time.Location

	priv *privilege

	errInfo *errInfo

	//fromRealUser distinguish the sql that the user inputs from the one
	//that the internal or background program executes
	fromRealUser bool

	cache *privilegeCache

	debugStr string

	mu sync.Mutex

	isNotBackgroundSession bool
	lastInsertID           uint64

	InitTempEngine bool

	tempTablestorage *memorystorage.Storage

	tStmt *motrace.StatementInfo

	ast tree.Statement

	rs *plan.ResultColDef

	queryId []string

	blockIdx int

	p *plan.Plan

	limitResultSize float64 // MB

	curResultSize float64 // MB

	sentRows atomic.Int64

	createdTime time.Time

	expiredTime time.Time

	planCache *planCache

	statsCache *plan2.StatsCache

	autoIncrCacheManager *defines.AutoIncrCacheManager

	seqCurValues map[uint64]string

	/*
		CORNER CASE:

		create sequence seq1;
		set @@a = (select nextval(seq1)); // a = 1
		select currval('seq1');// 1
		select lastval('seq1');// right value is 1

		We execute the expr of 'set var = expr' in a background session,
		the last value of the seq1 is saved in the background session.

		If we want to get the right value the lastval('seq1'), we need save
		the last value of the seq1 in the session that starts the background session.

		So, we define the type of seqLastValue as *string for updating its value conveniently.

		TODO: we need to reimplement the sequence in some extent traced by issue #9847.
	*/
	seqLastValue *string

	sqlHelper *SqlHelper

	rm *RoutineManager

	rt *Routine

	// when starting a transaction in session, the snapshot ts of the transaction
	// is to get a DN push to CN to get the maximum commitTS. but there is a problem,
	// when the last transaction ends and the next one starts, it is possible that the
	// log of the last transaction has not been pushed to CN, we need to wait until at
	// least the commit of the last transaction log of the previous transaction arrives.
	lastCommitTS timestamp.Timestamp
	upstream     *Session

	// requestLabel is the CN label info requested from client.
	requestLabel map[string]string
}

func (ses *Session) setRoutineManager(rm *RoutineManager) {
	ses.mu.Lock()
	defer ses.mu.Unlock()
	ses.rm = rm
}

func (ses *Session) getRoutineManager() *RoutineManager {
	ses.mu.Lock()
	defer ses.mu.Unlock()
	return ses.rm
}

func (ses *Session) setRoutine(rt *Routine) {
	ses.mu.Lock()
	defer ses.mu.Unlock()
	ses.rt = rt
}

func (ses *Session) getRoutine() *Routine {
	ses.mu.Lock()
	defer ses.mu.Unlock()
	return ses.rt
}

func (ses *Session) SetSeqLastValue(proc *process.Process) {
	ses.mu.Lock()
	defer ses.mu.Unlock()
	*ses.seqLastValue = proc.SessionInfo.SeqLastValue[0]
}

func (ses *Session) DeleteSeqValues(proc *process.Process) {
	ses.mu.Lock()
	defer ses.mu.Unlock()
	for _, k := range proc.SessionInfo.SeqDeleteKeys {
		delete(ses.seqCurValues, k)
	}
}

func (ses *Session) AddSeqValues(proc *process.Process) {
	ses.mu.Lock()
	defer ses.mu.Unlock()
	for k, v := range proc.SessionInfo.SeqAddValues {
		ses.seqCurValues[k] = v
	}
}

func (ses *Session) GetSeqLastValue() string {
	ses.mu.Lock()
	defer ses.mu.Unlock()
	return *ses.seqLastValue
}

func (ses *Session) CopySeqToProc(proc *process.Process) {
	ses.mu.Lock()
	defer ses.mu.Unlock()
	for k, v := range ses.seqCurValues {
		proc.SessionInfo.SeqCurValues[k] = v
	}
	proc.SessionInfo.SeqLastValue[0] = *ses.seqLastValue
}

func (ses *Session) InheritSequenceData(other *Session) {
	ses.mu.Lock()
	defer ses.mu.Unlock()
	ses.seqCurValues = other.seqCurValues
	ses.seqLastValue = other.seqLastValue
}

func (ses *Session) GetSqlHelper() *SqlHelper {
	ses.mu.Lock()
	defer ses.mu.Unlock()
	return ses.sqlHelper
}

// The update version. Four function.
func (ses *Session) SetAutoIncrCacheManager(aicm *defines.AutoIncrCacheManager) {
	ses.mu.Lock()
	defer ses.mu.Unlock()
	ses.autoIncrCacheManager = aicm
}

func (ses *Session) GetAutoIncrCacheManager() *defines.AutoIncrCacheManager {
	ses.mu.Lock()
	defer ses.mu.Unlock()
	return ses.autoIncrCacheManager
}

const saveQueryIdCnt = 10

func (ses *Session) pushQueryId(uuid string) {
	if len(ses.queryId) > saveQueryIdCnt {
		ses.queryId = ses.queryId[1:]
	}
	ses.queryId = append(ses.queryId, uuid)
}

func (ses *Session) getQueryId(internalSql bool) []string {
	if internalSql {
		cnt := len(ses.queryId)
		//the last one is cnt-1
		if cnt > 0 {
			return ses.queryId[:cnt-1]
		} else {
			return ses.queryId[:cnt]
		}
	}
	return ses.queryId
}

type errInfo struct {
	codes  []uint16
	msgs   []string
	maxCnt int
}

func (e *errInfo) push(code uint16, msg string) {
	if e.maxCnt > 0 && len(e.codes) > e.maxCnt {
		e.codes = e.codes[1:]
		e.msgs = e.msgs[1:]
	}
	e.codes = append(e.codes, code)
	e.msgs = append(e.msgs, msg)
}

func (e *errInfo) length() int {
	return len(e.codes)
}

func NewSession(proto Protocol, mp *mpool.MPool, pu *config.ParameterUnit,
	gSysVars *GlobalSystemVariables, isNotBackgroundSession bool,
	aicm *defines.AutoIncrCacheManager, sharedTxnHandler *TxnHandler) *Session {
	//if the sharedTxnHandler exists,we use its txnCtx and txnOperator in this session.
	//Currently, we only use the sharedTxnHandler in the background session.
	var txnCtx context.Context
	var txnOp TxnOperator
	if sharedTxnHandler != nil {
		if !sharedTxnHandler.IsValidTxnOperator() {
			panic("shared txn is invalid")
		}
		txnCtx, txnOp = sharedTxnHandler.GetTxnOperator()
	}
	txnHandler := InitTxnHandler(pu.StorageEngine, pu.TxnClient, txnCtx, txnOp)

	ses := &Session{
		protocol: proto,
		mp:       mp,
		pu:       pu,
		ep: &ExportParam{
			ExportParam: &tree.ExportParam{
				Outfile: false,
				Fields:  &tree.Fields{},
				Lines:   &tree.Lines{},
			},
		},
		txnHandler: txnHandler,
		//TODO:fix database name after the catalog is ready
		txnCompileCtx: InitTxnCompilerContext(txnHandler, proto.GetDatabaseName()),
		storage:       &engine.EntireEngine{Engine: pu.StorageEngine},
		gSysVars:      gSysVars,

		serverStatus: 0,
		optionBits:   0,

		outputCallback: getDataFromPipeline,
		timeZone:       time.Local,
		errInfo: &errInfo{
			codes:  make([]uint16, 0, MoDefaultErrorCount),
			msgs:   make([]string, 0, MoDefaultErrorCount),
			maxCnt: MoDefaultErrorCount,
		},
		cache:     &privilegeCache{},
		blockIdx:  0,
		planCache: newPlanCache(100),
	}
	if isNotBackgroundSession {
		ses.sysVars = gSysVars.CopySysVarsToSession()
		ses.userDefinedVars = make(map[string]interface{})
		ses.prepareStmts = make(map[string]*PrepareStmt)
		ses.statsCache = plan2.NewStatsCache()
		// For seq init values.
		ses.seqCurValues = make(map[uint64]string)
		ses.seqLastValue = new(string)
	}

	ses.isNotBackgroundSession = isNotBackgroundSession
	ses.sqlHelper = &SqlHelper{ses: ses}
	ses.uuid, _ = uuid.NewUUID()
	ses.SetOptionBits(OPTION_AUTOCOMMIT)
	ses.GetTxnCompileCtx().SetSession(ses)
	ses.GetTxnHandler().SetSession(ses)
	ses.SetAutoIncrCacheManager(aicm)

	var err error
	if ses.mp == nil {
		// If no mp, we create one for session.  Use GuestMmuLimitation as cap.
		// fixed pool size can be another param, or should be computed from cap,
		// but here, too lazy, just use Mid.
		//
		// XXX MPOOL
		// We don't have a way to close a session, so the only sane way of creating
		// a mpool is to use NoFixed
		ses.mp, err = mpool.NewMPool("pipeline-"+ses.GetUUIDString(), pu.SV.GuestMmuLimitation, mpool.NoFixed)
		if err != nil {
			panic(err)
		}
	}
	ses.proc = process.New(context.TODO(), ses.mp, nil, nil, nil, nil, nil)

	runtime.SetFinalizer(ses, func(ss *Session) {
		ss.Close()
	})
	return ses
}

func (ses *Session) Close() {
	ses.mrs = nil
	ses.data = nil
	ses.ep = nil
	ses.txnHandler = nil
	ses.txnCompileCtx = nil
	ses.storage = nil
	ses.sql = ""
	ses.sysVars = nil
	ses.userDefinedVars = nil
	ses.gSysVars = nil
	for _, stmt := range ses.prepareStmts {
		stmt.Close()
	}
	ses.prepareStmts = nil
	ses.requestCtx = nil
	ses.connectCtx = nil
	ses.allResultSet = nil
	ses.tenant = nil
	ses.priv = nil
	ses.errInfo = nil
	ses.cache = nil
	ses.debugStr = ""
	ses.tempTablestorage = nil
	ses.tStmt = nil
	ses.ast = nil
	ses.rs = nil
	ses.queryId = nil
	ses.p = nil
	ses.planCache = nil
	ses.statsCache = nil
	ses.seqCurValues = nil
	ses.seqLastValue = nil
	ses.sqlHelper = nil
	//  The mpool cleanup must be placed at the end,
	// and you must wait for all resources to be cleaned up before you can delete the mpool
	if ses.proc != nil {
		ses.proc.FreeVectors()
		bats := ses.proc.GetValueScanBatchs()
		for _, bat := range bats {
			bat.Clean(ses.proc.Mp())
		}
	}
	if ses.isNotBackgroundSession {
		mp := ses.GetMemPool()
		mpool.DeleteMPool(mp)
		ses.SetMemPool(nil)
	}
}

// BackgroundSession executing the sql in background
type BackgroundSession struct {
	*Session
	cancel   context.CancelFunc
	shareTxn bool
}

// NewBackgroundSession generates an independent background session executing the sql
func NewBackgroundSession(reqCtx context.Context, upstream *Session, mp *mpool.MPool, PU *config.ParameterUnit, gSysVars *GlobalSystemVariables, shareTxn bool) *BackgroundSession {
	connCtx := upstream.GetConnectContext()
	aicm := upstream.GetAutoIncrCacheManager()
	var ses *Session
	var sharedTxnHandler *TxnHandler
	if shareTxn {
		sharedTxnHandler = upstream.GetTxnHandler()
		if sharedTxnHandler == nil || !sharedTxnHandler.IsValidTxnOperator() {
			panic("invalid shared txn handler")
		}
	}
	ses = NewSession(&FakeProtocol{}, mp, PU, gSysVars, false, aicm, sharedTxnHandler)
	ses.upstream = upstream
	ses.SetOutputCallback(fakeDataSetFetcher)
	if stmt := motrace.StatementFromContext(reqCtx); stmt != nil {
		logutil.Debugf("session uuid: %s -> background session uuid: %s", uuid.UUID(stmt.SessionID).String(), ses.uuid.String())
	}
	cancelBackgroundCtx, cancelBackgroundFunc := context.WithCancel(reqCtx)
	ses.SetRequestContext(cancelBackgroundCtx)
	ses.SetConnectContext(connCtx)
	ses.UpdateDebugString()
	ses.SetDatabaseName(upstream.GetDatabaseName())
	//TODO: For seq init values.
	ses.InheritSequenceData(upstream)
	backSes := &BackgroundSession{
		Session:  ses,
		cancel:   cancelBackgroundFunc,
		shareTxn: shareTxn,
	}
	return backSes
}

func (bgs *BackgroundSession) isShareTxn() bool {
	return bgs.shareTxn
}

func (bgs *BackgroundSession) Close() {
	if bgs.cancel != nil {
		bgs.cancel()
	}

	if bgs.Session != nil {
		bgs.Session.Close()
	}
	bgs = nil
}

func (ses *Session) GetIncBlockIdx() int {
	ses.blockIdx++
	return ses.blockIdx
}

func (ses *Session) ResetBlockIdx() {
	ses.blockIdx = 0
}

func (ses *Session) IsBackgroundSession() bool {
	ses.mu.Lock()
	defer ses.mu.Unlock()
	return !ses.isNotBackgroundSession
}

func (ses *Session) cachePlan(sql string, stmts []tree.Statement, plans []*plan.Plan) {
	if len(sql) == 0 {
		return
	}
	ses.mu.Lock()
	defer ses.mu.Unlock()
	ses.planCache.cache(sql, stmts, plans)
}

func (ses *Session) getCachedPlan(sql string) *cachedPlan {
	if len(sql) == 0 {
		return nil
	}
	ses.mu.Lock()
	defer ses.mu.Unlock()
	return ses.planCache.get(sql)
}

func (ses *Session) isCached(sql string) bool {
	if len(sql) == 0 {
		return false
	}
	ses.mu.Lock()
	defer ses.mu.Unlock()
	return ses.planCache.isCached(sql)
}

func (ses *Session) cleanCache() {
	ses.mu.Lock()
	defer ses.mu.Unlock()
	ses.planCache.clean()
}

func (ses *Session) UpdateDebugString() {
	ses.mu.Lock()
	defer ses.mu.Unlock()
	sb := bytes.Buffer{}
	//option connection id , ip
	if ses.protocol != nil {
		sb.WriteString(fmt.Sprintf("connectionId %d", ses.protocol.ConnectionID()))
		sb.WriteByte('|')
		sb.WriteString(ses.protocol.Peer())
	}
	sb.WriteByte('|')
	//account info
	if ses.tenant != nil {
		sb.WriteString(ses.tenant.String())
	} else {
		acc := getDefaultAccount()
		sb.WriteString(acc.String())
	}
	sb.WriteByte('|')
	//go routine id
	if ses.rt != nil {
		sb.WriteString(fmt.Sprintf("goRoutineId %d", ses.rt.getGoroutineId()))
		sb.WriteByte('|')
	}
	//session id
	sb.WriteString(ses.uuid.String())
	//upstream sessionid
	if ses.upstream != nil {
		sb.WriteByte('|')
		sb.WriteString(ses.upstream.uuid.String())
	}

	ses.debugStr = sb.String()
}

func (ses *Session) GetDebugString() string {
	ses.mu.Lock()
	defer ses.mu.Unlock()
	return ses.debugStr
}

func (ses *Session) EnableInitTempEngine() {
	ses.mu.Lock()
	defer ses.mu.Unlock()
	ses.InitTempEngine = true
}
func (ses *Session) IfInitedTempEngine() bool {
	ses.mu.Lock()
	defer ses.mu.Unlock()
	return ses.InitTempEngine
}

func (ses *Session) GetTempTableStorage() *memorystorage.Storage {
	ses.mu.Lock()
	defer ses.mu.Unlock()
	if ses.tempTablestorage == nil {
		panic("temp table storage is not initialized")
	}
	return ses.tempTablestorage
}

func (ses *Session) SetTempTableStorage(ck clock.Clock) (*metadata.DNService, error) {
	// Without concurrency, there is no potential for data competition

	// Arbitrary value is OK since it's single sharded. Let's use 0xbeef
	// suggested by @reusee
	shards := []metadata.DNShard{
		{
			ReplicaID:     0xbeef,
			DNShardRecord: metadata.DNShardRecord{ShardID: 0xbeef},
		},
	}
	// Arbitrary value is OK, for more information about TEMPORARY_TABLE_DN_ADDR, please refer to the comment in defines/const.go
	dnAddr := defines.TEMPORARY_TABLE_DN_ADDR
	dnStore := metadata.DNService{
		ServiceID:         uuid.NewString(),
		TxnServiceAddress: dnAddr,
		Shards:            shards,
	}

	ms, err := memorystorage.NewMemoryStorage(
		mpool.MustNewZeroNoFixed(),
		ck,
		memoryengine.RandomIDGenerator,
	)
	if err != nil {
		return nil, err
	}
	ses.tempTablestorage = ms
	return &dnStore, nil
}

func (ses *Session) GetPrivilegeCache() *privilegeCache {
	ses.mu.Lock()
	defer ses.mu.Unlock()
	return ses.cache
}

func (ses *Session) InvalidatePrivilegeCache() {
	ses.mu.Lock()
	defer ses.mu.Unlock()
	ses.cache.invalidate()
}

// GetBackgroundExec generates a background executor
func (ses *Session) GetBackgroundExec(ctx context.Context) BackgroundExec {
	return NewBackgroundHandler(
		ctx,
		ses,
		ses.GetMemPool(),
		ses.GetParameterUnit())
}

// GetShareTxnBackgroundExec returns a background executor running the sql in a shared transaction.
// newRawBatch denotes we need the raw batch instead of mysql result set.
func (ses *Session) GetShareTxnBackgroundExec(ctx context.Context, newRawBatch bool) BackgroundExec {
	bh := &BackgroundHandler{
		mce: NewMysqlCmdExecutor(),
		ses: NewBackgroundSession(ctx, ses, ses.GetMemPool(), ses.GetParameterUnit(), GSysVariables, true),
	}
	if newRawBatch {
		bh.ses.SetOutputCallback(batchFetcher)
	}
	return bh
}

func (ses *Session) GetRawBatchBackgroundExec(ctx context.Context) *BackgroundHandler {
	bh := &BackgroundHandler{
		mce: NewMysqlCmdExecutor(),
		ses: NewBackgroundSession(ctx, ses, ses.GetMemPool(), ses.GetParameterUnit(), GSysVariables, false),
	}
	bh.ses.SetOutputCallback(batchFetcher)
	return bh
}

func (ses *Session) GetIsInternal() bool {
	ses.mu.Lock()
	defer ses.mu.Unlock()
	return ses.isInternal
}

func (ses *Session) SetMemPool(mp *mpool.MPool) {
	ses.mu.Lock()
	defer ses.mu.Unlock()
	ses.mp = mp
}

func (ses *Session) GetMemPool() *mpool.MPool {
	ses.mu.Lock()
	defer ses.mu.Unlock()
	return ses.mp
}

func (ses *Session) GetParameterUnit() *config.ParameterUnit {
	ses.mu.Lock()
	defer ses.mu.Unlock()
	return ses.pu
}

func (ses *Session) GetData() [][]interface{} {
	ses.mu.Lock()
	defer ses.mu.Unlock()
	return ses.data
}

func (ses *Session) SetData(data [][]interface{}) {
	ses.mu.Lock()
	defer ses.mu.Unlock()
	ses.data = data
}

func (ses *Session) AppendData(row []interface{}) {
	ses.mu.Lock()
	defer ses.mu.Unlock()
	ses.data = append(ses.data, row)
}

func (ses *Session) SetExportParam(ep *tree.ExportParam) {
	ses.mu.Lock()
	defer ses.mu.Unlock()
	ses.ep.ExportParam = ep
}

func (ses *Session) GetExportParam() *ExportParam {
	ses.mu.Lock()
	defer ses.mu.Unlock()
	return ses.ep
}

func (ses *Session) SetShowStmtType(sst ShowStatementType) {
	ses.mu.Lock()
	defer ses.mu.Unlock()
	ses.showStmtType = sst
}

func (ses *Session) GetShowStmtType() ShowStatementType {
	ses.mu.Lock()
	defer ses.mu.Unlock()
	return ses.showStmtType
}

func (ses *Session) GetOutputCallback() func(interface{}, *batch.Batch) error {
	ses.mu.Lock()
	defer ses.mu.Unlock()
	return ses.outputCallback
}

func (ses *Session) GetErrInfo() *errInfo {
	ses.mu.Lock()
	defer ses.mu.Unlock()
	return ses.errInfo
}

func (ses *Session) GenNewStmtId() uint32 {
	ses.mu.Lock()
	defer ses.mu.Unlock()
	ses.lastStmtId = ses.lastStmtId + 1
	return ses.lastStmtId
}

func (ses *Session) GetLastStmtId() uint32 {
	ses.mu.Lock()
	defer ses.mu.Unlock()
	return ses.lastStmtId
}

func (ses *Session) SetLastInsertID(num uint64) {
	ses.mu.Lock()
	defer ses.mu.Unlock()
	ses.lastInsertID = num
}

func (ses *Session) GetLastInsertID() uint64 {
	ses.mu.Lock()
	defer ses.mu.Unlock()
	return ses.lastInsertID
}

func (ses *Session) SetRequestContext(reqCtx context.Context) {
	ses.mu.Lock()
	defer ses.mu.Unlock()
	ses.requestCtx = reqCtx
}

func (ses *Session) GetRequestContext() context.Context {
	ses.mu.Lock()
	defer ses.mu.Unlock()
	return ses.requestCtx
}

func (ses *Session) SetConnectContext(conn context.Context) {
	ses.mu.Lock()
	defer ses.mu.Unlock()
	ses.connectCtx = conn
}

func (ses *Session) GetConnectContext() context.Context {
	ses.mu.Lock()
	defer ses.mu.Unlock()
	return ses.connectCtx
}

func (ses *Session) SetTimeZone(loc *time.Location) {
	ses.mu.Lock()
	defer ses.mu.Unlock()
	ses.timeZone = loc
}

func (ses *Session) GetTimeZone() *time.Location {
	ses.mu.Lock()
	defer ses.mu.Unlock()
	return ses.timeZone
}

func (ses *Session) SetCmd(cmd CommandType) {
	ses.mu.Lock()
	defer ses.mu.Unlock()
	ses.cmd = cmd
}

func (ses *Session) GetCmd() CommandType {
	ses.mu.Lock()
	defer ses.mu.Unlock()
	return ses.cmd
}

func (ses *Session) SetMysqlResultSet(mrs *MysqlResultSet) {
	ses.mu.Lock()
	defer ses.mu.Unlock()
	ses.mrs = mrs
}

func (ses *Session) GetMysqlResultSet() *MysqlResultSet {
	ses.mu.Lock()
	defer ses.mu.Unlock()
	return ses.mrs
}

func (ses *Session) ReplaceProtocol(proto Protocol) Protocol {
	ses.mu.Lock()
	defer ses.mu.Unlock()
	old := ses.protocol
	ses.protocol = proto
	return old
}

func (ses *Session) SetMysqlResultSetOfBackgroundTask(mrs *MysqlResultSet) {
	ses.mu.Lock()
	defer ses.mu.Unlock()
	if len(ses.allResultSet) == 0 {
		ses.allResultSet = append(ses.allResultSet, mrs)
	}
}

func (ses *Session) GetAllMysqlResultSet() []*MysqlResultSet {
	ses.mu.Lock()
	defer ses.mu.Unlock()
	return ses.allResultSet
}

func (ses *Session) ClearAllMysqlResultSet() {
	ses.mu.Lock()
	defer ses.mu.Unlock()
	if ses.allResultSet != nil {
		ses.allResultSet = ses.allResultSet[:0]
	}
}

// ClearResultBatches does not call Batch.Clear().
func (ses *Session) ClearResultBatches() {
	ses.mu.Lock()
	defer ses.mu.Unlock()
	ses.resultBatches = nil
}

func (ses *Session) GetResultBatches() []*batch.Batch {
	ses.mu.Lock()
	defer ses.mu.Unlock()
	return ses.resultBatches
}

func (ses *Session) SaveResultSet() {
	ses.mu.Lock()
	defer ses.mu.Unlock()
	if len(ses.allResultSet) == 0 && ses.mrs != nil {
		ses.allResultSet = []*MysqlResultSet{ses.mrs}
	}
}

func (ses *Session) AppendResultBatch(bat *batch.Batch) error {
	ses.mu.Lock()
	defer ses.mu.Unlock()
	copied, err := bat.Dup(ses.mp)
	if err != nil {
		return err
	}
	ses.resultBatches = append(ses.resultBatches, copied)
	return nil
}

func (ses *Session) GetTenantInfo() *TenantInfo {
	ses.mu.Lock()
	defer ses.mu.Unlock()
	return ses.tenant
}

// GetTenantName return tenant name according to GetTenantInfo and stmt.
//
// With stmt = nil, should be only called in TxnHandler.NewTxn, TxnHandler.CommitTxn, TxnHandler.RollbackTxn
func (ses *Session) GetTenantName(stmt tree.Statement) string {
	tenant := sysAccountName
	if ses.GetTenantInfo() != nil && (stmt == nil || !IsPrepareStatement(stmt)) {
		tenant = ses.GetTenantInfo().GetTenant()
	}
	return tenant
}

func (ses *Session) GetUUID() []byte {
	ses.mu.Lock()
	defer ses.mu.Unlock()
	return ses.uuid[:]
}

func (ses *Session) GetUUIDString() string {
	ses.mu.Lock()
	defer ses.mu.Unlock()
	return ses.uuid.String()
}

func (ses *Session) SetTenantInfo(ti *TenantInfo) {
	ses.mu.Lock()
	defer ses.mu.Unlock()
	ses.tenant = ti
}

func (ses *Session) SetPrepareStmt(name string, prepareStmt *PrepareStmt) error {
	ses.mu.Lock()
	defer ses.mu.Unlock()
	if stmt, ok := ses.prepareStmts[name]; !ok {
		if len(ses.prepareStmts) >= MaxPrepareNumberInOneSession {
			return moerr.NewInvalidState(ses.requestCtx, "too many prepared statement, max %d", MaxPrepareNumberInOneSession)
		}
	} else {
		stmt.Close()
	}
<<<<<<< HEAD

	plan := prepareStmt.PreparePlan.GetDcl().GetPrepare().GetPlan()
	isInsertValues, bat := checkPlanIsInsertValues(plan)

	prepareStmt.IsInsertValues = isInsertValues
	prepareStmt.InsertBat = bat
	if prepareStmt.IsInsertValues {
		mp := ses.mp
		if mp == nil {
			mp = mpool.MustNewNoFixed("session-prepare-insert-values")
		}
		prepareStmt.mp = mp
		prepareStmt.ufs = make([]func(*vector.Vector, *vector.Vector, int64) error, len(bat.Vecs))
		for i, vec := range bat.Vecs {
			prepareStmt.ufs[i] = vector.GetUnionOneFunction(*vec.GetType(), mp)
		}
	}

=======
>>>>>>> 48ae3e8a
	ses.prepareStmts[name] = prepareStmt

	return nil
}

func (ses *Session) GetPrepareStmt(name string) (*PrepareStmt, error) {
	ses.mu.Lock()
	defer ses.mu.Unlock()
	if prepareStmt, ok := ses.prepareStmts[name]; ok {
		return prepareStmt, nil
	}
	return nil, moerr.NewInvalidState(ses.requestCtx, "prepared statement '%s' does not exist", name)
}

func (ses *Session) RemovePrepareStmt(name string) {
	ses.mu.Lock()
	defer ses.mu.Unlock()
	if stmt, ok := ses.prepareStmts[name]; ok {
		stmt.Close()
	}
	delete(ses.prepareStmts, name)
}

func (ses *Session) SetSysVar(name string, value interface{}) {
	ses.mu.Lock()
	defer ses.mu.Unlock()
	ses.sysVars[name] = value
}

func (ses *Session) GetSysVar(name string) interface{} {
	ses.mu.Lock()
	defer ses.mu.Unlock()
	return ses.sysVars[name]
}

func (ses *Session) GetSysVars() map[string]interface{} {
	ses.mu.Lock()
	defer ses.mu.Unlock()
	return ses.sysVars
}

func (ses *Session) GetGlobalSysVars() *GlobalSystemVariables {
	ses.mu.Lock()
	defer ses.mu.Unlock()
	return ses.gSysVars
}

// SetGlobalVar sets the value of system variable in global.
// used by SET GLOBAL
func (ses *Session) SetGlobalVar(name string, value interface{}) error {
	return ses.GetGlobalSysVars().SetGlobalSysVar(ses.GetRequestContext(), name, value)
}

// GetGlobalVar gets this value of the system variable in global
func (ses *Session) GetGlobalVar(name string) (interface{}, error) {
	gSysVars := ses.GetGlobalSysVars()
	if def, val, ok := gSysVars.GetGlobalSysVar(name); ok {
		if def.GetScope() == ScopeSession {
			//empty
			return nil, moerr.NewInternalError(ses.GetRequestContext(), errorSystemVariableSessionEmpty())
		}
		return val, nil
	}
	return nil, moerr.NewInternalError(ses.GetRequestContext(), errorSystemVariableDoesNotExist())
}

func (ses *Session) GetTxnCompileCtx() *TxnCompilerContext {
	ses.mu.Lock()
	defer ses.mu.Unlock()
	ses.txnCompileCtx.proc = ses.proc
	return ses.txnCompileCtx
}

// SetSessionVar sets the value of system variable in session
func (ses *Session) SetSessionVar(name string, value interface{}) error {
	gSysVars := ses.GetGlobalSysVars()
	if def, _, ok := gSysVars.GetGlobalSysVar(name); ok {
		if def.GetScope() == ScopeGlobal {
			return moerr.NewInternalError(ses.GetRequestContext(), errorSystemVariableIsGlobal())
		}
		//scope session & both
		if !def.GetDynamic() {
			return moerr.NewInternalError(ses.GetRequestContext(), errorSystemVariableIsReadOnly())
		}

		cv, err := def.GetType().Convert(value)
		if err != nil {
			errutil.ReportError(ses.GetRequestContext(), err)
			return err
		}

		if def.UpdateSessVar == nil {
			ses.SetSysVar(def.GetName(), cv)
		} else {
			return def.UpdateSessVar(ses, ses.GetSysVars(), def.GetName(), cv)
		}
	} else {
		return moerr.NewInternalError(ses.GetRequestContext(), errorSystemVariableDoesNotExist())
	}
	return nil
}

// InitSetSessionVar sets the value of system variable in session when start a connection
func (ses *Session) InitSetSessionVar(name string, value interface{}) error {
	gSysVars := ses.GetGlobalSysVars()
	if def, _, ok := gSysVars.GetGlobalSysVar(name); ok {
		cv, err := def.GetType().Convert(value)
		if err != nil {
			errutil.ReportError(ses.GetRequestContext(), err)
			return err
		}

		if def.UpdateSessVar == nil {
			ses.SetSysVar(def.GetName(), cv)
		} else {
			return def.UpdateSessVar(ses, ses.GetSysVars(), def.GetName(), cv)
		}
	}
	return nil
}

// GetSessionVar gets this value of the system variable in session
func (ses *Session) GetSessionVar(name string) (interface{}, error) {
	gSysVars := ses.GetGlobalSysVars()
	if def, gVal, ok := gSysVars.GetGlobalSysVar(name); ok {
		ciname := strings.ToLower(name)
		if def.GetScope() == ScopeGlobal {
			return gVal, nil
		}
		return ses.GetSysVar(ciname), nil
	} else {
		return nil, moerr.NewInternalError(ses.GetRequestContext(), errorSystemVariableDoesNotExist())
	}
}

func (ses *Session) CopyAllSessionVars() map[string]interface{} {
	ses.mu.Lock()
	defer ses.mu.Unlock()
	cp := make(map[string]interface{})
	for k, v := range ses.sysVars {
		cp[k] = v
	}
	return cp
}

// SetUserDefinedVar sets the user defined variable to the value in session
func (ses *Session) SetUserDefinedVar(name string, value interface{}) error {
	ses.mu.Lock()
	defer ses.mu.Unlock()
	ses.userDefinedVars[strings.ToLower(name)] = value
	return nil
}

// GetUserDefinedVar gets value of the user defined variable
func (ses *Session) GetUserDefinedVar(name string) (SystemVariableType, interface{}, error) {
	ses.mu.Lock()
	defer ses.mu.Unlock()
	val, ok := ses.userDefinedVars[strings.ToLower(name)]
	if !ok {
		return SystemVariableNullType{}, nil, nil
	}
	return InitSystemVariableStringType(name), val, nil
}

func (ses *Session) GetTxnHandler() *TxnHandler {
	ses.mu.Lock()
	defer ses.mu.Unlock()
	return ses.txnHandler
}

func (ses *Session) SetSql(sql string) {
	ses.mu.Lock()
	defer ses.mu.Unlock()
	ses.sql = sql
}

func (ses *Session) GetSql() string {
	ses.mu.Lock()
	defer ses.mu.Unlock()
	return ses.sql
}

func (ses *Session) IsEntireEngine() bool {
	ses.mu.Lock()
	defer ses.mu.Unlock()
	_, isEntire := ses.storage.(*engine.EntireEngine)
	if isEntire {
		return true
	} else {
		return false
	}
}

func (ses *Session) GetStorage() engine.Engine {
	ses.mu.Lock()
	defer ses.mu.Unlock()
	return ses.storage
}

func (ses *Session) SetTempEngine(ctx context.Context, te engine.Engine) error {
	ses.mu.Lock()
	defer ses.mu.Unlock()
	ee := ses.storage.(*engine.EntireEngine)
	ee.TempEngine = te
	ses.requestCtx = ctx
	return nil
}

func (ses *Session) GetDatabaseName() string {
	return ses.GetMysqlProtocol().GetDatabaseName()
}

func (ses *Session) SetDatabaseName(db string) {
	ses.GetMysqlProtocol().SetDatabaseName(db)
	ses.GetTxnCompileCtx().SetDatabase(db)
}

func (ses *Session) DatabaseNameIsEmpty() bool {
	return len(ses.GetDatabaseName()) == 0
}

func (ses *Session) GetUserName() string {
	return ses.GetMysqlProtocol().GetUserName()
}

func (ses *Session) SetUserName(uname string) {
	ses.GetMysqlProtocol().SetUserName(uname)
}

func (ses *Session) GetConnectionID() uint32 {
	return ses.GetMysqlProtocol().ConnectionID()
}

func (ses *Session) SetOutputCallback(callback func(interface{}, *batch.Batch) error) {
	ses.mu.Lock()
	defer ses.mu.Unlock()
	ses.outputCallback = callback
}

func (ses *Session) skipAuthForSpecialUser() bool {
	if ses.GetTenantInfo() != nil {
		ok, _, _ := isSpecialUser(ses.GetTenantInfo().GetUser())
		return ok
	}
	return false
}

// AuthenticateUser verifies the password of the user.
func (ses *Session) AuthenticateUser(userInput string) ([]byte, error) {
	var defaultRoleID int64
	var defaultRole string
	var tenant *TenantInfo
	var err error
	var rsset []ExecResult
	var tenantID int64
	var userID int64
	var pwd, accountStatus string
	var accountVersion uint64
	var pwdBytes []byte
	var isSpecial bool
	var specialAccount *TenantInfo

	//Get tenant info
	tenant, err = GetTenantInfo(ses.GetRequestContext(), userInput)
	if err != nil {
		return nil, err
	}

	ses.SetTenantInfo(tenant)
	ses.UpdateDebugString()
	sessionInfo := ses.GetDebugString()

	logDebugf(sessionInfo, "check special user")
	// check the special user for initilization
	isSpecial, pwdBytes, specialAccount = isSpecialUser(tenant.GetUser())
	if isSpecial && specialAccount.IsMoAdminRole() {
		ses.SetTenantInfo(specialAccount)
		return GetPassWord(HashPassWordWithByte(pwdBytes))
	}

	ses.SetTenantInfo(tenant)

	//step1 : check tenant exists or not in SYS tenant context
	sysTenantCtx := context.WithValue(ses.GetRequestContext(), defines.TenantIDKey{}, uint32(sysAccountID))
	sysTenantCtx = context.WithValue(sysTenantCtx, defines.UserIDKey{}, uint32(rootID))
	sysTenantCtx = context.WithValue(sysTenantCtx, defines.RoleIDKey{}, uint32(moAdminRoleID))
	sqlForCheckTenant, err := getSqlForCheckTenant(sysTenantCtx, tenant.GetTenant())
	if err != nil {
		return nil, err
	}
	pu := ses.GetParameterUnit()
	mp := ses.GetMemPool()
	logDebugf(sessionInfo, "check tenant %s exists", tenant)
	rsset, err = executeSQLInBackgroundSession(
		sysTenantCtx,
		ses,
		mp,
		pu,
		sqlForCheckTenant)
	if err != nil {
		return nil, err
	}
	if !execResultArrayHasData(rsset) {
		return nil, moerr.NewInternalError(sysTenantCtx, "there is no tenant %s", tenant.GetTenant())
	}

	//account id
	tenantID, err = rsset[0].GetInt64(sysTenantCtx, 0, 0)
	if err != nil {
		return nil, err
	}

	//account status
	accountStatus, err = rsset[0].GetString(sysTenantCtx, 0, 2)
	if err != nil {
		return nil, err
	}

	//account version
	accountVersion, err = rsset[0].GetUint64(sysTenantCtx, 0, 3)
	if err != nil {
		return nil, err
	}

	if strings.ToLower(accountStatus) == tree.AccountStatusSuspend.String() {
		return nil, moerr.NewInternalError(sysTenantCtx, "Account %s is suspended", tenant.GetTenant())
	}

	tenant.SetTenantID(uint32(tenantID))
	//step2 : check user exists or not in general tenant.
	//step3 : get the password of the user

	tenantCtx := context.WithValue(ses.GetRequestContext(), defines.TenantIDKey{}, uint32(tenantID))

	logDebugf(sessionInfo, "check user of %s exists", tenant)
	//Get the password of the user in an independent session
	sqlForPasswordOfUser, err := getSqlForPasswordOfUser(tenantCtx, tenant.GetUser())
	if err != nil {
		return nil, err
	}
	rsset, err = executeSQLInBackgroundSession(
		tenantCtx,
		ses,
		mp,
		pu,
		sqlForPasswordOfUser)
	if err != nil {
		return nil, err
	}
	if !execResultArrayHasData(rsset) {
		return nil, moerr.NewInternalError(tenantCtx, "there is no user %s", tenant.GetUser())
	}

	userID, err = rsset[0].GetInt64(tenantCtx, 0, 0)
	if err != nil {
		return nil, err
	}

	pwd, err = rsset[0].GetString(tenantCtx, 0, 1)
	if err != nil {
		return nil, err
	}

	//the default_role in the mo_user table.
	//the default_role is always valid. public or other valid role.
	defaultRoleID, err = rsset[0].GetInt64(tenantCtx, 0, 2)
	if err != nil {
		return nil, err
	}

	tenant.SetUserID(uint32(userID))
	tenant.SetDefaultRoleID(uint32(defaultRoleID))

	/*
		login case 1: tenant:user
		1.get the default_role of the user in mo_user

		login case 2: tenant:user:role
		1.check the role has been granted to the user
			-yes: go on
			-no: error

	*/
	//it denotes that there is no default role in the input
	if tenant.HasDefaultRole() {
		logDebugf(sessionInfo, "check default role of user %s.", tenant)
		//step4 : check role exists or not
		sqlForCheckRoleExists, err := getSqlForRoleIdOfRole(tenantCtx, tenant.GetDefaultRole())
		if err != nil {
			return nil, err
		}
		rsset, err = executeSQLInBackgroundSession(
			tenantCtx,
			ses,
			mp,
			pu,
			sqlForCheckRoleExists)
		if err != nil {
			return nil, err
		}

		if !execResultArrayHasData(rsset) {
			return nil, moerr.NewInternalError(tenantCtx, "there is no role %s", tenant.GetDefaultRole())
		}

		logDebugf(sessionInfo, "check granted role of user %s.", tenant)
		//step4.2 : check the role has been granted to the user or not
		sqlForRoleOfUser, err := getSqlForRoleOfUser(tenantCtx, userID, tenant.GetDefaultRole())
		if err != nil {
			return nil, err
		}
		rsset, err = executeSQLInBackgroundSession(
			tenantCtx,
			ses,
			mp,
			pu,
			sqlForRoleOfUser)
		if err != nil {
			return nil, err
		}
		if !execResultArrayHasData(rsset) {
			return nil, moerr.NewInternalError(tenantCtx, "the role %s has not been granted to the user %s",
				tenant.GetDefaultRole(), tenant.GetUser())
		}

		defaultRoleID, err = rsset[0].GetInt64(tenantCtx, 0, 0)
		if err != nil {
			return nil, err
		}
		tenant.SetDefaultRoleID(uint32(defaultRoleID))
	} else {
		logDebugf(sessionInfo, "check designated role of user %s.", tenant)
		//the get name of default_role from mo_role
		sql := getSqlForRoleNameOfRoleId(defaultRoleID)
		rsset, err = executeSQLInBackgroundSession(
			tenantCtx,
			ses,
			mp,
			pu,
			sql)
		if err != nil {
			return nil, err
		}
		if !execResultArrayHasData(rsset) {
			return nil, moerr.NewInternalError(tenantCtx, "get the default role of the user %s failed", tenant.GetUser())
		}

		defaultRole, err = rsset[0].GetString(tenantCtx, 0, 0)
		if err != nil {
			return nil, err
		}
		tenant.SetDefaultRole(defaultRole)
	}
	// record the id :routine pair in RoutineManager
	ses.getRoutineManager().accountRoutine.recordRountine(tenantID, ses.getRoutine(), accountVersion)
	logInfo(ses, sessionInfo, tenant.String())

	return GetPassWord(pwd)
}

func (ses *Session) InitGlobalSystemVariables() error {
	var err error
	var rsset []ExecResult
	tenantInfo := ses.GetTenantInfo()
	// if is system account
	if tenantInfo.IsSysTenant() {
		sysTenantCtx := context.WithValue(ses.GetRequestContext(), defines.TenantIDKey{}, uint32(sysAccountID))
		sysTenantCtx = context.WithValue(sysTenantCtx, defines.UserIDKey{}, uint32(rootID))
		sysTenantCtx = context.WithValue(sysTenantCtx, defines.RoleIDKey{}, uint32(moAdminRoleID))

		// get system variable from mo_mysql_compatibility mode
		sqlForGetVariables := getSystemVariablesWithAccount(sysAccountID)
		pu := ses.GetParameterUnit()
		mp := ses.GetMemPool()

		rsset, err = executeSQLInBackgroundSession(
			sysTenantCtx,
			ses,
			mp,
			pu,
			sqlForGetVariables)
		if err != nil {
			return err
		}
		if execResultArrayHasData(rsset) {
			for i := uint64(0); i < rsset[0].GetRowCount(); i++ {
				variable_name, err := rsset[0].GetString(sysTenantCtx, i, 0)
				if err != nil {
					return err
				}
				variable_value, err := rsset[0].GetString(sysTenantCtx, i, 1)
				if err != nil {
					return err
				}

				if sv, ok := gSysVarsDefs[variable_name]; ok {
					val, err := sv.GetType().ConvertFromString(variable_value)
					if err != nil {
						return err
					}
					err = ses.InitSetSessionVar(variable_name, val)
					if err != nil {
						return err
					}
				}
			}
		} else {
			return moerr.NewInternalError(sysTenantCtx, "there is no data in  mo_mysql_compatibility_mode table for account %s", sysAccountName)
		}
	} else {
		tenantCtx := context.WithValue(ses.GetRequestContext(), defines.TenantIDKey{}, tenantInfo.GetTenantID())
		tenantCtx = context.WithValue(tenantCtx, defines.UserIDKey{}, tenantInfo.GetUserID())
		tenantCtx = context.WithValue(tenantCtx, defines.RoleIDKey{}, uint32(accountAdminRoleID))

		// get system variable from mo_mysql_compatibility mode
		sqlForGetVariables := getSystemVariablesWithAccount(uint64(tenantInfo.GetTenantID()))
		pu := ses.GetParameterUnit()
		mp := ses.GetMemPool()

		rsset, err = executeSQLInBackgroundSession(
			tenantCtx,
			ses,
			mp,
			pu,
			sqlForGetVariables)
		if err != nil {
			return err
		}
		if execResultArrayHasData(rsset) {
			for i := uint64(0); i < rsset[0].GetRowCount(); i++ {
				variable_name, err := rsset[0].GetString(tenantCtx, i, 0)
				if err != nil {
					return err
				}
				variable_value, err := rsset[0].GetString(tenantCtx, i, 1)
				if err != nil {
					return err
				}

				if sv, ok := gSysVarsDefs[variable_name]; ok {
					if !sv.Dynamic || sv.GetScope() == ScopeSession {
						continue
					}
					val, err := sv.GetType().ConvertFromString(variable_value)
					if err != nil {
						return err
					}
					err = ses.InitSetSessionVar(variable_name, val)
					if err != nil {
						return err
					}
				}
			}
		} else {
			return moerr.NewInternalError(tenantCtx, "there is no data in  mo_mysql_compatibility_mode table for account %s", tenantInfo.GetTenant())
		}
	}
	return err
}

func (ses *Session) GetPrivilege() *privilege {
	ses.mu.Lock()
	defer ses.mu.Unlock()
	return ses.priv
}

func (ses *Session) SetPrivilege(priv *privilege) {
	ses.mu.Lock()
	defer ses.mu.Unlock()
	ses.priv = priv
}

func (ses *Session) SetFromRealUser(b bool) {
	ses.mu.Lock()
	defer ses.mu.Unlock()
	ses.fromRealUser = b
}

func (ses *Session) GetFromRealUser() bool {
	ses.mu.Lock()
	defer ses.mu.Unlock()
	return ses.fromRealUser
}

func changeVersion(ctx context.Context, ses *Session, db string) error {
	var err error
	if _, ok := bannedCatalogDatabases[db]; ok {
		return err
	}
	version, _ := GetVersionCompatibility(ctx, ses, db)
	if ses.GetTenantInfo() != nil {
		ses.GetTenantInfo().SetVersion(version)
	}
	return err
}

// fakeDataSetFetcher gets the result set from the pipeline and save it in the session.
// It will not send the result to the client.
func fakeDataSetFetcher(handle interface{}, dataSet *batch.Batch) error {
	if handle == nil || dataSet == nil {
		return nil
	}

	ses := handle.(*Session)
	oq := newFakeOutputQueue(ses.GetMysqlResultSet())
	err := fillResultSet(oq, dataSet, ses)
	if err != nil {
		return err
	}
	ses.SetMysqlResultSetOfBackgroundTask(ses.GetMysqlResultSet())
	return nil
}

func fillResultSet(oq outputPool, dataSet *batch.Batch, ses *Session) error {
	n := dataSet.Vecs[0].Length()
	for j := 0; j < n; j++ { //row index
		if dataSet.Zs[j] <= 0 {
			continue
		}
		//needCopyBytes = true. we need to copy the bytes from the batch.Batch
		//to avoid the data being changed after the batch.Batch returned to the
		//pipeline.
		_, err := extractRowFromEveryVector(ses, dataSet, j, oq, true)
		if err != nil {
			return err
		}
	}
	return oq.flush()
}

// batchFetcher gets the result batches from the pipeline and save the origin batches in the session.
// It will not send the result to the client.
func batchFetcher(handle interface{}, dataSet *batch.Batch) error {
	if handle == nil {
		return nil
	}
	ses := handle.(*Session)
	ses.SaveResultSet()
	if dataSet == nil {
		return nil
	}
	return ses.AppendResultBatch(dataSet)
}

// getResultSet extracts the result set
func getResultSet(ctx context.Context, bh BackgroundExec) ([]ExecResult, error) {
	results := bh.GetExecResultSet()
	rsset := make([]ExecResult, len(results))
	for i, value := range results {
		if er, ok := value.(ExecResult); ok {
			rsset[i] = er
		} else {
			return nil, moerr.NewInternalError(ctx, "it is not the type of result set")
		}
	}
	return rsset, nil
}

// executeSQLInBackgroundSession executes the sql in an independent session and transaction.
// It sends nothing to the client.
func executeSQLInBackgroundSession(
	reqCtx context.Context,
	upstream *Session,
	mp *mpool.MPool,
	pu *config.ParameterUnit,
	sql string) ([]ExecResult, error) {
	bh := NewBackgroundHandler(reqCtx, upstream, mp, pu)
	defer bh.Close()
	logutil.Debugf("background exec sql:%v", sql)
	err := bh.Exec(reqCtx, sql)
	logutil.Debugf("background exec sql done")
	if err != nil {
		return nil, err
	}
	return getResultSet(reqCtx, bh)
}

// executeStmtInSameSession executes the statement in the same session.
// To be clear,
func executeStmtInSameSession(ctx context.Context, mce *MysqlCmdExecutor, ses *Session, stmt tree.Statement) error {
	switch stmt.(type) {
	case *tree.Select, *tree.ParenSelect:
	default:
		return moerr.NewInternalError(ctx, "executeStmtInSameSession can not run non select statement in the same session")
	}

	prevDB := ses.GetDatabaseName()
	prevOptionBits := ses.GetOptionBits()
	prevServerStatus := ses.GetServerStatus()
	//autocommit = on
	ses.setAutocommitOn()
	//1. replace output callback by batchFetcher.
	// the result batch will be saved in the session.
	// you can get the result batch by calling GetResultBatches()
	ses.SetOutputCallback(batchFetcher)
	//2. replace protocol by FakeProtocol.
	// Any response yielded during running query will be dropped by the FakeProtocol.
	// The client will not receive any response from the FakeProtocol.
	prevProto := ses.ReplaceProtocol(&FakeProtocol{})
	// inherit database
	ses.SetDatabaseName(prevDB)
	//restore normal protocol and output callback
	defer func() {
		ses.SetOptionBits(prevOptionBits)
		ses.SetServerStatus(prevServerStatus)
		ses.SetOutputCallback(getDataFromPipeline)
		ses.ReplaceProtocol(prevProto)
	}()
	logDebug(ses, ses.GetDebugString(), "query trace(ExecStmtInSameSession)",
		logutil.ConnectionIdField(ses.GetConnectionID()))
	//3. execute the statement
	return mce.GetDoQueryFunc()(ctx, &UserInput{stmt: stmt})
}

type BackgroundHandler struct {
	mce *MysqlCmdExecutor
	ses *BackgroundSession
}

// NewBackgroundHandler with first two parameters.
// connCtx as the parent of the txnCtx
var NewBackgroundHandler = func(
	reqCtx context.Context,
	upstream *Session,
	mp *mpool.MPool,
	pu *config.ParameterUnit) BackgroundExec {
	bh := &BackgroundHandler{
		mce: NewMysqlCmdExecutor(),
		ses: NewBackgroundSession(reqCtx, upstream, mp, pu, GSysVariables, false),
	}
	return bh
}

func (bh *BackgroundHandler) Close() {
	bh.mce.Close()
	bh.ses.Close()
}

func (bh *BackgroundHandler) Exec(ctx context.Context, sql string) error {
	bh.mce.SetSession(bh.ses.Session)
	if ctx == nil {
		ctx = bh.ses.GetRequestContext()
	} else {
		bh.ses.SetRequestContext(ctx)
	}
	bh.mce.ChooseDoQueryFunc(bh.ses.GetParameterUnit().SV.EnableDoComQueryInProgress)

	// For determine this is a background sql.
	ctx = context.WithValue(ctx, defines.BgKey{}, true)
	bh.mce.GetSession().SetRequestContext(ctx)

	//logutil.Debugf("-->bh:%s", sql)
	v, err := bh.ses.GetGlobalVar("lower_case_table_names")
	if err != nil {
		return err
	}
	statements, err := mysql.Parse(ctx, sql, v.(int64))
	if err != nil {
		return err
	}
	if len(statements) > 1 {
		return moerr.NewInternalError(ctx, "Exec() can run one statement at one time. but get '%d' statements now, sql = %s", len(statements), sql)
	}
	//share txn can not run transaction statement
	if bh.ses.isShareTxn() {
		for _, stmt := range statements {
			switch stmt.(type) {
			case *tree.BeginTransaction, *tree.CommitTransaction, *tree.RollbackTransaction:
				return moerr.NewInternalError(ctx, "Exec() can not run transaction statement in share transaction, sql = %s", sql)
			}
		}
	}
	logDebug(bh.mce.GetSession(), bh.ses.GetDebugString(), "query trace(backgroundExecSql)",
		logutil.ConnectionIdField(bh.ses.GetConnectionID()),
		logutil.QueryField(SubStringFromBegin(sql, int(bh.ses.GetParameterUnit().SV.LengthOfQueryPrinted))))
	return bh.mce.GetDoQueryFunc()(ctx, &UserInput{sql: sql})
}

func (bh *BackgroundHandler) ExecStmt(ctx context.Context, stmt tree.Statement) error {
	bh.mce.SetSession(bh.ses.Session)
	if ctx == nil {
		ctx = bh.ses.GetRequestContext()
	} else {
		bh.ses.SetRequestContext(ctx)
	}
	bh.mce.ChooseDoQueryFunc(bh.ses.GetParameterUnit().SV.EnableDoComQueryInProgress)

	// For determine this is a background sql.
	ctx = context.WithValue(ctx, defines.BgKey{}, true)
	bh.mce.GetSession().SetRequestContext(ctx)

	//share txn can not run transaction statement
	if bh.ses.isShareTxn() {
		switch stmt.(type) {
		case *tree.BeginTransaction, *tree.CommitTransaction, *tree.RollbackTransaction:
			return moerr.NewInternalError(ctx, "Exec() can not run transaction statement in share transaction")
		}
	}
	logDebug(bh.ses.Session, bh.ses.GetDebugString(), "query trace(backgroundExecStmt)",
		logutil.ConnectionIdField(bh.ses.GetConnectionID()))
	return bh.mce.GetDoQueryFunc()(ctx, &UserInput{stmt: stmt})
}

func (bh *BackgroundHandler) GetExecResultSet() []interface{} {
	mrs := bh.ses.GetAllMysqlResultSet()
	ret := make([]interface{}, len(mrs))
	for i, mr := range mrs {
		ret[i] = mr
	}
	return ret
}

func (bh *BackgroundHandler) ClearExecResultSet() {
	bh.ses.ClearAllMysqlResultSet()
}

func (bh *BackgroundHandler) ClearExecResultBatches() {
	bh.ses.ClearResultBatches()
}

func (bh *BackgroundHandler) GetExecResultBatches() []*batch.Batch {
	return bh.ses.GetResultBatches()
}

type SqlHelper struct {
	ses *Session
}

func (sh *SqlHelper) GetCompilerContext() any {
	return sh.ses.txnCompileCtx
}

// Made for sequence func. nextval, setval.
func (sh *SqlHelper) ExecSql(sql string) (ret []interface{}, err error) {
	var erArray []ExecResult

	ctx := sh.ses.GetRequestContext()
	/*
		if we run the transaction statement (BEGIN, ect) here , it creates an independent transaction.
		if we do not run the transaction statement (BEGIN, ect) here, it runs the sql in the share transaction
		and committed outside this function.
		!!!NOTE: wen can not execute the transaction statement(BEGIN,COMMIT,ROLLBACK,START TRANSACTION ect) here.
	*/
	bh := sh.ses.GetShareTxnBackgroundExec(ctx, false)
	defer bh.Close()

	bh.ClearExecResultSet()
	err = bh.Exec(ctx, sql)
	if err != nil {
		return nil, err
	}

	erArray, err = getResultSet(ctx, bh)
	if err != nil {
		return nil, err
	}

	if len(erArray) == 0 {
		return nil, nil
	}

	return erArray[0].(*MysqlResultSet).Data[0], nil
}

func (ses *Session) updateLastCommitTS(lastCommitTS timestamp.Timestamp) {
	if lastCommitTS.Greater(ses.lastCommitTS) {
		ses.lastCommitTS = lastCommitTS
	}
	if ses.upstream != nil {
		ses.upstream.updateLastCommitTS(lastCommitTS)
	}
}

func (ses *Session) getLastCommitTS() timestamp.Timestamp {
	minTS := ses.lastCommitTS
	if ses.upstream != nil {
		v := ses.upstream.getLastCommitTS()
		if v.Greater(minTS) {
			minTS = v
		}
	}
	return minTS
}

// getCNLabels returns requested CN labels.
func (ses *Session) getCNLabels() map[string]string {
	return ses.requestLabel
}

// getSystemVariableValue get the system vaiables value from the mo_mysql_compatibility_mode table
func (ses *Session) getGlobalSystemVariableValue(varName string) (interface{}, error) {
	var sql string
	var err error
	var erArray []ExecResult
	var accountId uint32
	var variableValue string
	var val interface{}
	ctx := ses.GetRequestContext()

	// check the variable name isValid or not
	_, err = ses.GetGlobalVar(varName)
	if err != nil {
		return nil, err
	}

	tenantInfo := ses.GetTenantInfo()
	bh := ses.GetBackgroundExec(ctx)
	defer bh.Close()

	err = bh.Exec(ctx, "begin;")
	defer func() {
		err = finishTxn(ctx, bh, err)
	}()
	if err != nil {
		return nil, err
	}
	accountId = tenantInfo.GetTenantID()
	sql = getSqlForGetSystemVariableValueWithAccount(uint64(accountId), varName)

	bh.ClearExecResultSet()
	err = bh.Exec(ctx, sql)
	if err != nil {
		return nil, err
	}

	erArray, err = getResultSet(ctx, bh)
	if err != nil {
		return nil, err
	}

	if execResultArrayHasData(erArray) {
		variableValue, err = erArray[0].GetString(ctx, 0, 0)
		if err != nil {
			return nil, err
		}
		if sv, ok := gSysVarsDefs[varName]; ok {
			val, err = sv.GetType().ConvertFromString(variableValue)
			if err != nil {
				return nil, err
			}
			return val, nil
		}
	}

	return nil, moerr.NewInternalError(ctx, "can not resolve global system variable %s", varName)
}<|MERGE_RESOLUTION|>--- conflicted
+++ resolved
@@ -24,6 +24,7 @@
 	"sync/atomic"
 	"time"
 
+	"github.com/matrixorigin/matrixone/pkg/sql/colexec"
 	plan2 "github.com/matrixorigin/matrixone/pkg/sql/plan"
 
 	"github.com/google/uuid"
@@ -418,7 +419,14 @@
 			panic(err)
 		}
 	}
-	ses.proc = process.New(context.TODO(), ses.mp, nil, nil, nil, nil, nil)
+	ses.proc = process.New(
+		context.TODO(),
+		ses.mp,
+		ses.GetTxnHandler().GetTxnClient(),
+		nil,
+		pu.FileService,
+		pu.LockService,
+		ses.GetAutoIncrCacheManager())
 
 	runtime.SetFinalizer(ses, func(ss *Session) {
 		ss.Close()
@@ -984,27 +992,12 @@
 	} else {
 		stmt.Close()
 	}
-<<<<<<< HEAD
-
-	plan := prepareStmt.PreparePlan.GetDcl().GetPrepare().GetPlan()
-	isInsertValues, bat := checkPlanIsInsertValues(plan)
-
-	prepareStmt.IsInsertValues = isInsertValues
-	prepareStmt.InsertBat = bat
-	if prepareStmt.IsInsertValues {
-		mp := ses.mp
-		if mp == nil {
-			mp = mpool.MustNewNoFixed("session-prepare-insert-values")
-		}
-		prepareStmt.mp = mp
-		prepareStmt.ufs = make([]func(*vector.Vector, *vector.Vector, int64) error, len(bat.Vecs))
-		for i, vec := range bat.Vecs {
-			prepareStmt.ufs[i] = vector.GetUnionOneFunction(*vec.GetType(), mp)
-		}
-	}
-
-=======
->>>>>>> 48ae3e8a
+	isInsertValues, exprList := checkPlanIsInsertValues(ses.proc,
+		prepareStmt.PreparePlan.GetDcl().GetPrepare().GetPlan())
+	if isInsertValues {
+		prepareStmt.proc = ses.proc
+		prepareStmt.exprList = exprList
+	}
 	ses.prepareStmts[name] = prepareStmt
 
 	return nil
@@ -1950,4 +1943,29 @@
 	}
 
 	return nil, moerr.NewInternalError(ctx, "can not resolve global system variable %s", varName)
+}
+
+func checkPlanIsInsertValues(proc *process.Process,
+	p *plan.Plan) (bool, [][]colexec.ExpressionExecutor) {
+	var err error
+
+	qry := p.GetQuery()
+	if qry != nil && qry.StmtType == plan.Query_INSERT {
+		for _, node := range qry.Nodes {
+			if node.NodeType == plan.Node_VALUE_SCAN && node.RowsetData != nil {
+				exprList := make([][]colexec.ExpressionExecutor, len(node.RowsetData.Cols))
+				for i, col := range node.RowsetData.Cols {
+					exprList[i] = make([]colexec.ExpressionExecutor, len(col.Data))
+					for j, data := range col.Data {
+						exprList[i][j], err = colexec.NewExpressionExecutor(proc, data.Expr)
+						if err != nil {
+							return false, nil
+						}
+					}
+				}
+				return true, exprList
+			}
+		}
+	}
+	return false, nil
 }