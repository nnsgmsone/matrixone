--- conflicted
+++ resolved
@@ -3533,8 +3533,6 @@
 func (mce *MysqlCmdExecutor) Close() {}
 
 /*
-=======
->>>>>>> main
 convert the type in computation engine to the type in mysql.
 */
 func convertEngineTypeToMysqlType(ctx context.Context, engineType types.T, col *MysqlColumn) error {
@@ -3640,16 +3638,10 @@
 		}
 		// data transform Global to json
 		if len(marshalPlan.Steps) > 0 {
-<<<<<<< HEAD
-			//if len(marshalPlan.Steps) > 1 {
-			//	logutil.Fatalf("need handle multi execPlan trees, cnt: %d", len(marshalPlan.Steps))
-			//}
-=======
 			if len(marshalPlan.Steps) > 1 {
 				logutil.Fatalf("need handle multi execPlan trees, cnt: %d", len(marshalPlan.Steps))
 			}
 			// XXX, `buffer` can be used repeatedly as a global variable in the future
->>>>>>> 1db9350f
 			buffer := &bytes.Buffer{}
 			encoder := json.NewEncoder(buffer)
 			encoder.SetEscapeHTML(false)
