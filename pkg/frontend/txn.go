// Copyright 2021 Matrix Origin
//
// Licensed under the Apache License, Version 2.0 (the "License");
// you may not use this file except in compliance with the License.
// You may obtain a copy of the License at
//
//      http://www.apache.org/licenses/LICENSE-2.0
//
// Unless required by applicable law or agreed to in writing, software
// distributed under the License is distributed on an "AS IS" BASIS,
// WITHOUT WARRANTIES OR CONDITIONS OF ANY KIND, either express or implied.
// See the License for the specific language governing permissions and
// limitations under the License.

package frontend

import (
	"bytes"
	"context"
<<<<<<< HEAD
	"encoding/hex"
=======
	"errors"
>>>>>>> 51891974
	"sync"

	"github.com/google/uuid"
	"github.com/matrixorigin/matrixone/pkg/common/moerr"
	moruntime "github.com/matrixorigin/matrixone/pkg/common/runtime"
	"github.com/matrixorigin/matrixone/pkg/defines"
	"github.com/matrixorigin/matrixone/pkg/logutil"
	"github.com/matrixorigin/matrixone/pkg/sql/parsers/tree"
	"github.com/matrixorigin/matrixone/pkg/txn/client"
	"github.com/matrixorigin/matrixone/pkg/txn/storage/memorystorage"
	db_holder "github.com/matrixorigin/matrixone/pkg/util/export/etl/db"
	"github.com/matrixorigin/matrixone/pkg/util/metric"
	"github.com/matrixorigin/matrixone/pkg/util/trace"
	"github.com/matrixorigin/matrixone/pkg/vm/engine"
	"go.uber.org/zap"
)

var (
	dumpUUID = uuid.UUID{}
)

type TxnHandler struct {
	storage     engine.Engine
	txnClient   TxnClient
	ses         *Session
	txnOperator TxnOperator

	// it is for the transaction and different from the requestCtx.
	// it is created before the transaction is started and
	// released after the transaction is commit or rollback.
	// the lifetime of txnCtx is longer than the requestCtx.
	// the timeout of txnCtx is from the FrontendParameters.SessionTimeout with
	// default 24 hours.
	txnCtx             context.Context
	txnCtxCancel       context.CancelFunc
	shareTxn           bool
	mu                 sync.Mutex
	entryMu            sync.Mutex
	hasCalledStartStmt bool
	prevTxnId          []byte
	hasCalledIncrStmt  bool
	prevIncrTxnId      []byte
}

func InitTxnHandler(storage engine.Engine, txnClient TxnClient, txnCtx context.Context, txnOp TxnOperator) *TxnHandler {
	h := &TxnHandler{
		storage:     &engine.EntireEngine{Engine: storage},
		txnClient:   txnClient,
		txnCtx:      txnCtx,
		txnOperator: txnOp,
		shareTxn:    txnCtx != nil && txnOp != nil,
	}
	return h
}

func (th *TxnHandler) createTxnCtx() (context.Context, error) {
	if th.txnCtx == nil {
		th.txnCtx, th.txnCtxCancel = context.WithTimeout(th.ses.GetConnectContext(),
			th.ses.GetParameterUnit().SV.SessionTimeout.Duration)
	}

	reqCtx := th.ses.GetRequestContext()
	retTxnCtx := th.txnCtx

	accountId, err := defines.GetAccountId(reqCtx)
	if err != nil {
		return nil, err
	}
	retTxnCtx = defines.AttachAccountId(retTxnCtx, accountId)
	retTxnCtx = defines.AttachUserId(retTxnCtx, defines.GetUserId(reqCtx))
	retTxnCtx = defines.AttachRoleId(retTxnCtx, defines.GetRoleId(reqCtx))
	if v := reqCtx.Value(defines.NodeIDKey{}); v != nil {
		retTxnCtx = context.WithValue(retTxnCtx, defines.NodeIDKey{}, v)
	}
	retTxnCtx = trace.ContextWithSpan(retTxnCtx, trace.SpanFromContext(reqCtx))
	if th.ses != nil && th.ses.tenant != nil && th.ses.tenant.User == db_holder.MOLoggerUser {
		retTxnCtx = context.WithValue(retTxnCtx, defines.IsMoLogger{}, true)
	}

	if storage, ok := reqCtx.Value(defines.TemporaryTN{}).(*memorystorage.Storage); ok {
		retTxnCtx = context.WithValue(retTxnCtx, defines.TemporaryTN{}, storage)
	} else if th.ses.IfInitedTempEngine() {
		retTxnCtx = context.WithValue(retTxnCtx, defines.TemporaryTN{}, th.ses.GetTempTableStorage())
	}
	return retTxnCtx, nil
}

func (th *TxnHandler) AttachTempStorageToTxnCtx() error {
	th.mu.Lock()
	defer th.mu.Unlock()
	ctx, err := th.createTxnCtx()
	if err != nil {
		return err
	}
	th.txnCtx = context.WithValue(ctx, defines.TemporaryTN{}, th.ses.GetTempTableStorage())
	return nil
}

// we don't need to lock. TxnHandler is holded by one session.
func (th *TxnHandler) SetTempEngine(te engine.Engine) {
	th.mu.Lock()
	defer th.mu.Unlock()
	ee := th.storage.(*engine.EntireEngine)
	ee.TempEngine = te
}

func (th *TxnHandler) GetTxnClient() TxnClient {
	th.mu.Lock()
	defer th.mu.Unlock()
	return th.txnClient
}

// NewTxnOperator creates a new txn operator using TxnClient
func (th *TxnHandler) NewTxnOperator() (context.Context, TxnOperator, error) {
	var err error
	th.mu.Lock()
	defer th.mu.Unlock()
	if th.txnClient == nil {
		panic("must set txn client")
	}

	if th.shareTxn {
		return nil, nil, moerr.NewInternalError(th.ses.GetRequestContext(), "NewTxnOperator: the share txn is not allowed to create new txn")
	}

	var opts []client.TxnOption
	rt := moruntime.ProcessLevelRuntime()
	if rt != nil {
		if v, ok := rt.GetGlobalVariables(moruntime.TxnOptions); ok {
			opts = v.([]client.TxnOption)
		}
	}

	txnCtx, err := th.createTxnCtx()
	if err != nil {
		return nil, nil, err
	}
	if txnCtx == nil {
		panic("context should not be nil")
	}

	accountID := uint32(0)
	userName := ""
	connectionID := uint32(0)
	if th.ses.protocol != nil {
		connectionID = th.ses.protocol.ConnectionID()
	}
	if th.ses.GetTenantInfo() != nil {
		accountID = th.ses.GetTenantInfo().TenantID
		userName = th.ses.GetTenantInfo().User
	}
	sessionInfo := th.ses.GetDebugString()
	opts = append(opts,
		client.WithTxnCreateBy(
			accountID,
			userName,
			th.ses.GetUUIDString(),
			connectionID),
		client.WithSessionInfo(sessionInfo))

	if th.ses != nil && th.ses.GetFromRealUser() {
		opts = append(opts,
			client.WithUserTxn())
	}

	if th.ses != nil {
		if th.ses.IsBackgroundSession() ||
			th.ses.disableTrace {
			opts = append(opts, client.WithDisableTrace(true))
		} else {
			varVal, err := th.ses.GetSessionVar("disable_txn_trace")
			if err != nil {
				return nil, nil, err
			}
			if gsv, ok := GSysVariables.GetDefinitionOfSysVar("disable_txn_trace"); ok {
				if svbt, ok2 := gsv.GetType().(SystemVariableBoolType); ok2 {
					if svbt.IsTrue(varVal) {
						opts = append(opts, client.WithDisableTrace(true))
					}
				}
			}
		}
	}

	th.txnOperator, err = th.txnClient.New(
		txnCtx,
		th.ses.getLastCommitTS(),
		opts...)
	if err != nil {
		return nil, nil, err
	}
	if th.txnOperator == nil {
		return nil, nil, moerr.NewInternalError(th.ses.GetRequestContext(), "NewTxnOperator: txnClient new a null txn")
	}
	return txnCtx, th.txnOperator, err
}

func (th *TxnHandler) enableStartStmt(txnId []byte) {
	th.mu.Lock()
	defer th.mu.Unlock()
	th.hasCalledStartStmt = true
	th.prevTxnId = txnId
}

func (th *TxnHandler) disableStartStmt() {
	th.mu.Lock()
	defer th.mu.Unlock()
	th.hasCalledStartStmt = false
	th.prevTxnId = nil
}

func (th *TxnHandler) calledStartStmt() (bool, []byte) {
	th.mu.Lock()
	defer th.mu.Unlock()
	return th.hasCalledStartStmt, th.prevTxnId
}

func (th *TxnHandler) enableIncrStmt(txnId []byte) {
	th.mu.Lock()
	defer th.mu.Unlock()
	th.hasCalledIncrStmt = true
	th.prevIncrTxnId = txnId
}

func (th *TxnHandler) disableIncrStmt() {
	th.mu.Lock()
	defer th.mu.Unlock()
	th.hasCalledIncrStmt = false
	th.prevIncrTxnId = nil
}

func (th *TxnHandler) calledIncrStmt() (bool, []byte) {
	th.mu.Lock()
	defer th.mu.Unlock()
	return th.hasCalledIncrStmt, th.prevIncrTxnId
}

// NewTxn commits the old transaction if it existed.
// Then it creates the new transaction by Engin.New.
func (th *TxnHandler) NewTxn() (context.Context, TxnOperator, error) {
	var err error
	var txnCtx context.Context
	var txnOp TxnOperator
	if th.IsShareTxn() {
		return nil, nil, moerr.NewInternalError(th.GetSession().GetRequestContext(), "NewTxn: the share txn is not allowed to create new txn")
	}
	if th.IsValidTxnOperator() {
		err = th.CommitTxn()
		if err != nil {
			/*
				fix issue 6024.
				When we get a w-w conflict during commit the txn,
				we convert the error into a readable error.
			*/
			if moerr.IsMoErrCode(err, moerr.ErrTxnWWConflict) {
				return nil, nil, moerr.NewInternalError(th.GetSession().GetRequestContext(), writeWriteConflictsErrorInfo())
			}
			return nil, nil, err
		}
	}
	th.SetTxnOperatorInvalid()
	defer func() {
		if err != nil {
			tenant := th.ses.GetTenantName()
			incTransactionErrorsCounter(tenant, metric.SQLTypeBegin)
		}
	}()
	txnCtx, txnOp, err = th.NewTxnOperator()
	if err != nil {
		return nil, nil, err
	}
	if txnCtx == nil {
		panic("context should not be nil")
	}
	storage := th.GetStorage()
	err = storage.New(txnCtx, txnOp)
	//if txnOp != nil && !th.GetSession().IsDerivedStmt() {
	//	fmt.Println("===> start statement 1", txnOp.Txn().DebugString())
	//	txnOp.GetWorkspace().StartStatement()
	//	th.enableStartStmt()
	//}
	if err != nil {
		th.ses.SetTxnId(dumpUUID[:])
	} else {
		th.ses.SetTxnId(txnOp.Txn().ID)
	}
	return txnCtx, txnOp, err
}

// IsValidTxnOperator checks the txn operator is valid
func (th *TxnHandler) IsValidTxnOperator() bool {
	th.mu.Lock()
	defer th.mu.Unlock()
	return th.txnOperator != nil && th.txnCtx != nil
}

func (th *TxnHandler) SetTxnOperatorInvalid() {
	th.mu.Lock()
	defer th.mu.Unlock()
	th.txnOperator = nil
	if th.txnCtxCancel != nil {
		//fmt.Printf("**> %v\n", th.txnCtx)
		th.txnCtxCancel()
		th.txnCtxCancel = nil
	}
	th.txnCtx = nil
}

func (th *TxnHandler) GetTxnOperator() (context.Context, TxnOperator, error) {
	th.mu.Lock()
	defer th.mu.Unlock()
	ctx, err := th.createTxnCtx()
	if err != nil {
		return nil, nil, err
	}
	return ctx, th.txnOperator, nil
}

func (th *TxnHandler) SetSession(ses *Session) {
	th.mu.Lock()
	defer th.mu.Unlock()
	th.ses = ses
}

func (th *TxnHandler) GetSession() *Session {
	th.mu.Lock()
	defer th.mu.Unlock()
	return th.ses
}

func (th *TxnHandler) CommitTxn() error {
	_, span := trace.Start(th.ses.requestCtx, "TxnHandler.CommitTxn",
		trace.WithKind(trace.SpanKindStatement))
	defer span.End(trace.WithStatementExtra(th.ses.GetTxnId(), th.ses.GetStmtId(), th.ses.GetSqlOfStmt()))

	th.entryMu.Lock()
	defer th.entryMu.Unlock()
	if !th.IsValidTxnOperator() || th.IsShareTxn() {
		return nil
	}
	ses := th.GetSession()
	sessionInfo := ses.GetDebugString()
	txnCtx, txnOp, err := th.GetTxnOperator()
	if err != nil {
		return err
	}
	if txnOp == nil {
		th.SetTxnOperatorInvalid()
		logError(ses, sessionInfo, "CommitTxn: txn operator is null")
	}
	if txnCtx == nil {
		panic("context should not be nil")
	}
	if ses.tempTablestorage != nil {
		txnCtx = context.WithValue(txnCtx, defines.TemporaryTN{}, ses.tempTablestorage)
	}
	storage := th.GetStorage()
	ctx2, cancel := context.WithTimeout(
		txnCtx,
		storage.Hints().CommitOrRollbackTimeout,
	)
	defer cancel()
	val, e := ses.GetSessionVar("mo_pk_check_by_dn")
	if e != nil {
		return e
	}
	if val != nil {
		ctx2 = context.WithValue(ctx2, defines.PkCheckByTN{}, val.(int8))
	}
	defer func() {
		// metric count
		tenant := ses.GetTenantName()
		incTransactionCounter(tenant)
		if err != nil {
			incTransactionErrorsCounter(tenant, metric.SQLTypeCommit)
		}
	}()

	if logutil.GetSkip1Logger().Core().Enabled(zap.DebugLevel) {
		txnId := txnOp.Txn().DebugString()
		logDebugf(sessionInfo, "CommitTxn txnId:%s", txnId)
		defer func() {
			logDebugf(sessionInfo, "CommitTxn exit txnId:%s", txnId)
		}()
	}
	if txnOp != nil {
		th.ses.SetTxnId(txnOp.Txn().ID)
		idStr := hex.EncodeToString(txnOp.Txn().ID)
		logInfo(ses, sessionInfo, "commit 1 %v", zap.String("txnId", idStr))
		err = txnOp.Commit(ctx2)
		logInfo(ses, sessionInfo, "commit 1 %v", zap.String("txnId", idStr))
		if err != nil {
			txnId := txnOp.Txn().DebugString()
			th.SetTxnOperatorInvalid()
			logError(ses, sessionInfo,
				"CommitTxn: txn operator commit failed",
				zap.String("txnId", txnId),
				zap.Error(err))
		}
		ses.updateLastCommitTS(txnOp.Txn().CommitTS)
	}
	th.SetTxnOperatorInvalid()
	th.ses.SetTxnId(dumpUUID[:])
	return err
}

func (th *TxnHandler) RollbackTxn() error {
	_, span := trace.Start(th.ses.requestCtx, "TxnHandler.RollbackTxn",
		trace.WithKind(trace.SpanKindStatement))
	defer span.End(trace.WithStatementExtra(th.ses.GetTxnId(), th.ses.GetStmtId(), th.ses.GetSqlOfStmt()))

	th.entryMu.Lock()
	defer th.entryMu.Unlock()
	if !th.IsValidTxnOperator() || th.IsShareTxn() {
		return nil
	}
	ses := th.GetSession()
	sessionInfo := ses.GetDebugString()
	txnCtx, txnOp, err := th.GetTxnOperator()
	if err != nil {
		return err
	}
	if txnOp == nil {
		th.SetTxnOperatorInvalid()
		logError(ses, ses.GetDebugString(),
			"RollbackTxn: txn operator is null",
			zap.String("sessionInfo", sessionInfo))
	}
	if txnCtx == nil {
		panic("context should not be nil")
	}
	if ses.tempTablestorage != nil {
		txnCtx = context.WithValue(txnCtx, defines.TemporaryTN{}, ses.tempTablestorage)
	}
	storage := th.GetStorage()
	ctx2, cancel := context.WithTimeout(
		txnCtx,
		storage.Hints().CommitOrRollbackTimeout,
	)
	defer cancel()
	defer func() {
		// metric count
		tenant := ses.GetTenantName()
		incTransactionCounter(tenant)
		incTransactionErrorsCounter(tenant, metric.SQLTypeOther) // exec rollback cnt
		if err != nil {
			incTransactionErrorsCounter(tenant, metric.SQLTypeRollback)
		}
	}()
	if logutil.GetSkip1Logger().Core().Enabled(zap.DebugLevel) {
		txnId := txnOp.Txn().DebugString()
		logDebugf(sessionInfo, "RollbackTxn txnId:%s", txnId)
		defer func() {
			logDebugf(sessionInfo, "RollbackTxn exit txnId:%s", txnId)
		}()
	}
	if txnOp != nil {
		th.ses.SetTxnId(txnOp.Txn().ID)
		idStr := hex.EncodeToString(txnOp.Txn().ID)
		logInfo(ses, sessionInfo, "rollback 1 %v", zap.String("txnId", idStr))
		err = txnOp.Rollback(ctx2)
		logInfo(ses, sessionInfo, "rollback 2 %v", zap.String("txnId", idStr))
		if err != nil {
			txnId := txnOp.Txn().DebugString()
			th.SetTxnOperatorInvalid()
			logError(ses, ses.GetDebugString(),
				"RollbackTxn: txn operator commit failed",
				zap.String("txnId", txnId),
				zap.Error(err))
		}
	}
	th.SetTxnOperatorInvalid()
	th.ses.SetTxnId(dumpUUID[:])
	return err
}

func (th *TxnHandler) GetStorage() engine.Engine {
	th.mu.Lock()
	defer th.mu.Unlock()
	return th.storage
}

func (th *TxnHandler) GetTxn() (context.Context, TxnOperator, error) {
	ses := th.GetSession()
	txnCtx, txnOp, err := ses.TxnCreate()
	if err != nil {
		logError(ses, ses.GetDebugString(),
			"Failed to get transaction",
			zap.Error(err))
		return nil, nil, err
	}
	return txnCtx, txnOp, err
}

func (th *TxnHandler) cancelTxnCtx() {
	th.mu.Lock()
	defer th.mu.Unlock()
	if th.txnCtxCancel != nil {
		th.txnCtxCancel()
	}
}

func (th *TxnHandler) IsShareTxn() bool {
	th.mu.Lock()
	defer th.mu.Unlock()
	return th.shareTxn
}

func (ses *Session) SetOptionBits(bit uint32) {
	ses.mu.Lock()
	defer ses.mu.Unlock()
	ses.optionBits |= bit
}

func (ses *Session) ClearOptionBits(bit uint32) {
	ses.mu.Lock()
	defer ses.mu.Unlock()
	ses.optionBits &= ^bit
}

func (ses *Session) OptionBitsIsSet(bit uint32) bool {
	ses.mu.Lock()
	defer ses.mu.Unlock()
	return ses.optionBits&bit != 0
}

func (ses *Session) GetOptionBits() uint32 {
	ses.mu.Lock()
	defer ses.mu.Unlock()
	return ses.optionBits
}

func (ses *Session) SetServerStatus(bit uint16) {
	ses.mu.Lock()
	defer ses.mu.Unlock()
	ses.serverStatus |= bit
}

func (ses *Session) ClearServerStatus(bit uint16) {
	ses.mu.Lock()
	defer ses.mu.Unlock()
	ses.serverStatus &= ^bit
}

func (ses *Session) ServerStatusIsSet(bit uint16) bool {
	ses.mu.Lock()
	defer ses.mu.Unlock()
	return ses.serverStatus&bit != 0
}

func (ses *Session) GetServerStatus() uint16 {
	ses.mu.Lock()
	defer ses.mu.Unlock()
	return ses.serverStatus
}

/*
InMultiStmtTransactionMode checks the session is in multi-statement transaction mode.
OPTION_NOT_AUTOCOMMIT: After the autocommit is off, the multi-statement transaction is
started implicitly by the first statement of the transaction.
OPTION_BEGIN: Whenever the autocommit is on or off, the multi-statement transaction is
started explicitly by the BEGIN statement.

But it does not denote the transaction is active or not.

Cases    | set Autocommit = 1/0 | BEGIN statement |
---------------------------------------------------
Case1      1                       Yes
Case2      1                       No
Case3      0                       Yes
Case4      0                       No
---------------------------------------------------

If it is Case1,Case3,Cass4, Then

	InMultiStmtTransactionMode returns true.
	Also, the bit SERVER_STATUS_IN_TRANS will be set.

If it is Case2, Then

	InMultiStmtTransactionMode returns false
*/
func (ses *Session) InMultiStmtTransactionMode() bool {
	return ses.OptionBitsIsSet(OPTION_NOT_AUTOCOMMIT | OPTION_BEGIN)
}

/*
InActiveMultiStmtTransaction checks the session is in multi-statement transaction mode
and there is an active transaction.

But sometimes, the session does not start an active transaction even if it is in multi-
statement transaction mode.

For example: there is no active transaction.
set autocommit = 0;
select 1;

For example: there is an active transaction.
begin;
select 1;

When the statement starts the multi-statement transaction(select * from table), this flag
won't be set until we access the tables.
*/
func (ses *Session) InActiveMultiStmtTransaction() bool {
	return ses.ServerStatusIsSet(SERVER_STATUS_IN_TRANS)
}

/*
TxnCreate creates the transaction implicitly and idempotent

When it is in multi-statement transaction mode:

	Set SERVER_STATUS_IN_TRANS bit;
	Starts a new transaction if there is none. Reuse the current transaction if there is one.

When it is not in single statement transaction mode:

	Starts a new transaction if there is none. Reuse the current transaction if there is one.
*/
func (ses *Session) TxnCreate() (context.Context, TxnOperator, error) {
	// SERVER_STATUS_IN_TRANS should be set to true regardless of whether autocommit is equal to 1.
	ses.SetServerStatus(SERVER_STATUS_IN_TRANS)

	if !ses.GetTxnHandler().IsValidTxnOperator() {
		return ses.GetTxnHandler().NewTxn()
	}
	txnHandler := ses.GetTxnHandler()
	txnCtx, txnOp, err := txnHandler.GetTxnOperator()
	return txnCtx, txnOp, err
}

/*
TxnBegin begins a new transaction.
It commits the current transaction implicitly.
*/
func (ses *Session) TxnBegin() error {
	var err error
	if ses.InMultiStmtTransactionMode() {
		ses.ClearServerStatus(SERVER_STATUS_IN_TRANS)
		err = ses.GetTxnHandler().CommitTxn()
	}
	ses.ClearOptionBits(OPTION_BEGIN)
	if err != nil {
		/*
			fix issue 6024.
			When we get a w-w conflict during commit the txn,
			we convert the error into a readable error.
		*/
		if moerr.IsMoErrCode(err, moerr.ErrTxnWWConflict) {
			return moerr.NewInternalError(ses.GetRequestContext(), writeWriteConflictsErrorInfo())
		}
		return err
	}
	ses.SetOptionBits(OPTION_BEGIN)
	ses.SetServerStatus(SERVER_STATUS_IN_TRANS)
	_, _, err = ses.GetTxnHandler().NewTxn()
	return err
}

// TxnCommit commits the current transaction.
func (ses *Session) TxnCommit() error {
	var err error
	ses.ClearServerStatus(SERVER_STATUS_IN_TRANS | SERVER_STATUS_IN_TRANS_READONLY)
	err = ses.GetTxnHandler().CommitTxn()
	ses.ClearServerStatus(SERVER_STATUS_IN_TRANS)
	ses.ClearOptionBits(OPTION_BEGIN)
	return err
}

// TxnRollback rollbacks the current transaction.
func (ses *Session) TxnRollback() error {
	var err error
	ses.ClearServerStatus(SERVER_STATUS_IN_TRANS | SERVER_STATUS_IN_TRANS_READONLY)
	err = ses.GetTxnHandler().RollbackTxn()
	ses.ClearOptionBits(OPTION_BEGIN)
	return err
}

/*
TxnCommitSingleStatement commits the single statement transaction.

Cases    | set Autocommit = 1/0 | BEGIN statement |
---------------------------------------------------
Case1      1                       Yes
Case2      1                       No
Case3      0                       Yes
Case4      0                       No
---------------------------------------------------

If it is Case1,Case3,Cass4, Then

	InMultiStmtTransactionMode returns true.
	Also, the bit SERVER_STATUS_IN_TRANS will be set.

If it is Case2, Then

	InMultiStmtTransactionMode returns false
*/
func (ses *Session) TxnCommitSingleStatement(stmt tree.Statement) error {
	var err error
	/*
		Commit Rules:
		1, if it is in single-statement mode:
			it commits.
		2, if it is in multi-statement mode:
			if the statement is the one can be executed in the active transaction,
				the transaction need to be committed at the end of the statement.
	*/
	if !ses.InMultiStmtTransactionMode() ||
		ses.InActiveTransaction() && NeedToBeCommittedInActiveTransaction(stmt) {
		err = ses.GetTxnHandler().CommitTxn()
		ses.ClearServerStatus(SERVER_STATUS_IN_TRANS)
		ses.ClearOptionBits(OPTION_BEGIN)
	}
	return err
}

/*
TxnRollbackSingleStatement rollbacks the single statement transaction.

Cases    | set Autocommit = 1/0 | BEGIN statement |
---------------------------------------------------
Case1      1                       Yes
Case2      1                       No
Case3      0                       Yes
Case4      0                       No
---------------------------------------------------

If it is Case1,Case3,Cass4, Then

	InMultiStmtTransactionMode returns true.
	Also, the bit SERVER_STATUS_IN_TRANS will be set.

If it is Case2, Then

	InMultiStmtTransactionMode returns false
*/
func (ses *Session) TxnRollbackSingleStatement(stmt tree.Statement, inputErr error) error {
	var err error
	var rollbackWholeTxn bool
	if inputErr != nil {
		rollbackWholeTxn = isErrorRollbackWholeTxn(inputErr)
	}
	/*
			Rollback Rules:
			1, if it is in single-statement mode (Case2):
				it rollbacks.
			2, if it is in multi-statement mode (Case1,Case3,Case4):
		        the transaction need to be rollback at the end of the statement.
				(every error will abort the transaction.)
	*/
	if !ses.InMultiStmtTransactionMode() ||
		ses.InActiveTransaction() && NeedToBeCommittedInActiveTransaction(stmt) ||
		rollbackWholeTxn {
		//Case1.1: autocommit && not_begin
		//Case1.2: (not_autocommit || begin) && activeTxn && needToBeCommitted
		//Case1.3: the error that should rollback the whole txn
		err = ses.rollbackWholeTxn()
	} else {
		//Case2: not ( autocommit && !begin ) && not ( activeTxn && needToBeCommitted )
		//<==>  ( not_autocommit || begin ) && not ( activeTxn && needToBeCommitted )
		//just rollback statement
		var err3 error
		txnCtx, txnOp, err3 := ses.GetTxnHandler().GetTxnOperator()
		if err3 != nil {
			logError(ses, ses.GetDebugString(), err3.Error())
			return err3
		}

		//non derived statement
		if txnOp != nil && !ses.IsDerivedStmt() {
			//incrStatement has been called
			ok, id := ses.GetTxnHandler().calledIncrStmt()
			if ok && bytes.Equal(txnOp.Txn().ID, id) {
				err = txnOp.GetWorkspace().RollbackLastStatement(txnCtx)
				ses.GetTxnHandler().disableIncrStmt()
				if err != nil {
					err4 := ses.rollbackWholeTxn()
					return errors.Join(err, err4)
				}
			}
		}
	}
	return err
}

// rollbackWholeTxn
func (ses *Session) rollbackWholeTxn() error {
	err := ses.GetTxnHandler().RollbackTxn()
	ses.ClearServerStatus(SERVER_STATUS_IN_TRANS)
	ses.ClearOptionBits(OPTION_BEGIN)
	return err
}

/*
InActiveTransaction checks if it is in an active transaction.
*/
func (ses *Session) InActiveTransaction() bool {
	if ses.InActiveMultiStmtTransaction() {
		return true
	} else {
		return ses.GetTxnHandler().IsValidTxnOperator()
	}
}

/*
SetAutocommit sets the value of the system variable 'autocommit'.

The rule is that we can not execute the statement 'set parameter = value' in
an active transaction whichever it is started by BEGIN or in 'set autocommit = 0;'.
*/
func (ses *Session) SetAutocommit(old, on bool) error {
	//on -> on : do nothing
	//off -> on : commit active txn
	//	if commit failed, clean OPTION_AUTOCOMMIT
	//	if commit succeeds, clean OPTION_BEGIN | OPTION_NOT_AUTOCOMMIT
	//		and set SERVER_STATUS_AUTOCOMMIT
	//on -> off :
	//	clean OPTION_AUTOCOMMIT
	//	clean SERVER_STATUS_AUTOCOMMIT
	//	set OPTION_NOT_AUTOCOMMIT
	//off -> off : do nothing
	if !old && on { //off -> on
		//activating autocommit
		err := ses.txnHandler.CommitTxn()
		if err != nil {
			ses.ClearOptionBits(OPTION_AUTOCOMMIT)
			return err
		}
		ses.ClearOptionBits(OPTION_BEGIN | OPTION_NOT_AUTOCOMMIT)
		ses.SetServerStatus(SERVER_STATUS_AUTOCOMMIT)
	} else if old && !on { //on -> off
		ses.ClearServerStatus(SERVER_STATUS_AUTOCOMMIT)
		ses.SetOptionBits(OPTION_NOT_AUTOCOMMIT)
	}
	return nil
}

func (ses *Session) setAutocommitOn() {
	ses.ClearOptionBits(OPTION_BEGIN | OPTION_NOT_AUTOCOMMIT)
	ses.SetServerStatus(SERVER_STATUS_AUTOCOMMIT)
}<|MERGE_RESOLUTION|>--- conflicted
+++ resolved
@@ -17,11 +17,8 @@
 import (
 	"bytes"
 	"context"
-<<<<<<< HEAD
 	"encoding/hex"
-=======
 	"errors"
->>>>>>> 51891974
 	"sync"
 
 	"github.com/google/uuid"
