// Copyright 2022 Matrix Origin
//
// Licensed under the Apache License, Version 2.0 (the "License");
// you may not use this file except in compliance with the License.
// You may obtain a copy of the License at
//
// http://www.apache.org/licenses/LICENSE-2.0
//
// Unless required by applicable law or agreed to in writing, software
// distributed under the License is distributed on an "AS IS" BASIS,
// WITHOUT WARRANTIES OR CONDITIONS OF ANY KIND, either express or implied.
// See the License for the specific language governing permissions and
// limitations under the License.

package frontend

import (
	"context"

<<<<<<< HEAD
=======
	"github.com/matrixorigin/matrixone/pkg/common/mpool"
>>>>>>> 3ba01d47
	"github.com/matrixorigin/matrixone/pkg/vm/process"

	"github.com/matrixorigin/matrixone/pkg/container/batch"
	"github.com/matrixorigin/matrixone/pkg/container/types"
	"github.com/matrixorigin/matrixone/pkg/container/vector"
	"github.com/matrixorigin/matrixone/pkg/sql/parsers/tree"
	"github.com/matrixorigin/matrixone/pkg/sql/plan"
	"github.com/matrixorigin/matrixone/pkg/txn/client"
)

type (
	TxnOperator = client.TxnOperator
	TxnClient   = client.TxnClient
	TxnOption   = client.TxnOption
)

type ComputationRunner interface {
	Run(ts uint64) (err error)
}

// ComputationWrapper is the wrapper of the computation
type ComputationWrapper interface {
	ComputationRunner
	GetAst() tree.Statement

	GetProcess() *process.Process

	SetDatabaseName(db string) error

	GetColumns() ([]interface{}, error)

	GetAffectedRows() uint64

	Compile(requestCtx context.Context, u interface{}, fill func(interface{}, *batch.Batch) error) (interface{}, error)

	GetUUID() []byte

	RecordExecPlan(ctx context.Context) error

	GetLoadTag() bool
}

type ColumnInfo interface {
	GetName() string

	GetType() types.T
}

var _ ColumnInfo = &engineColumnInfo{}

type TableInfo interface {
	GetColumns()
}

type engineColumnInfo struct {
	name string
	typ  types.Type
}

func (ec *engineColumnInfo) GetName() string {
	return ec.name
}

func (ec *engineColumnInfo) GetType() types.T {
	return ec.typ.Oid
}

type PrepareStmt struct {
	Name           string
	PreparePlan    *plan.Plan
	PrepareStmt    tree.Statement
	ParamTypes     []byte
	IsInsertValues bool
<<<<<<< HEAD
	InsertBat      *batch.Batch
=======
	mp             *mpool.MPool
	InsertBat      *batch.Batch
	emptyBatch     *batch.Batch                                        // use for expr eval
	ufs            []func(*vector.Vector, *vector.Vector, int64) error // function pointers for type conversion
>>>>>>> 3ba01d47
}

/*
Disguise the COMMAND CMD_FIELD_LIST as sql query.
*/
const (
	cmdFieldListSql = "__++__internal_cmd_field_list"
	intereSql       = "internal_sql"
	cloudUserSql    = "cloud_user_sql"
	cloudNoUserSql  = "cloud_nonuser_sql"
	externSql       = "external_sql"
	cloudUserTag    = "cloud_user"
	cloudNoUserTag  = "cloud_nonuser"
)

var _ tree.Statement = &InternalCmdFieldList{}

// InternalCmdFieldList the CMD_FIELD_LIST statement
type InternalCmdFieldList struct {
	tableName string
}

func (icfl *InternalCmdFieldList) String() string {
	return makeCmdFieldListSql(icfl.tableName)
}

func (icfl *InternalCmdFieldList) Format(ctx *tree.FmtCtx) {
	ctx.WriteString(makeCmdFieldListSql(icfl.tableName))
}

func (icfl *InternalCmdFieldList) GetStatementType() string { return "InternalCmd" }
func (icfl *InternalCmdFieldList) GetQueryType() string     { return tree.QueryTypeDQL }

// ExecResult is the result interface of the execution
type ExecResult interface {
	GetRowCount() uint64

	GetString(ctx context.Context, rindex, cindex uint64) (string, error)

	GetUint64(ctx context.Context, rindex, cindex uint64) (uint64, error)

	GetInt64(ctx context.Context, rindex, cindex uint64) (int64, error)
}

func execResultArrayHasData(arr []ExecResult) bool {
	return len(arr) != 0 && arr[0].GetRowCount() != 0
}

// BackgroundExec executes the sql in background session without network output.
type BackgroundExec interface {
	Close()
	Exec(context.Context, string) error
	GetExecResultSet() []interface{}
	ClearExecResultSet()
}

var _ BackgroundExec = &BackgroundHandler{}

type unknownStatementType struct {
	tree.StatementType
}

func (unknownStatementType) GetStatementType() string { return "Unknown" }
func (unknownStatementType) GetQueryType() string     { return tree.QueryTypeOth }

func getStatementType(stmt tree.Statement) tree.StatementType {
	switch stmt.(type) {
	case tree.StatementType:
		return stmt
	default:
		return unknownStatementType{}
	}
}

// TableInfoCache tableInfos of a database
type TableInfoCache struct {
	db         string
	tableInfos map[string][]ColumnInfo
}

// outputPool outputs the data
type outputPool interface {
	resetLineStr()

	reset()

	getEmptyRow() ([]interface{}, error)

	flush() error
}

func (prepareStmt *PrepareStmt) Close() {
	if prepareStmt.InsertBat != nil {
		prepareStmt.InsertBat.Clean(prepareStmt.mp)
		prepareStmt.InsertBat = nil
	}
}<|MERGE_RESOLUTION|>--- conflicted
+++ resolved
@@ -17,10 +17,7 @@
 import (
 	"context"
 
-<<<<<<< HEAD
-=======
 	"github.com/matrixorigin/matrixone/pkg/common/mpool"
->>>>>>> 3ba01d47
 	"github.com/matrixorigin/matrixone/pkg/vm/process"
 
 	"github.com/matrixorigin/matrixone/pkg/container/batch"
@@ -94,14 +91,11 @@
 	PrepareStmt    tree.Statement
 	ParamTypes     []byte
 	IsInsertValues bool
-<<<<<<< HEAD
-	InsertBat      *batch.Batch
-=======
-	mp             *mpool.MPool
-	InsertBat      *batch.Batch
-	emptyBatch     *batch.Batch                                        // use for expr eval
-	ufs            []func(*vector.Vector, *vector.Vector, int64) error // function pointers for type conversion
->>>>>>> 3ba01d47
+
+	mp         *mpool.MPool
+	InsertBat  *batch.Batch
+	emptyBatch *batch.Batch                                        // use for expr eval
+	ufs        []func(*vector.Vector, *vector.Vector, int64) error // function pointers for type conversion
 }
 
 /*
