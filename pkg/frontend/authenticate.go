--- conflicted
+++ resolved
@@ -21,6 +21,7 @@
 	"time"
 
 	"github.com/matrixorigin/matrixone/pkg/common/moerr"
+	"github.com/matrixorigin/matrixone/pkg/common/mpool"
 	"github.com/matrixorigin/matrixone/pkg/config"
 	"github.com/matrixorigin/matrixone/pkg/container/types"
 	"github.com/matrixorigin/matrixone/pkg/pb/plan"
@@ -1573,8 +1574,7 @@
 
 		//step1 : check the role exists or not;
 		pu := ses.Pu
-		guestMMu := guest.New(pu.SV.GuestMmuLimitation, pu.HostMmu)
-		bh := NewBackgroundHandler(ctx, guestMMu, pu.Mempool, pu)
+		bh := NewBackgroundHandler(ctx, ses.Mp, pu)
 		defer bh.Close()
 		var sql string
 		var rsset []ExecResult
@@ -1882,12 +1882,6 @@
 
 // doRevokePrivilege accomplishes the RevokePrivilege statement
 func doRevokePrivilege(ctx context.Context, ses *Session, rp *tree.RevokePrivilege) error {
-<<<<<<< HEAD
-	pu := ses.Pu
-	bh := NewBackgroundHandler(ctx, ses.Mp, pu)
-	defer bh.Close()
-=======
->>>>>>> dd269060
 	var err error
 	var vr *verifiedRole
 	var objType objectType
@@ -1901,8 +1895,7 @@
 
 	pu := ses.Pu
 	account := ses.GetTenantInfo()
-	guestMMu := guest.New(pu.SV.GuestMmuLimitation, pu.HostMmu)
-	bh := NewBackgroundHandler(ctx, guestMMu, pu.Mempool, pu)
+	bh := NewBackgroundHandler(ctx, ses.Mp, pu)
 	defer bh.Close()
 
 	verifiedRoles := make([]*verifiedRole, len(rp.Roles))
@@ -2164,13 +2157,6 @@
 
 // doGrantPrivilege accomplishes the GrantPrivilege statement
 func doGrantPrivilege(ctx context.Context, ses *Session, gp *tree.GrantPrivilege) error {
-<<<<<<< HEAD
-	pu := ses.Pu
-	account := ses.GetTenantInfo()
-	bh := NewBackgroundHandler(ctx, ses.Mp, pu)
-	defer bh.Close()
-=======
->>>>>>> dd269060
 	var err error
 	var rsset []ExecResult
 	var roleId int64
@@ -2186,8 +2172,7 @@
 
 	pu := ses.Pu
 	account := ses.GetTenantInfo()
-	guestMMu := guest.New(pu.SV.GuestMmuLimitation, pu.HostMmu)
-	bh := NewBackgroundHandler(ctx, guestMMu, pu.Mempool, pu)
+	bh := NewBackgroundHandler(ctx, ses.Mp, pu)
 	defer bh.Close()
 
 	//Get primary keys
@@ -2345,13 +2330,8 @@
 		return err
 	}
 	pu := ses.Pu
-<<<<<<< HEAD
+	account := ses.GetTenantInfo()
 	bh := NewBackgroundHandler(ctx, ses.Mp, pu)
-=======
-	account := ses.GetTenantInfo()
-	guestMMu := guest.New(pu.SV.GuestMmuLimitation, pu.HostMmu)
-	bh := NewBackgroundHandler(ctx, guestMMu, pu.Mempool, pu)
->>>>>>> dd269060
 	defer bh.Close()
 
 	//step1 : check Roles exists or not
@@ -3229,17 +3209,7 @@
 	setR := &btree.Set[int64]{}
 	tenant := ses.GetTenantInfo()
 	pu := ses.Pu
-<<<<<<< HEAD
-
-	//step 1: The Set R1 {default role id}
-	setR.Insert((int64)(tenant.GetDefaultRoleID()))
-	//TODO: call the algorithm 2.
-	//step 2: The Set R2 {the roleid granted to the userid}
 	bh := NewBackgroundHandler(ctx, ses.Mp, pu)
-=======
-	guestMMu := guest.New(pu.SV.GuestMmuLimitation, pu.HostMmu)
-	bh := NewBackgroundHandler(ctx, guestMMu, pu.Mempool, pu)
->>>>>>> dd269060
 	defer bh.Close()
 
 	//step 1: The Set R1 {default role id}
@@ -3375,14 +3345,6 @@
 	return false, err
 }
 
-<<<<<<< HEAD
-// determineRoleHasWithGrantOption decides all roleIds have the with_grant_option = true
-func determineRoleHasWithGrantOption(ctx context.Context, ses *Session, roles []*tree.Role) (bool, error) {
-	tenant := ses.GetTenantInfo()
-	pu := ses.Pu
-	bh := NewBackgroundHandler(ctx, ses.Mp, pu)
-	defer bh.Close()
-=======
 const (
 	goOn        int = iota
 	successDone     //ri has indirect relation with the Uc
@@ -3393,7 +3355,6 @@
 	var err error
 	var sql string
 	var results []interface{}
->>>>>>> dd269060
 	var rsset []ExecResult
 	var roleId int64
 
@@ -3437,8 +3398,7 @@
 	pu := ses.Pu
 	//step2: decide the current user
 	account := ses.GetTenantInfo()
-	guestMMu := guest.New(pu.SV.GuestMmuLimitation, pu.HostMmu)
-	bh := NewBackgroundHandler(ctx, guestMMu, pu.Mempool, pu)
+	bh := NewBackgroundHandler(ctx, ses.Mp, pu)
 	defer bh.Close()
 
 	//step3: check the link: roleX -> roleA -> .... -> roleZ -> the current user. Every link has the with_grant_option.
@@ -3760,14 +3720,9 @@
 	//step1: normalize the names of roles and users
 	var err error
 	pu := ses.Pu
-<<<<<<< HEAD
-	bh := NewBackgroundHandler(ctx, ses.Mp, pu)
-=======
 	//step2: decide the current user
 	account := ses.GetTenantInfo()
-	guestMMu := guest.New(pu.SV.GuestMmuLimitation, pu.HostMmu)
-	bh := NewBackgroundHandler(ctx, guestMMu, pu.Mempool, pu)
->>>>>>> dd269060
+	bh := NewBackgroundHandler(ctx, ses.Mp, pu)
 	defer bh.Close()
 
 	//step3: check the link: roleX -> roleA -> .... -> roleZ -> the current user. Every link has the with_grant_option.
@@ -4009,14 +3964,8 @@
 }
 
 // checkSysExistsOrNot checks the SYS tenant exists or not.
-<<<<<<< HEAD
-func checkSysExistsOrNot(ctx context.Context, pu *config.ParameterUnit) (bool, error) {
-	bh := NewBackgroundHandler(ctx, nil, pu)
-	defer bh.Close()
-=======
 func checkSysExistsOrNot(ctx context.Context, bh BackgroundExec, pu *config.ParameterUnit) (bool, error) {
 	var results []interface{}
->>>>>>> dd269060
 	var rsset []ExecResult
 	var err error
 	var tableNames []string
@@ -4101,8 +4050,12 @@
 	ctx = context.WithValue(ctx, defines.UserIDKey{}, uint32(rootID))
 	ctx = context.WithValue(ctx, defines.RoleIDKey{}, uint32(moAdminRoleID))
 
-	guestMMu := guest.New(pu.SV.GuestMmuLimitation, pu.HostMmu)
-	bh := NewBackgroundHandler(ctx, guestMMu, pu.Mempool, pu)
+	mp, err := mpool.NewMPool("init_system_tenant", 0, mpool.NoFixed)
+	if err != nil {
+		return err
+	}
+	defer mpool.DeleteMPool(mp)
+	bh := NewBackgroundHandler(ctx, mp, pu)
 	defer bh.Close()
 
 	//USE the mo_catalog
@@ -4221,11 +4174,6 @@
 	addSqlIntoSet(initMoUserGrant5)
 
 	//fill the mo_account, mo_role, mo_user, mo_role_privs, mo_user_grant
-<<<<<<< HEAD
-	bh := NewBackgroundHandler(ctx, nil, pu)
-	defer bh.Close()
-=======
->>>>>>> dd269060
 	for _, sql := range initDataSqls {
 		err = bh.Exec(ctx, sql)
 		if err != nil {
@@ -4238,13 +4186,7 @@
 }
 
 // createTablesInInformationSchema creates the database information_schema and the views or tables.
-<<<<<<< HEAD
-func createTablesInInformationSchema(ctx context.Context, tenant *TenantInfo, pu *config.ParameterUnit) error {
-	bh := NewBackgroundHandler(ctx, nil, pu)
-	defer bh.Close()
-=======
 func createTablesInInformationSchema(ctx context.Context, bh BackgroundExec, tenant *TenantInfo, pu *config.ParameterUnit) error {
->>>>>>> dd269060
 	err := bh.Exec(ctx, "create database information_schema;")
 	if err != nil {
 		return err
@@ -4252,11 +4194,6 @@
 	return err
 }
 
-<<<<<<< HEAD
-func checkTenantExistsOrNot(ctx context.Context, pu *config.ParameterUnit, userName string) (bool, error) {
-	sqlForCheckTenant := getSqlForCheckTenant(userName)
-	rsset, err := executeSQLInBackgroundSession(ctx, nil, pu, sqlForCheckTenant)
-=======
 func checkTenantExistsOrNot(ctx context.Context, bh BackgroundExec, pu *config.ParameterUnit, userName string) (bool, error) {
 	var sqlForCheckTenant string
 	var results []interface{}
@@ -4265,7 +4202,6 @@
 	sqlForCheckTenant = getSqlForCheckTenant(userName)
 	bh.ClearExecResultSet()
 	err = bh.Exec(ctx, sqlForCheckTenant)
->>>>>>> dd269060
 	if err != nil {
 		return false, err
 	}
@@ -4307,8 +4243,13 @@
 	ctx = context.WithValue(ctx, defines.UserIDKey{}, uint32(tenant.GetUserID()))
 	ctx = context.WithValue(ctx, defines.RoleIDKey{}, uint32(tenant.GetDefaultRoleID()))
 
-	guestMMu := guest.New(pu.SV.GuestMmuLimitation, pu.HostMmu)
-	bh := NewBackgroundHandler(ctx, guestMMu, pu.Mempool, pu)
+	mp, err := mpool.NewMPool("init_general_tenant", 0, mpool.NoFixed)
+	if err != nil {
+		return err
+	}
+	defer mpool.DeleteMPool(mp)
+
+	bh := NewBackgroundHandler(ctx, mp, pu)
 	defer bh.Close()
 
 	//USE the mo_catalog
@@ -4359,13 +4300,7 @@
 }
 
 // createTablesInMoCatalogOfGeneralTenant creates catalog tables in the database mo_catalog.
-<<<<<<< HEAD
-func createTablesInMoCatalogOfGeneralTenant(ctx context.Context, tenant *TenantInfo, pu *config.ParameterUnit, ca *tree.CreateAccount) (*TenantInfo, error) {
-	bh := NewBackgroundHandler(ctx, nil, pu)
-	defer bh.Close()
-=======
 func createTablesInMoCatalogOfGeneralTenant(ctx context.Context, bh BackgroundExec, tenant *TenantInfo, pu *config.ParameterUnit, ca *tree.CreateAccount) (*TenantInfo, error) {
->>>>>>> dd269060
 	var err error
 	var initMoAccount string
 	var results []interface{}
@@ -4538,22 +4473,13 @@
 }
 
 // createTablesInInformationSchemaOfGeneralTenant creates the database information_schema and the views or tables.
-<<<<<<< HEAD
-func createTablesInInformationSchemaOfGeneralTenant(ctx context.Context, tenant *TenantInfo, pu *config.ParameterUnit, newTenant *TenantInfo) error {
-=======
 func createTablesInInformationSchemaOfGeneralTenant(ctx context.Context, bh BackgroundExec, tenant *TenantInfo, pu *config.ParameterUnit, newTenant *TenantInfo) error {
->>>>>>> dd269060
 	//with new tenant
 	//TODO: when we have the auto_increment column, we need new strategy.
 	ctx = context.WithValue(ctx, defines.TenantIDKey{}, uint32(newTenant.GetTenantID()))
 	ctx = context.WithValue(ctx, defines.UserIDKey{}, uint32(newTenant.GetUserID()))
 	ctx = context.WithValue(ctx, defines.RoleIDKey{}, uint32(newTenant.GetDefaultRoleID()))
-<<<<<<< HEAD
-	bh := NewBackgroundHandler(ctx, nil, pu)
-	defer bh.Close()
-=======
-
->>>>>>> dd269060
+
 	err := bh.Exec(ctx, "create database information_schema;")
 	if err != nil {
 		return err
@@ -4562,8 +4488,14 @@
 }
 
 func checkUserExistsOrNot(ctx context.Context, pu *config.ParameterUnit, tenantName string) (bool, error) {
+	mp, err := mpool.NewMPool("check_user_exists", 0, mpool.NoFixed)
+	if err != nil {
+		return false, err
+	}
+	defer mpool.DeleteMPool(mp)
+
 	sqlForCheckUser := getSqlForPasswordOfUser(tenantName)
-	rsset, err := executeSQLInBackgroundSession(ctx, nil, pu, sqlForCheckUser)
+	rsset, err := executeSQLInBackgroundSession(ctx, mp, pu, sqlForCheckUser)
 	if err != nil {
 		return false, err
 	}
@@ -4599,8 +4531,13 @@
 	}
 
 	pu := config.GetParameterUnit(ctx)
-
-	bh := NewBackgroundHandler(ctx, nil, pu)
+	mp, err := mpool.NewMPool("init_user", 0, mpool.NoFixed)
+	if err != nil {
+		return err
+	}
+	defer mpool.DeleteMPool(mp)
+
+	bh := NewBackgroundHandler(ctx, mp, pu)
 	defer bh.Close()
 
 	err = bh.Exec(ctx, "begin;")
@@ -4799,7 +4736,11 @@
 	}
 	pu := config.GetParameterUnit(ctx)
 
-	bh := NewBackgroundHandler(ctx, nil, pu)
+	mp, err := mpool.NewMPool("init_role", 0, mpool.NoFixed)
+	if err != nil {
+		return err
+	}
+	bh := NewBackgroundHandler(ctx, mp, pu)
 	defer bh.Close()
 
 	err = bh.Exec(ctx, "begin;")
