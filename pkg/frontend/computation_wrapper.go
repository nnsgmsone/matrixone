// Copyright 2021 Matrix Origin
//
// Licensed under the Apache License, Version 2.0 (the "License");
// you may not use this file except in compliance with the License.
// You may obtain a copy of the License at
//
//      http://www.apache.org/licenses/LICENSE-2.0
//
// Unless required by applicable law or agreed to in writing, software
// distributed under the License is distributed on an "AS IS" BASIS,
// WITHOUT WARRANTIES OR CONDITIONS OF ANY KIND, either express or implied.
// See the License for the specific language governing permissions and
// limitations under the License.

package frontend

import (
	"context"
	"encoding/hex"
	"fmt"

	"github.com/google/uuid"
	"github.com/matrixorigin/matrixone/pkg/clusterservice"
	"github.com/matrixorigin/matrixone/pkg/common/moerr"
	"github.com/matrixorigin/matrixone/pkg/common/mpool"
	"github.com/matrixorigin/matrixone/pkg/common/runtime"
	"github.com/matrixorigin/matrixone/pkg/container/batch"
	"github.com/matrixorigin/matrixone/pkg/container/types"
	"github.com/matrixorigin/matrixone/pkg/defines"
	"github.com/matrixorigin/matrixone/pkg/pb/metadata"
	"github.com/matrixorigin/matrixone/pkg/pb/plan"
	"github.com/matrixorigin/matrixone/pkg/sql/compile"
	"github.com/matrixorigin/matrixone/pkg/sql/parsers/dialect"
	"github.com/matrixorigin/matrixone/pkg/sql/parsers/tree"
	plan2 "github.com/matrixorigin/matrixone/pkg/sql/plan"
	"github.com/matrixorigin/matrixone/pkg/sql/util"
	"github.com/matrixorigin/matrixone/pkg/txn/clock"
	"github.com/matrixorigin/matrixone/pkg/util/trace/impl/motrace"
	"github.com/matrixorigin/matrixone/pkg/vm/engine/memoryengine"
	"github.com/matrixorigin/matrixone/pkg/vm/process"
)

var _ ComputationWrapper = &TxnComputationWrapper{}
var _ ComputationWrapper = &NullComputationWrapper{}

type NullComputationWrapper struct {
	*TxnComputationWrapper
}

func InitNullComputationWrapper(ses *Session, stmt tree.Statement, proc *process.Process) *NullComputationWrapper {
	return &NullComputationWrapper{
		TxnComputationWrapper: InitTxnComputationWrapper(ses, stmt, proc),
	}
}

func (ncw *NullComputationWrapper) GetAst() tree.Statement {
	return ncw.stmt
}

func (ncw *NullComputationWrapper) SetDatabaseName(db string) error {
	return nil
}

func (ncw *NullComputationWrapper) GetColumns() ([]interface{}, error) {
	return []interface{}{}, nil
}

func (ncw *NullComputationWrapper) GetAffectedRows() uint64 {
	return 0
}

func (ncw *NullComputationWrapper) Compile(requestCtx context.Context, u interface{}, fill func(interface{}, *batch.Batch) error) (interface{}, error) {
	return nil, nil
}

func (ncw *NullComputationWrapper) RecordExecPlan(ctx context.Context) error {
	return nil
}

func (ncw *NullComputationWrapper) GetUUID() []byte {
	return ncw.uuid[:]
}

func (ncw *NullComputationWrapper) Run(ts uint64) error {
	return nil
}

func (ncw *NullComputationWrapper) GetLoadTag() bool {
	return false
}

type TxnComputationWrapper struct {
	stmt    tree.Statement
	plan    *plan2.Plan
	proc    *process.Process
	ses     *Session
	compile *compile.Compile

	uuid uuid.UUID
}

func InitTxnComputationWrapper(ses *Session, stmt tree.Statement, proc *process.Process) *TxnComputationWrapper {
	uuid, _ := uuid.NewUUID()
	return &TxnComputationWrapper{
		stmt: stmt,
		proc: proc,
		ses:  ses,
		uuid: uuid,
	}
}

func (cwft *TxnComputationWrapper) GetAst() tree.Statement {
	return cwft.stmt
}

func (cwft *TxnComputationWrapper) GetProcess() *process.Process {
	return cwft.proc
}

func (cwft *TxnComputationWrapper) SetDatabaseName(db string) error {
	return nil
}

func (cwft *TxnComputationWrapper) GetColumns() ([]interface{}, error) {
	var err error
	cols := plan2.GetResultColumnsFromPlan(cwft.plan)
	switch cwft.GetAst().(type) {
	case *tree.ShowColumns:
		if len(cols) == 7 {
			cols = []*plan2.ColDef{
				{Typ: &plan2.Type{Id: int32(types.T_char)}, Name: "Field"},
				{Typ: &plan2.Type{Id: int32(types.T_char)}, Name: "Type"},
				{Typ: &plan2.Type{Id: int32(types.T_char)}, Name: "Null"},
				{Typ: &plan2.Type{Id: int32(types.T_char)}, Name: "Key"},
				{Typ: &plan2.Type{Id: int32(types.T_char)}, Name: "Default"},
				{Typ: &plan2.Type{Id: int32(types.T_char)}, Name: "Extra"},
				{Typ: &plan2.Type{Id: int32(types.T_char)}, Name: "Comment"},
			}
		} else {
			cols = []*plan2.ColDef{
				{Typ: &plan2.Type{Id: int32(types.T_char)}, Name: "Field"},
				{Typ: &plan2.Type{Id: int32(types.T_char)}, Name: "Type"},
				{Typ: &plan2.Type{Id: int32(types.T_char)}, Name: "Collation"},
				{Typ: &plan2.Type{Id: int32(types.T_char)}, Name: "Null"},
				{Typ: &plan2.Type{Id: int32(types.T_char)}, Name: "Key"},
				{Typ: &plan2.Type{Id: int32(types.T_char)}, Name: "Default"},
				{Typ: &plan2.Type{Id: int32(types.T_char)}, Name: "Extra"},
				{Typ: &plan2.Type{Id: int32(types.T_char)}, Name: "Privileges"},
				{Typ: &plan2.Type{Id: int32(types.T_char)}, Name: "Comment"},
			}
		}
	}
	columns := make([]interface{}, len(cols))
	for i, col := range cols {
		c := new(MysqlColumn)
		c.SetName(col.Name)
		c.SetOrgName(col.Name)
		c.SetTable(col.Typ.Table)
		c.SetOrgTable(col.Typ.Table)
		c.SetAutoIncr(col.Typ.AutoIncr)
		c.SetSchema(cwft.ses.GetTxnCompileCtx().DefaultDatabase())
		err = convertEngineTypeToMysqlType(cwft.ses.requestCtx, types.T(col.Typ.Id), c)
		if err != nil {
			return nil, err
		}
		setColFlag(c)
		setColLength(c, col.Typ.Width)
		setCharacter(c)

		// For binary/varbinary with mysql_type_varchar.Change the charset.
		if types.T(col.Typ.Id) == types.T_binary || types.T(col.Typ.Id) == types.T_varbinary {
			c.SetCharset(0x3f)
		}

		c.SetDecimal(col.Typ.Scale)
		convertMysqlTextTypeToBlobType(c)
		columns[i] = c
	}
	return columns, err
}

func (cwft *TxnComputationWrapper) GetClock() clock.Clock {
	rt := runtime.ProcessLevelRuntime()
	return rt.Clock()
}

func (cwft *TxnComputationWrapper) GetAffectedRows() uint64 {
	return cwft.compile.GetAffectedRows()
}

func (cwft *TxnComputationWrapper) Compile(requestCtx context.Context, u interface{}, fill func(interface{}, *batch.Batch) error) (interface{}, error) {
	var originSQL string
	var err error
	defer RecordStatementTxnID(requestCtx, cwft.ses)
	if cwft.ses.IfInitedTempEngine() {
		requestCtx = context.WithValue(requestCtx, defines.TemporaryDN{}, cwft.ses.GetTempTableStorage())
		cwft.ses.SetRequestContext(requestCtx)
		cwft.proc.Ctx = context.WithValue(cwft.proc.Ctx, defines.TemporaryDN{}, cwft.ses.GetTempTableStorage())
		cwft.ses.GetTxnHandler().AttachTempStorageToTxnCtx()
	}

	txnHandler := cwft.ses.GetTxnHandler()
	var txnCtx context.Context
	txnCtx, cwft.proc.TxnOperator, err = txnHandler.GetTxn()
	if err != nil {
		return nil, err
	}

	// Increase the statement ID and update snapshot TS before build plan, because the
	// snapshot TS is used when build plan.
	// NB: In internal executor, we should also do the same action, which is increasing
	// statement ID and updating snapshot TS.
	// See `func (exec *txnExecutor) Exec(sql string)` for details.
	txnOp := cwft.GetProcess().TxnOperator
	if txnOp != nil {
<<<<<<< HEAD
		fmt.Printf("txn %s incr statement by compile\n", hex.EncodeToString(txnOp.Txn().ID))
		err := txnOp.GetWorkspace().IncrStatementID(requestCtx)
=======
		err := txnOp.GetWorkspace().IncrStatementID(requestCtx, false)
>>>>>>> c5a8d237
		if err != nil {
			return nil, err
		}
	}

	cacheHit := cwft.plan != nil
	if !cacheHit {
		cwft.plan, err = buildPlan(requestCtx, cwft.ses, cwft.ses.GetTxnCompileCtx(), cwft.stmt)
	} else if cwft.ses != nil && cwft.ses.GetTenantInfo() != nil {
		cwft.ses.accountId = defines.GetAccountId(requestCtx)
		err = authenticateCanExecuteStatementAndPlan(requestCtx, cwft.ses, cwft.stmt, cwft.plan)
	}
	if err != nil {
		return nil, err
	}
	cwft.ses.p = cwft.plan
	if ids := isResultQuery(cwft.plan); ids != nil {
		if err = checkPrivilege(ids, requestCtx, cwft.ses); err != nil {
			return nil, err
		}
	}
	if _, ok := cwft.stmt.(*tree.Execute); ok {
		executePlan := cwft.plan.GetDcl().GetExecute()
		stmtName := executePlan.GetName()
		prepareStmt, err := cwft.ses.GetPrepareStmt(stmtName)
		if err != nil {
			return nil, err
		}
		originSQL = tree.String(prepareStmt.PrepareStmt, dialect.MYSQL)
		preparePlan := prepareStmt.PreparePlan.GetDcl().GetPrepare()

		// TODO check if schema change, obj.Obj is zero all the time in 0.6
		// for _, obj := range preparePlan.GetSchemas() {
		// 	newObj, _ := cwft.ses.txnCompileCtx.Resolve(obj.SchemaName, obj.ObjName)
		// 	if newObj == nil || newObj.Obj != obj.Obj {
		// 		return nil, moerr.NewInternalError("", fmt.Sprintf(ctx, "table '%s' has been changed, please reset Prepare statement '%s'", obj.ObjName, stmtName))
		// 	}
		// }

		// The default count is 1. Setting it to 2 ensures that memory will not be reclaimed.
		//  Convenient to reuse memory next time
		if prepareStmt.InsertBat != nil {
			prepareStmt.InsertBat.SetCnt(2)
			cwft.proc.SetPrepareBatch(prepareStmt.InsertBat)
			cwft.proc.SetPrepareExprList(prepareStmt.exprList)
		}
		numParams := len(preparePlan.ParamTypes)
		if prepareStmt.params != nil && prepareStmt.params.Length() > 0 { //use binary protocol
			if prepareStmt.params.Length() != numParams {
				return nil, moerr.NewInvalidInput(requestCtx, "Incorrect arguments to EXECUTE")
			}
			cwft.proc.SetPrepareParams(prepareStmt.params)
		} else if len(executePlan.Args) > 0 {
			if len(executePlan.Args) != numParams {
				return nil, moerr.NewInvalidInput(requestCtx, "Incorrect arguments to EXECUTE")
			}
			params := cwft.proc.GetVector(types.T_text.ToType())
			for _, arg := range executePlan.Args {
				exprImpl := arg.Expr.(*plan.Expr_V)
				param, err := cwft.proc.GetResolveVariableFunc()(exprImpl.V.Name, exprImpl.V.System, exprImpl.V.Global)
				if err != nil {
					return nil, err
				}
				if param == nil {
					return nil, moerr.NewInvalidInput(requestCtx, "Incorrect arguments to EXECUTE")
				}
				err = util.AppendAnyToStringVector(cwft.proc, param, params)
				if err != nil {
					return nil, err
				}
			}
			cwft.proc.SetPrepareParams(params)
		} else {
			if numParams > 0 {
				return nil, moerr.NewInvalidInput(requestCtx, "Incorrect arguments to EXECUTE")
			}
		}

		cwft.plan = preparePlan.Plan

		// reset plan & stmt
		cwft.stmt = prepareStmt.PrepareStmt
		// reset some special stmt for execute statement
		switch cwft.stmt.(type) {
		case *tree.ShowTableStatus:
			cwft.ses.showStmtType = ShowTableStatus
			cwft.ses.SetData(nil)
		case *tree.SetVar, *tree.ShowVariables, *tree.ShowErrors, *tree.ShowWarnings:
			return nil, nil
		}

		//check privilege
		/* prepare not need check privilege
		   err = authenticateUserCanExecutePrepareOrExecute(requestCtx, cwft.ses, prepareStmt.PrepareStmt, newPlan)
		   if err != nil {
		   	return nil, err
		   }
		*/
	}

	addr := ""
	if len(cwft.ses.GetParameterUnit().ClusterNodes) > 0 {
		addr = cwft.ses.GetParameterUnit().ClusterNodes[0].Addr
	}
	cwft.proc.Ctx = txnCtx
	cwft.proc.FileService = cwft.ses.GetParameterUnit().FileService

	var tenant string
	tInfo := cwft.ses.GetTenantInfo()
	if tInfo != nil {
		tenant = tInfo.GetTenant()
	}
	cwft.compile = compile.New(
		addr,
		cwft.ses.GetDatabaseName(),
		cwft.ses.GetSql(),
		tenant,
		cwft.ses.GetUserName(),
		txnCtx,
		cwft.ses.GetStorage(),
		cwft.proc,
		cwft.stmt,
		cwft.ses.isInternal,
		cwft.ses.getCNLabels(),
	)

	if _, ok := cwft.stmt.(*tree.ExplainAnalyze); ok {
		fill = func(obj interface{}, bat *batch.Batch) error { return nil }
	}
	err = cwft.compile.Compile(txnCtx, cwft.plan, cwft.ses, fill)
	if err != nil {
		return nil, err
	}
	// check if it is necessary to initialize the temporary engine
	if cwft.compile.NeedInitTempEngine(cwft.ses.IfInitedTempEngine()) {
		// 0. init memory-non-dist storage
		dnStore, err := cwft.ses.SetTempTableStorage(cwft.GetClock())
		if err != nil {
			return nil, err
		}

		// temporary storage is passed through Ctx
		requestCtx = context.WithValue(requestCtx, defines.TemporaryDN{}, cwft.ses.GetTempTableStorage())

		// 1. init memory-non-dist engine
		tempEngine := memoryengine.New(
			requestCtx,
			memoryengine.NewDefaultShardPolicy(
				mpool.MustNewZeroNoFixed(),
			),
			memoryengine.RandomIDGenerator,
			clusterservice.NewMOCluster(
				nil,
				0,
				clusterservice.WithDisableRefresh(),
				clusterservice.WithServices(nil, []metadata.DNService{
					*dnStore,
				})),
		)

		// 2. bind the temporary engine to the session and txnHandler
		_ = cwft.ses.SetTempEngine(requestCtx, tempEngine)
		cwft.compile.SetTempEngine(requestCtx, tempEngine)
		txnHandler.SetTempEngine(tempEngine)
		cwft.ses.GetTxnHandler().AttachTempStorageToTxnCtx()

		// 3. init temp-db to store temporary relations
		err = tempEngine.Create(requestCtx, defines.TEMPORARY_DBNAME, cwft.ses.txnHandler.txnOperator)
		if err != nil {
			return nil, err
		}

		cwft.ses.EnableInitTempEngine()
	}
	cwft.compile.SetOriginSQL(originSQL)
	return cwft.compile, err
}

func (cwft *TxnComputationWrapper) RecordExecPlan(ctx context.Context) error {
	if stm := motrace.StatementFromContext(ctx); stm != nil {
		stm.SetSerializableExecPlan(NewJsonPlanHandler(ctx, stm, cwft.plan))
	}
	return nil
}

func (cwft *TxnComputationWrapper) GetUUID() []byte {
	return cwft.uuid[:]
}

func (cwft *TxnComputationWrapper) Run(ts uint64) error {
	logDebugf(cwft.ses.GetDebugString(), "compile.Run begin")
	defer func() {
		logDebugf(cwft.ses.GetDebugString(), "compile.Run end")
	}()
	err := cwft.compile.Run(ts)
	return err
}

func (cwft *TxnComputationWrapper) GetLoadTag() bool {
	return cwft.plan.GetQuery().GetLoadTag()
}<|MERGE_RESOLUTION|>--- conflicted
+++ resolved
@@ -213,12 +213,8 @@
 	// See `func (exec *txnExecutor) Exec(sql string)` for details.
 	txnOp := cwft.GetProcess().TxnOperator
 	if txnOp != nil {
-<<<<<<< HEAD
 		fmt.Printf("txn %s incr statement by compile\n", hex.EncodeToString(txnOp.Txn().ID))
-		err := txnOp.GetWorkspace().IncrStatementID(requestCtx)
-=======
 		err := txnOp.GetWorkspace().IncrStatementID(requestCtx, false)
->>>>>>> c5a8d237
 		if err != nil {
 			return nil, err
 		}
