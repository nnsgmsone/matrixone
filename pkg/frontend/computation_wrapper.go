// Copyright 2021 Matrix Origin
//
// Licensed under the Apache License, Version 2.0 (the "License");
// you may not use this file except in compliance with the License.
// You may obtain a copy of the License at
//
//      http://www.apache.org/licenses/LICENSE-2.0
//
// Unless required by applicable law or agreed to in writing, software
// distributed under the License is distributed on an "AS IS" BASIS,
// WITHOUT WARRANTIES OR CONDITIONS OF ANY KIND, either express or implied.
// See the License for the specific language governing permissions and
// limitations under the License.

package frontend

import (
	"context"

	"github.com/google/uuid"
	"github.com/matrixorigin/matrixone/pkg/clusterservice"
	"github.com/matrixorigin/matrixone/pkg/common/moerr"
	"github.com/matrixorigin/matrixone/pkg/common/mpool"
	"github.com/matrixorigin/matrixone/pkg/common/runtime"
	"github.com/matrixorigin/matrixone/pkg/container/batch"
	"github.com/matrixorigin/matrixone/pkg/container/types"
	"github.com/matrixorigin/matrixone/pkg/defines"
	"github.com/matrixorigin/matrixone/pkg/pb/metadata"
	"github.com/matrixorigin/matrixone/pkg/pb/plan"
	"github.com/matrixorigin/matrixone/pkg/sql/compile"
	"github.com/matrixorigin/matrixone/pkg/sql/parsers/dialect"
	"github.com/matrixorigin/matrixone/pkg/sql/parsers/tree"
	plan2 "github.com/matrixorigin/matrixone/pkg/sql/plan"
	"github.com/matrixorigin/matrixone/pkg/sql/util"
	"github.com/matrixorigin/matrixone/pkg/txn/clock"
	"github.com/matrixorigin/matrixone/pkg/util/trace/impl/motrace"
	"github.com/matrixorigin/matrixone/pkg/vm/engine/memoryengine"
	"github.com/matrixorigin/matrixone/pkg/vm/process"
)

var _ ComputationWrapper = &TxnComputationWrapper{}
var _ ComputationWrapper = &NullComputationWrapper{}

type NullComputationWrapper struct {
	*TxnComputationWrapper
}

func InitNullComputationWrapper(ses *Session, stmt tree.Statement, proc *process.Process) *NullComputationWrapper {
	return &NullComputationWrapper{
		TxnComputationWrapper: InitTxnComputationWrapper(ses, stmt, proc),
	}
}

func (ncw *NullComputationWrapper) GetAst() tree.Statement {
	return ncw.stmt
}

func (ncw *NullComputationWrapper) SetDatabaseName(db string) error {
	return nil
}

func (ncw *NullComputationWrapper) GetColumns() ([]interface{}, error) {
	return []interface{}{}, nil
}

func (ncw *NullComputationWrapper) GetAffectedRows() uint64 {
	return 0
}

func (ncw *NullComputationWrapper) Compile(requestCtx context.Context, u interface{}, fill func(interface{}, *batch.Batch) error) (interface{}, error) {
	return nil, nil
}

func (ncw *NullComputationWrapper) RecordExecPlan(ctx context.Context) error {
	return nil
}

func (ncw *NullComputationWrapper) GetUUID() []byte {
	return ncw.uuid[:]
}

func (ncw *NullComputationWrapper) Run(ts uint64) error {
	return nil
}

func (ncw *NullComputationWrapper) GetLoadTag() bool {
	return false
}

type TxnComputationWrapper struct {
	stmt    tree.Statement
	plan    *plan2.Plan
	proc    *process.Process
	ses     *Session
	compile *compile.Compile

	uuid uuid.UUID
}

func InitTxnComputationWrapper(ses *Session, stmt tree.Statement, proc *process.Process) *TxnComputationWrapper {
	uuid, _ := uuid.NewUUID()
	return &TxnComputationWrapper{
		stmt: stmt,
		proc: proc,
		ses:  ses,
		uuid: uuid,
	}
}

func (cwft *TxnComputationWrapper) GetAst() tree.Statement {
	return cwft.stmt
}

func (cwft *TxnComputationWrapper) GetProcess() *process.Process {
	return cwft.proc
}

func (cwft *TxnComputationWrapper) SetDatabaseName(db string) error {
	return nil
}

func (cwft *TxnComputationWrapper) GetColumns() ([]interface{}, error) {
	var err error
	cols := plan2.GetResultColumnsFromPlan(cwft.plan)
	switch cwft.GetAst().(type) {
	case *tree.ShowColumns:
		if len(cols) == 7 {
			cols = []*plan2.ColDef{
				{Typ: &plan2.Type{Id: int32(types.T_char)}, Name: "Field"},
				{Typ: &plan2.Type{Id: int32(types.T_char)}, Name: "Type"},
				{Typ: &plan2.Type{Id: int32(types.T_char)}, Name: "Null"},
				{Typ: &plan2.Type{Id: int32(types.T_char)}, Name: "Key"},
				{Typ: &plan2.Type{Id: int32(types.T_char)}, Name: "Default"},
				{Typ: &plan2.Type{Id: int32(types.T_char)}, Name: "Extra"},
				{Typ: &plan2.Type{Id: int32(types.T_char)}, Name: "Comment"},
			}
		} else {
			cols = []*plan2.ColDef{
				{Typ: &plan2.Type{Id: int32(types.T_char)}, Name: "Field"},
				{Typ: &plan2.Type{Id: int32(types.T_char)}, Name: "Type"},
				{Typ: &plan2.Type{Id: int32(types.T_char)}, Name: "Collation"},
				{Typ: &plan2.Type{Id: int32(types.T_char)}, Name: "Null"},
				{Typ: &plan2.Type{Id: int32(types.T_char)}, Name: "Key"},
				{Typ: &plan2.Type{Id: int32(types.T_char)}, Name: "Default"},
				{Typ: &plan2.Type{Id: int32(types.T_char)}, Name: "Extra"},
				{Typ: &plan2.Type{Id: int32(types.T_char)}, Name: "Privileges"},
				{Typ: &plan2.Type{Id: int32(types.T_char)}, Name: "Comment"},
			}
		}
	}
	columns := make([]interface{}, len(cols))
	for i, col := range cols {
		c := new(MysqlColumn)
		c.SetName(col.Name)
		c.SetOrgName(col.Name)
		c.SetTable(col.Typ.Table)
		c.SetOrgTable(col.Typ.Table)
		c.SetAutoIncr(col.Typ.AutoIncr)
		c.SetSchema(cwft.ses.GetTxnCompileCtx().DefaultDatabase())
		err = convertEngineTypeToMysqlType(cwft.ses.requestCtx, types.T(col.Typ.Id), c)
		if err != nil {
			return nil, err
		}
		setColFlag(c)
		setColLength(c, col.Typ.Width)
		setCharacter(c)

		// For binary/varbinary with mysql_type_varchar.Change the charset.
		if types.T(col.Typ.Id) == types.T_binary || types.T(col.Typ.Id) == types.T_varbinary {
			c.SetCharset(0x3f)
		}

		c.SetDecimal(col.Typ.Scale)
		convertMysqlTextTypeToBlobType(c)
		columns[i] = c
	}
	return columns, err
}

func (cwft *TxnComputationWrapper) GetClock() clock.Clock {
	rt := runtime.ProcessLevelRuntime()
	return rt.Clock()
}

func (cwft *TxnComputationWrapper) GetAffectedRows() uint64 {
	return cwft.compile.GetAffectedRows()
}

func (cwft *TxnComputationWrapper) Compile(requestCtx context.Context, u interface{}, fill func(interface{}, *batch.Batch) error) (interface{}, error) {
	var originSQL string
	var err error
	defer RecordStatementTxnID(requestCtx, cwft.ses)
	if cwft.ses.IfInitedTempEngine() {
		requestCtx = context.WithValue(requestCtx, defines.TemporaryDN{}, cwft.ses.GetTempTableStorage())
		cwft.ses.SetRequestContext(requestCtx)
		cwft.proc.Ctx = context.WithValue(cwft.proc.Ctx, defines.TemporaryDN{}, cwft.ses.GetTempTableStorage())
		cwft.ses.GetTxnHandler().AttachTempStorageToTxnCtx()
	}

	txnHandler := cwft.ses.GetTxnHandler()
	var txnCtx context.Context
	txnCtx, cwft.proc.TxnOperator, err = txnHandler.GetTxn()
	if err != nil {
		return nil, err
	}

	// Increase the statement ID and update snapshot TS before build plan, because the
	// snapshot TS is used when build plan.
	// NB: In internal executor, we should also do the same action, which is increasing
	// statement ID and updating snapshot TS.
	// See `func (exec *txnExecutor) Exec(sql string)` for details.
	txnOp := cwft.GetProcess().TxnOperator
	if txnOp != nil {
		err := txnOp.GetWorkspace().IncrStatementID(requestCtx)
		if err != nil {
			return nil, err
		}
	}

	cacheHit := cwft.plan != nil
	if !cacheHit {
		cwft.plan, err = buildPlan(requestCtx, cwft.ses, cwft.ses.GetTxnCompileCtx(), cwft.stmt)
	} else if cwft.ses != nil && cwft.ses.GetTenantInfo() != nil {
		cwft.ses.accountId = defines.GetAccountId(requestCtx)
		err = authenticateCanExecuteStatementAndPlan(requestCtx, cwft.ses, cwft.stmt, cwft.plan)
	}
	if err != nil {
		return nil, err
	}
	cwft.ses.p = cwft.plan
	if ids := isResultQuery(cwft.plan); ids != nil {
		if err = checkPrivilege(ids, requestCtx, cwft.ses); err != nil {
			return nil, err
		}
	}
	if _, ok := cwft.stmt.(*tree.Execute); ok {
		executePlan := cwft.plan.GetDcl().GetExecute()
		stmtName := executePlan.GetName()
		prepareStmt, err := cwft.ses.GetPrepareStmt(stmtName)
		if err != nil {
			return nil, err
		}
<<<<<<< HEAD
		originSQL = tree.String(prepareStmt.PrepareStmt, dialect.MYSQL)
=======
		preparePlan := prepareStmt.PreparePlan.GetDcl().GetPrepare()
>>>>>>> 22fa4c0e

		// TODO check if schema change, obj.Obj is zero all the time in 0.6
		// for _, obj := range preparePlan.GetSchemas() {
		// 	newObj, _ := cwft.ses.txnCompileCtx.Resolve(obj.SchemaName, obj.ObjName)
		// 	if newObj == nil || newObj.Obj != obj.Obj {
		// 		return nil, moerr.NewInternalError("", fmt.Sprintf(ctx, "table '%s' has been changed, please reset Prepare statement '%s'", obj.ObjName, stmtName))
		// 	}
		// }

		// The default count is 1. Setting it to 2 ensures that memory will not be reclaimed.
		//  Convenient to reuse memory next time
		if prepareStmt.InsertBat != nil {
			prepareStmt.InsertBat.SetCnt(2)
			cwft.proc.SetPrepareBatch(prepareStmt.InsertBat)
			cwft.proc.SetPrepareExprList(prepareStmt.exprList)
		}
		numParams := len(preparePlan.ParamTypes)
		if prepareStmt.params != nil && prepareStmt.params.Length() > 0 { //use binary protocol
			if prepareStmt.params.Length() != numParams {
				return nil, moerr.NewInvalidInput(requestCtx, "Incorrect arguments to EXECUTE")
			}
			cwft.proc.SetPrepareParams(prepareStmt.params)
		} else if len(executePlan.Args) > 0 {
			if len(executePlan.Args) != numParams {
				return nil, moerr.NewInvalidInput(requestCtx, "Incorrect arguments to EXECUTE")
			}
			params := cwft.proc.GetVector(types.T_text.ToType())
			for _, arg := range executePlan.Args {
				exprImpl := arg.Expr.(*plan.Expr_V)
				param, err := cwft.proc.GetResolveVariableFunc()(exprImpl.V.Name, exprImpl.V.System, exprImpl.V.Global)
				if err != nil {
					return nil, err
				}
				if param == nil {
					return nil, moerr.NewInvalidInput(requestCtx, "Incorrect arguments to EXECUTE")
				}
				err = util.AppendAnyToStringVector(cwft.proc, param, params)
				if err != nil {
					return nil, err
				}
			}
			cwft.proc.SetPrepareParams(params)
		} else {
			if numParams > 0 {
				return nil, moerr.NewInvalidInput(requestCtx, "Incorrect arguments to EXECUTE")
			}
		}

		cwft.plan = preparePlan.Plan

		// reset plan & stmt
		cwft.stmt = prepareStmt.PrepareStmt
		// reset some special stmt for execute statement
		switch cwft.stmt.(type) {
		case *tree.ShowTableStatus:
			cwft.ses.showStmtType = ShowTableStatus
			cwft.ses.SetData(nil)
		case *tree.SetVar, *tree.ShowVariables, *tree.ShowErrors, *tree.ShowWarnings:
			return nil, nil
		}

		//check privilege
		/* prepare not need check privilege
		   err = authenticateUserCanExecutePrepareOrExecute(requestCtx, cwft.ses, prepareStmt.PrepareStmt, newPlan)
		   if err != nil {
		   	return nil, err
		   }
		*/
	}

	addr := ""
	if len(cwft.ses.GetParameterUnit().ClusterNodes) > 0 {
		addr = cwft.ses.GetParameterUnit().ClusterNodes[0].Addr
	}
	cwft.proc.Ctx = txnCtx
	cwft.proc.FileService = cwft.ses.GetParameterUnit().FileService

	var tenant string
	tInfo := cwft.ses.GetTenantInfo()
	if tInfo != nil {
		tenant = tInfo.GetTenant()
	}
	cwft.compile = compile.New(
		addr,
		cwft.ses.GetDatabaseName(),
		cwft.ses.GetSql(),
		tenant,
		cwft.ses.GetUserName(),
		txnCtx,
		cwft.ses.GetStorage(),
		cwft.proc,
		cwft.stmt,
		cwft.ses.isInternal,
		cwft.ses.getCNLabels(),
	)

	if _, ok := cwft.stmt.(*tree.ExplainAnalyze); ok {
		fill = func(obj interface{}, bat *batch.Batch) error { return nil }
	}
	err = cwft.compile.Compile(txnCtx, cwft.plan, cwft.ses, fill)
	if err != nil {
		return nil, err
	}
	// check if it is necessary to initialize the temporary engine
	if cwft.compile.NeedInitTempEngine(cwft.ses.IfInitedTempEngine()) {
		// 0. init memory-non-dist storage
		dnStore, err := cwft.ses.SetTempTableStorage(cwft.GetClock())
		if err != nil {
			return nil, err
		}

		// temporary storage is passed through Ctx
		requestCtx = context.WithValue(requestCtx, defines.TemporaryDN{}, cwft.ses.GetTempTableStorage())

		// 1. init memory-non-dist engine
		tempEngine := memoryengine.New(
			requestCtx,
			memoryengine.NewDefaultShardPolicy(
				mpool.MustNewZeroNoFixed(),
			),
			memoryengine.RandomIDGenerator,
			clusterservice.NewMOCluster(
				nil,
				0,
				clusterservice.WithDisableRefresh(),
				clusterservice.WithServices(nil, []metadata.DNService{
					*dnStore,
				})),
		)

		// 2. bind the temporary engine to the session and txnHandler
		_ = cwft.ses.SetTempEngine(requestCtx, tempEngine)
		cwft.compile.SetTempEngine(requestCtx, tempEngine)
		txnHandler.SetTempEngine(tempEngine)
		cwft.ses.GetTxnHandler().AttachTempStorageToTxnCtx()

		// 3. init temp-db to store temporary relations
		err = tempEngine.Create(requestCtx, defines.TEMPORARY_DBNAME, cwft.ses.txnHandler.txnOperator)
		if err != nil {
			return nil, err
		}

		cwft.ses.EnableInitTempEngine()
	}
	cwft.compile.SetOriginSQL(originSQL)
	return cwft.compile, err
}

func (cwft *TxnComputationWrapper) RecordExecPlan(ctx context.Context) error {
	if stm := motrace.StatementFromContext(ctx); stm != nil {
		stm.SetSerializableExecPlan(NewJsonPlanHandler(ctx, stm, cwft.plan))
	}
	return nil
}

func (cwft *TxnComputationWrapper) GetUUID() []byte {
	return cwft.uuid[:]
}

func (cwft *TxnComputationWrapper) Run(ts uint64) error {
	logDebugf(cwft.ses.GetDebugString(), "compile.Run begin")
	defer func() {
		logDebugf(cwft.ses.GetDebugString(), "compile.Run end")
	}()
	err := cwft.compile.Run(ts)
	return err
}

func (cwft *TxnComputationWrapper) GetLoadTag() bool {
	return cwft.plan.GetQuery().GetLoadTag()
}<|MERGE_RESOLUTION|>--- conflicted
+++ resolved
@@ -240,11 +240,8 @@
 		if err != nil {
 			return nil, err
 		}
-<<<<<<< HEAD
 		originSQL = tree.String(prepareStmt.PrepareStmt, dialect.MYSQL)
-=======
 		preparePlan := prepareStmt.PreparePlan.GetDcl().GetPrepare()
->>>>>>> 22fa4c0e
 
 		// TODO check if schema change, obj.Obj is zero all the time in 0.6
 		// for _, obj := range preparePlan.GetSchemas() {
