--- conflicted
+++ resolved
@@ -136,8 +136,6 @@
 	fromCache IOVectorCache
 }
 
-<<<<<<< HEAD
-=======
 func (i IOEntry) String() string {
 	buf := new(strings.Builder)
 	buf.WriteString("IOEntry(")
@@ -147,13 +145,6 @@
 	return buf.String()
 }
 
-type CacheData interface {
-	Bytes() []byte
-	Slice(length int) CacheData
-	Release()
-}
-
->>>>>>> c3052c48
 type CacheDataAllocator interface {
 	Alloc(size int) memorycache.CacheData
 }
