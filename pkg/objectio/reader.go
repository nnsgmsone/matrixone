--- conflicted
+++ resolved
@@ -159,18 +159,14 @@
 	typs []types.Type,
 	blk uint16,
 	m *mpool.MPool,
-	cachePolicy fileservice.CachePolicy,
+	cachePolicy fileservice.Policy,
 ) (ioVec *fileservice.IOVector, err error) {
 	var metaHeader ObjectMeta
 	if metaHeader, err = r.ReadMeta(ctx, m); err != nil {
 		return
 	}
 	meta, _ := metaHeader.DataMeta()
-<<<<<<< HEAD
 	return ReadOneBlockWithMeta(ctx, &meta, r.name, blk, idxs, typs, m, cachePolicy, r.fs, constructorFactory)
-=======
-	return ReadOneBlockWithMeta(ctx, &meta, r.name, blk, idxs, typs, m, r.fs, constructorFactory, r.dataReadPolicy)
->>>>>>> 8f7f1316
 }
 
 func (r *objectReaderV1) ReadSubBlock(
@@ -179,7 +175,7 @@
 	typs []types.Type,
 	blk uint16,
 	m *mpool.MPool,
-	cachePolicy fileservice.CachePolicy,
+	cachePolicy fileservice.Policy,
 ) (ioVecs []*fileservice.IOVector, err error) {
 	var metaHeader ObjectMeta
 	if metaHeader, err = r.ReadMeta(ctx, m); err != nil {
@@ -205,7 +201,7 @@
 	dataType uint16,
 	blk uint16,
 	m *mpool.MPool,
-	cachePolicy fileservice.CachePolicy,
+	cachePolicy fileservice.Policy,
 ) (ioVec *fileservice.IOVector, err error) {
 	var metaHeader ObjectMeta
 	if metaHeader, err = r.ReadMeta(ctx, m); err != nil {
@@ -301,7 +297,7 @@
 	ctx context.Context,
 	opts map[uint16]*ReadBlockOptions,
 	m *mpool.MPool,
-	cachePolicy fileservice.CachePolicy,
+	cachePolicy fileservice.Policy,
 ) (ioVec *fileservice.IOVector, err error) {
 	var objectMeta ObjectMeta
 	if objectMeta, err = r.ReadMeta(ctx, m); err != nil {
