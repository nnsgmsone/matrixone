// Copyright 2022 Matrix Origin
//
// Licensed under the Apache License, Version 2.0 (the "License");
// you may not use this file except in compliance with the License.
// You may obtain a copy of the License at
//
//      http://www.apache.org/licenses/LICENSE-2.0
//
// Unless required by applicable law or agreed to in writing, software
// distributed under the License is distributed on an "AS IS" BASIS,
// WITHOUT WARRANTIES OR CONDITIONS OF ANY KIND, either express or implied.
// See the License for the specific language governing permissions and
// limitations under the License.

package memorystorage

import (
	"context"
	"math"
	"testing"
	"time"

	"github.com/google/uuid"
	"github.com/matrixorigin/matrixone/pkg/catalog"
	"github.com/matrixorigin/matrixone/pkg/common/mpool"
	"github.com/matrixorigin/matrixone/pkg/pb/txn"
	"github.com/matrixorigin/matrixone/pkg/txn/clock"
	"github.com/matrixorigin/matrixone/pkg/txn/storage/memorystorage/memtable"
	"github.com/matrixorigin/matrixone/pkg/vm/engine/memoryengine"
	"github.com/stretchr/testify/assert"
)

func TestCatalogHandler(t *testing.T) {
	ctx, cancel := context.WithCancel(context.Background())
	defer cancel()

	// new
	clock := clock.NewHLCClock(func() int64 {
		return time.Now().UnixNano()
	}, math.MaxInt64)
<<<<<<< HEAD
	storage, err := New(
		NewCatalogHandler(
			NewMemHandler(
				mpool.MustNewZero(),
				memtable.Serializable,
				clock,
			),
=======
	catalogHandler, err := NewCatalogHandler(
		NewMemHandler(
			testutil.NewMheap(),
			memtable.Serializable,
			clock,
			memoryengine.RandomIDGenerator,
>>>>>>> bda847b2
		),
	)
	assert.Nil(t, err)
	storage, err := New(catalogHandler)
	assert.Nil(t, err)

	// close
	defer func() {
		err := storage.Close(ctx)
		assert.Nil(t, err)
	}()

	handler := storage.handler
	meta := txn.TxnMeta{
		ID: []byte(uuid.NewString()),
	}

	// system db
	var dbID ID
	{
		var resp memoryengine.OpenDatabaseResp
		err = handler.HandleOpenDatabase(ctx, meta, memoryengine.OpenDatabaseReq{
			Name: catalog.MO_CATALOG,
		}, &resp)
		assert.Nil(t, err)
		dbID = resp.ID
		assert.NotEmpty(t, dbID)
	}

	// get tables
	{
		var resp memoryengine.GetRelationsResp
		err = handler.HandleGetRelations(ctx, meta, memoryengine.GetRelationsReq{
			DatabaseID: dbID,
		}, &resp)
		assert.Nil(t, err)
		assert.Equal(t, 3, len(resp.Names))
	}

	// mo_database
	var tableID ID
	{
		var resp memoryengine.OpenRelationResp
		err = handler.HandleOpenRelation(ctx, meta, memoryengine.OpenRelationReq{
			DatabaseID: dbID,
			Name:       catalog.MO_DATABASE,
		}, &resp)
		assert.Nil(t, err)
		tableID = resp.ID
		assert.NotEmpty(t, tableID)
	}
	var iterID ID
	{
		var resp memoryengine.NewTableIterResp
		err = handler.HandleNewTableIter(ctx, meta, memoryengine.NewTableIterReq{
			TableID: tableID,
		}, &resp)
		assert.Nil(t, err)
		iterID = resp.IterID
		assert.NotEmpty(t, iterID)
	}
	{
		var resp memoryengine.ReadResp
		err = handler.HandleRead(ctx, meta, memoryengine.ReadReq{
			IterID: iterID,
			ColNames: []string{
				catalog.SystemDBAttr_Name,
				catalog.SystemDBAttr_CatalogName,
			},
		}, &resp)
		assert.Nil(t, err)
		assert.Equal(t, 1, resp.Batch.Length())
		assert.Equal(t, 2, len(resp.Batch.Attrs))
	}
	{
		var resp memoryengine.CloseTableIterResp
		err = handler.HandleCloseTableIter(ctx, meta, memoryengine.CloseTableIterReq{
			IterID: iterID,
		}, &resp)
		assert.Nil(t, err)
	}

	// mo_tables
	{
		var resp memoryengine.OpenRelationResp
		err = handler.HandleOpenRelation(ctx, meta, memoryengine.OpenRelationReq{
			DatabaseID: dbID,
			Name:       catalog.MO_TABLES,
		}, &resp)
		assert.Nil(t, err)
		tableID = resp.ID
		assert.NotEmpty(t, tableID)
	}
	{
		var resp memoryengine.NewTableIterResp
		err = handler.HandleNewTableIter(ctx, meta, memoryengine.NewTableIterReq{
			TableID: tableID,
		}, &resp)
		assert.Nil(t, err)
		iterID = resp.IterID
		assert.NotEmpty(t, iterID)
	}
	{
		var resp memoryengine.ReadResp
		err = handler.HandleRead(ctx, meta, memoryengine.ReadReq{
			IterID: iterID,
			ColNames: []string{
				catalog.SystemRelAttr_Name,
				catalog.SystemRelAttr_DBName,
			},
		}, &resp)
		assert.Nil(t, err)
		assert.Equal(t, 3, resp.Batch.Length())
		assert.Equal(t, 2, len(resp.Batch.Attrs))
	}
	{
		var resp memoryengine.CloseTableIterResp
		err = handler.HandleCloseTableIter(ctx, meta, memoryengine.CloseTableIterReq{
			IterID: iterID,
		}, &resp)
		assert.Nil(t, err)
	}

	// mo_columns
	{
		var resp memoryengine.OpenRelationResp
		err = handler.HandleOpenRelation(ctx, meta, memoryengine.OpenRelationReq{
			DatabaseID: dbID,
			Name:       catalog.MO_COLUMNS,
		}, &resp)
		assert.Nil(t, err)
		tableID = resp.ID
		assert.NotEmpty(t, tableID)
	}
	{
		var resp memoryengine.NewTableIterResp
		err = handler.HandleNewTableIter(ctx, meta, memoryengine.NewTableIterReq{
			TableID: tableID,
		}, &resp)
		assert.Nil(t, err)
		iterID = resp.IterID
		assert.NotEmpty(t, iterID)
	}
	{
		var resp memoryengine.ReadResp
		err = handler.HandleRead(ctx, meta, memoryengine.ReadReq{
			IterID: iterID,
			ColNames: []string{
				catalog.SystemColAttr_DBName,
				catalog.SystemColAttr_RelName,
			},
		}, &resp)
		assert.Nil(t, err)
		totalColumns := len(catalog.MoDatabaseSchema) +
			len(catalog.MoTablesSchema) +
			len(catalog.MoColumnsSchema)
		assert.Equal(t, totalColumns, resp.Batch.Length())
		assert.Equal(t, 2, len(resp.Batch.Attrs))
	}
	{
		var resp memoryengine.CloseTableIterResp
		err = handler.HandleCloseTableIter(ctx, meta, memoryengine.CloseTableIterReq{
			IterID: iterID,
		}, &resp)
		assert.Nil(t, err)
	}

}<|MERGE_RESOLUTION|>--- conflicted
+++ resolved
@@ -38,22 +38,12 @@
 	clock := clock.NewHLCClock(func() int64 {
 		return time.Now().UnixNano()
 	}, math.MaxInt64)
-<<<<<<< HEAD
-	storage, err := New(
-		NewCatalogHandler(
-			NewMemHandler(
-				mpool.MustNewZero(),
-				memtable.Serializable,
-				clock,
-			),
-=======
 	catalogHandler, err := NewCatalogHandler(
 		NewMemHandler(
-			testutil.NewMheap(),
+			mpool.MustNewZero(),
 			memtable.Serializable,
 			clock,
 			memoryengine.RandomIDGenerator,
->>>>>>> bda847b2
 		),
 	)
 	assert.Nil(t, err)
