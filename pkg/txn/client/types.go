// Copyright 2022 Matrix Origin
//
// Licensed under the Apache License, Version 2.0 (the "License");
// you may not use this file except in compliance with the License.
// You may obtain a copy of the License at
//
//      http://www.apache.org/licenses/LICENSE-2.0
//
// Unless required by applicable law or agreed to in writing, software
// distributed under the License is distributed on an "AS IS" BASIS,
// WITHOUT WARRANTIES OR CONDITIONS OF ANY KIND, either express or implied.
// See the License for the specific language governing permissions and
// limitations under the License.

package client

import (
	"context"

	"github.com/matrixorigin/matrixone/pkg/common/runtime"
	"github.com/matrixorigin/matrixone/pkg/pb/lock"
	"github.com/matrixorigin/matrixone/pkg/pb/timestamp"
	"github.com/matrixorigin/matrixone/pkg/pb/txn"
	"github.com/matrixorigin/matrixone/pkg/txn/rpc"
)

// TxnOption options for setup transaction
// FIXME(fagongzi): refactor TxnOption to avoid mem alloc
type TxnOption func(*txnOperator)

// TxnClientCreateOption options for create txn
type TxnClientCreateOption func(*txnClient)

// TxnClient transaction client, the operational entry point for transactions.
// Each CN node holds one instance of TxnClient.
type TxnClient interface {
	// Minimum Active Transaction Timestamp
	MinTimestamp() timestamp.Timestamp
	// New returns a TxnOperator to handle read and write operation for a
	// transaction.
	New(ctx context.Context, commitTS timestamp.Timestamp, options ...TxnOption) (TxnOperator, error)
	// NewWithSnapshot create a txn operator from a snapshot. The snapshot must
	// be from a CN coordinator txn operator.
	NewWithSnapshot(snapshot []byte) (TxnOperator, error)
	// AbortAllRunningTxn set all running txn to be aborted.
	AbortAllRunningTxn()
	// Close closes client.sender
	Close() error
}

// TxnClientWithCtl TxnClient to support ctl command.
type TxnClientWithCtl interface {
	TxnClient

	// GetLatestCommitTS get latest commit timestamp
	GetLatestCommitTS() timestamp.Timestamp
	// SetLatestCommitTS set latest commit timestamp
	SetLatestCommitTS(timestamp.Timestamp)
}

// TxnClientWithFeature is similar to TxnClient, except that some methods have been added to determine
// whether certain features are supported.
type TxnClientWithFeature interface {
	TxnClient
	// Pause the txn client to prevent new txn from being created.
	Pause()
	// Resume the txn client to allow new txn to be created.
	Resume()
	// RefreshExpressionEnabled return true if refresh expression feature enabled
	RefreshExpressionEnabled() bool
	// CNBasedConsistencyEnabled return true if cn based consistency feature enabled
	CNBasedConsistencyEnabled() bool
}

// TxnOperator operator for transaction clients, handling read and write
// requests for transactions, and handling distributed transactions across DN
// nodes.
// Note: For Error returned by Read/Write/WriteAndCommit/Commit/Rollback, need
// to check if it is a moerr.ErrDNShardNotFound error, if so, the DN information
// held is out of date and needs to be reloaded by HAKeeper.
type TxnOperator interface {
	// Txn returns the current txn metadata
	Txn() txn.TxnMeta
	// TxnRef returns pointer of current txn metadata. In RC mode, txn's snapshot ts
	// will updated before statement executed.
	TxnRef() *txn.TxnMeta
	// Snapshot a snapshot of the transaction handle that can be passed around the
	// network. In some scenarios, operations of a transaction are executed on multiple
	// CN nodes for performance acceleration. But with only one CN coordinator, Snapshot
	// can be used to recover the transaction operation handle at a non-CN coordinator
	// node, or it can be used to pass information back to the transaction coordinator
	// after the non-CN coordinator completes the transaction operation.
	Snapshot() ([]byte, error)
	// UpdateSnapshot in some scenarios, we need to boost the snapshotTimestamp to eliminate
	// the w-w conflict.
	// If ts is empty, it will use the latest commit timestamp which is received from DN.
	UpdateSnapshot(ctx context.Context, ts timestamp.Timestamp) error
	// ApplySnapshot CN coordinator applies a snapshot of the non-coordinator's transaction
	// operation information.
	ApplySnapshot(data []byte) error
	// Read transaction read operation, the operator routes the message based
	// on the given DN node information and waits for the read data synchronously.
	// The transaction has been aborted if ErrTxnAborted returned.
	// After use, SendResult needs to call the Release method
	Read(ctx context.Context, ops []txn.TxnRequest) (*rpc.SendResult, error)
	// Write transaction write operation, and the operator will record the DN
	// nodes written by the current transaction, and when it finds that multiple
	// DN nodes are written, it will start distributed transaction processing.
	// The transaction has been aborted if ErrTxnAborted returned.
	// After use, SendResult needs to call the Release method
	Write(ctx context.Context, ops []txn.TxnRequest) (*rpc.SendResult, error)
	// WriteAndCommit is similar to Write, but commit the transaction after write.
	// After use, SendResult needs to call the Release method
	WriteAndCommit(ctx context.Context, ops []txn.TxnRequest) (*rpc.SendResult, error)
	// Commit the transaction. If data has been written to multiple DN nodes, a
	// 2pc distributed transaction commit process is used.
	Commit(ctx context.Context) error
	// Rollback the transaction.
	Rollback(ctx context.Context) error

	// AddLockTable for pessimistic transactions, if the current transaction is successfully
	// locked, the metadata corresponding to the lockservice needs to be recorded to the txn, and
	// at transaction commit time, the metadata of all lockservices accessed by the transaction
	// will be committed to dn to check. If the metadata of the lockservice changes in [lock, commit],
	// the transaction will be rolled back.
	AddLockTable(locktable lock.LockTable) error

	// AddWorkspace for the transaction
	AddWorkspace(workspace Workspace)
	// GetWorkspace from the transaction
	GetWorkspace() Workspace
}

// DebugableTxnOperator debugable txn operator
type DebugableTxnOperator interface {
	TxnOperator

	// Debug send debug request to DN, after use, SendResult needs to call the Release
	// method.
	Debug(ctx context.Context, ops []txn.TxnRequest) (*rpc.SendResult, error)
}

// CallbackTxnOperator callback txn operator
type EventableTxnOperator interface {
	TxnOperator

	// AppendEventCallback append callback. All append callbacks will be called sequentially
	// if event happend.
	AppendEventCallback(event EventType, callbacks ...func(txn.TxnMeta))
}

// TxnIDGenerator txn id generator
type TxnIDGenerator interface {
	// Generate returns a unique transaction id
	Generate() []byte
}

// SetupRuntimeTxnOptions setup runtime based txn options
func SetupRuntimeTxnOptions(
	rt runtime.Runtime,
	m txn.TxnMode,
	iso txn.TxnIsolation) {
	rt.SetGlobalVariables(runtime.TxnIsolation, iso)
	rt.SetGlobalVariables(runtime.TxnMode, m)
}

// TimestampWaiter is used to wait for the timestamp to reach a specified timestamp.
// In the Push mode of LogTail's Event, the DN pushes the logtail to the subscribed
// CN once a transaction has been Committed. So there is a actual wait (last push commit
// ts >= start ts). This is unfriendly to TP, so we can lose some freshness and use the
// latest commit ts received from the current DN push as the start ts of the transaction,
// which eliminates this physical wait.
type TimestampWaiter interface {
	// GetTimestamp get the latest commit ts as snapshot ts of the new txn. It will keep
	// blocking if latest commit timestamp received from DN is less than the given value.
	GetTimestamp(context.Context, timestamp.Timestamp) (timestamp.Timestamp, error)
	// NotifyLatestCommitTS notify the latest timestamp that received from DN. A applied logtail
	// commit ts is corresponds to an epoch. Whenever the connection of logtail of cn and dn is
	// reset, the epoch will be reset and all the ts of the old epoch should be invalidated.
	NotifyLatestCommitTS(appliedTS timestamp.Timestamp)
	// Close close the timestamp waiter
	Close()
}

type Workspace interface {
	// IncrStatementID incr the execute statement id. It maintains the statement id, first statement is 1,
	// second is 2, and so on. If in rc mode, snapshot will updated to latest applied commit ts from dn. And
	// workspace will update snapshot data for later read request.
	IncrStatementID(ctx context.Context, commit bool) error
	// RollbackLastStatement rollback the last statement.
	RollbackLastStatement(ctx context.Context) error
<<<<<<< HEAD
	AddSQL(string)
	GetSQLs() []string
=======

	Commit(ctx context.Context) error
	Rollback(ctx context.Context) error
>>>>>>> c5a8d237
}<|MERGE_RESOLUTION|>--- conflicted
+++ resolved
@@ -189,12 +189,9 @@
 	IncrStatementID(ctx context.Context, commit bool) error
 	// RollbackLastStatement rollback the last statement.
 	RollbackLastStatement(ctx context.Context) error
-<<<<<<< HEAD
-	AddSQL(string)
-	GetSQLs() []string
-=======
 
 	Commit(ctx context.Context) error
 	Rollback(ctx context.Context) error
->>>>>>> c5a8d237
+	AddSQL(string)
+	GetSQLs() []string
 }