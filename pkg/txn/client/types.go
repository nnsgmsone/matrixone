--- conflicted
+++ resolved
@@ -189,11 +189,6 @@
 	IncrStatementID(ctx context.Context) error
 	// RollbackLastStatement rollback the last statement.
 	RollbackLastStatement(ctx context.Context) error
-<<<<<<< HEAD
 	AddSQL(string)
 	GetSQLs() []string
-	// DeleteTable deletes the table identified by tableName from table map in the transaction.
-	DeleteTable(ctx context.Context, dbID uint64, tableName string)
-=======
->>>>>>> 22fa4c0e
 }