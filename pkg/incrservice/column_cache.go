// Copyright 2023 Matrix Origin
//
// Licensed under the Apache License, Version 2.0 (the "License");
// you may not use this file except in compliance with the License.
// You may obtain a copy of the License at
//
//      http://www.apache.org/licenses/LICENSE-2.0
//
// Unless required by applicable law or agreed to in writing, software
// distributed under the License is distributed on an "AS IS" BASIS,
// WITHOUT WARRANTIES OR CONDITIONS OF ANY KIND, either express or implied.
// See the License for the specific language governing permissions and
// limitations under the License.

package incrservice

import (
	"context"
	"math"
	"sync"
	"sync/atomic"

	"github.com/RoaringBitmap/roaring/roaring64"
	"github.com/matrixorigin/matrixone/pkg/common/log"
	"github.com/matrixorigin/matrixone/pkg/common/moerr"
	"github.com/matrixorigin/matrixone/pkg/container/nulls"
	"github.com/matrixorigin/matrixone/pkg/container/types"
	"github.com/matrixorigin/matrixone/pkg/container/vector"
	"github.com/matrixorigin/matrixone/pkg/txn/client"
	"go.uber.org/zap"
	"golang.org/x/exp/constraints"
)

type columnCache struct {
	sync.RWMutex
	logger      *log.MOLogger
	col         AutoColumn
	cfg         Config
	ranges      *ranges
	allocator   valueAllocator
	allocating  bool
	allocatingC chan struct{}
	overflow    bool
	// For the load scenario, if the machine is good enough, there will be very many goroutines to
	// concurrently fetch the value of the self-increasing column, which will immediately trigger
	// the cache of the self-increasing column to be insufficient and thus go to the store to allocate
	// a new cache, which causes the load to block all due to this allocation being slow. The idea of
	// our optimization here is to reduce the number of allocations as much as possible, add an atomic
	// counter, check how many concurrent requests are waiting when allocating (of course this is
	// imprecise, but it doesn't matter), and then allocate more than one at a time.
	concurrencyApply atomic.Uint64
	allocateCount    atomic.Uint64
}

func newColumnCache(
	ctx context.Context,
	tableID uint64,
	col AutoColumn,
	cfg Config,
	allocator valueAllocator,
	txnOp client.TxnOperator) (*columnCache, error) {
	item := &columnCache{
		logger:    getLogger(),
		col:       col,
		cfg:       cfg,
		allocator: allocator,
		overflow:  col.Offset == math.MaxUint64,
		ranges:    &ranges{step: col.Step, values: make([]uint64, 0, 1)},
	}
	item.preAllocate(ctx, tableID, cfg.CountPerAllocate, txnOp)
	item.Lock()
	defer item.Unlock()
	if err := item.waitPrevAllocatingLocked(ctx); err != nil {
		return nil, err
	}
	return item, nil
}

func (col *columnCache) current(
	ctx context.Context,
	tableID uint64) (uint64, error) {
	col.Lock()
	defer col.Unlock()
	if err := col.waitPrevAllocatingLocked(ctx); err != nil {
		return 0, err
	}
	return col.ranges.current(), nil
}

func (col *columnCache) insertAutoValues(
	ctx context.Context,
	tableID uint64,
	vec *vector.Vector,
	rows int,
	txnOp client.TxnOperator) (uint64, error) {
	switch vec.GetType().Oid {
	case types.T_int8:
		return insertAutoValues[int8](
			ctx,
			tableID,
			vec,
			rows,
			math.MaxInt8,
			col,
			func(v uint64) error {
				return moerr.NewOutOfRange(
					ctx,
					"tinyint",
					"value %v",
					v)
			},
			txnOp)
	case types.T_int16:
		return insertAutoValues[int16](
			ctx,
			tableID,
			vec,
			rows,
			math.MaxInt16,
			col,
			func(v uint64) error {
				return moerr.NewOutOfRange(
					ctx,
					"smallint",
					"value %v",
					v)
			},
			txnOp)
	case types.T_int32:
		return insertAutoValues[int32](
			ctx,
			tableID,
			vec, rows,
			math.MaxInt32,
			col,
			func(v uint64) error {
				return moerr.NewOutOfRange(
					ctx,
					"int",
					"value %v",
					v)
			},
			txnOp)
	case types.T_int64:
		return insertAutoValues[int64](
			ctx,
			tableID,
			vec,
			rows,
			math.MaxInt64,
			col,
			func(v uint64) error {
				return moerr.NewOutOfRange(
					ctx,
					"bigint",
					"value %v",
					v)
			},
			txnOp)
	case types.T_uint8:
		return insertAutoValues[uint8](
			ctx,
			tableID,
			vec,
			rows,
			math.MaxUint8,
			col,
			func(v uint64) error {
				return moerr.NewOutOfRange(
					ctx,
					"tinyint unsigned",
					"value %v",
					v)
			},
			txnOp)
	case types.T_uint16:
		return insertAutoValues[uint16](
			ctx,
			tableID,
			vec,
			rows,
			math.MaxUint16,
			col,
			func(v uint64) error {
				return moerr.NewOutOfRange(
					ctx,
					"smallint unsigned",
					"value %v",
					v)
			},
			txnOp)
	case types.T_uint32:
		return insertAutoValues[uint32](
			ctx,
			tableID,
			vec,
			rows,
			math.MaxUint32,
			col,
			func(v uint64) error {
				return moerr.NewOutOfRange(
					ctx,
					"int unsigned",
					"value %v",
					v)
			},
			txnOp)
	case types.T_uint64:
		return insertAutoValues[uint64](
			ctx,
			tableID,
			vec,
			rows,
			math.MaxUint64,
			col,
			func(v uint64) error {
				return moerr.NewOutOfRange(
					ctx,
					"bigint unsigned",
					"auto_incrment column constant value overflows bigint unsigned",
				)
			},
			txnOp)
	default:
		return 0, moerr.NewInvalidInput(ctx, "invalid auto_increment type '%v'", vec.GetType().Oid)
	}
}

func (col *columnCache) lockDo(fn func()) {
	col.Lock()
	defer col.Unlock()
	fn()
}

func (col *columnCache) updateTo(
	ctx context.Context,
	tableID uint64,
	count int,
	manualValue uint64,
	txnOp client.TxnOperator) error {
	col.Lock()

	contains := col.ranges.updateTo(manualValue)
	// mark col next() is overflow
	if manualValue == math.MaxUint64 {
		col.overflow = true
	}
	col.Unlock()

	if contains {
		return nil
	}

	return col.allocator.updateMinValue(
		ctx,
		tableID,
		col.col.ColName,
		manualValue,
		txnOp)
}

func (col *columnCache) applyAutoValues(
	ctx context.Context,
	tableID uint64,
	rows int,
	skipped *ranges,
	filter func(i int) bool,
	apply func(int, uint64) error) error {
	cul := col.concurrencyApply.Load()
	col.concurrencyApply.Add(1)
	col.Lock()
	defer col.Unlock()

	if err := col.waitPrevAllocatingLocked(ctx); err != nil {
		return err
	}

	wait := func() (bool, error) {
		if col.overflow {
			return true, nil
		}

		if col.ranges.empty() {
			if err := col.allocateLocked(ctx, tableID, rows, cul); err != nil {
				return false, err
			}
		}
		return false, nil
	}
	for i := 0; i < rows; i++ {
		if filter(i) {
			continue
		}
		if skipped != nil &&
			skipped.left() > 0 {
			if err := apply(i, skipped.next()); err != nil {
				return err
			}
			continue
		}
		overflow, err := wait()
		if err != nil {
			return err
		}
		if overflow {
			return apply(i, 0)
		}
		if err := apply(i, col.ranges.next()); err != nil {
			return err
		}
	}
	return nil
}

func (col *columnCache) preAllocate(
	ctx context.Context,
	tableID uint64,
	count int,
	txnOp client.TxnOperator) {
	col.Lock()
	defer col.Unlock()

	if col.ranges.left() >= count {
		return
	}

	if col.allocating ||
		col.overflow {
		return
	}
	col.allocating = true
	col.allocatingC = make(chan struct{})
	if col.cfg.CountPerAllocate > count {
		count = col.cfg.CountPerAllocate
	}
	col.allocator.asyncAllocate(
		ctx,
		tableID,
		col.col.ColName,
		count,
		txnOp,
		func(from, to uint64, err error) {
			if err == nil {
				col.applyAllocate(from, to)
			} else {
				col.applyAllocate(0, 0)
			}
		})
}

func (col *columnCache) allocateLocked(
	ctx context.Context,
	tableID uint64,
	count int,
	beforeApplyCount uint64) error {
	if err := col.waitPrevAllocatingLocked(ctx); err != nil {
		return err
	}

	col.allocating = true
	col.allocatingC = make(chan struct{})
	if col.cfg.CountPerAllocate > count {
		count = col.cfg.CountPerAllocate
	}
	n := int(col.concurrencyApply.Load() - beforeApplyCount)
	if n == 0 {
		n = 1
	}
	for {
		from, to, err := col.allocator.allocate(
			ctx,
			tableID,
			col.col.ColName,
			count*n,
			nil)
		if err == nil {
			col.allocateCount.Add(1)
			col.applyAllocateLocked(from, to)
			return nil
		}
	}
}

func (col *columnCache) maybeAllocate(tableID uint64) {
	col.Lock()
	low := col.ranges.left() <= col.cfg.LowCapacity
	col.Unlock()
	if low {
		col.preAllocate(context.Background(), tableID, col.cfg.CountPerAllocate, nil)
	}
}

func (col *columnCache) applyAllocate(
	from uint64,
	to uint64) {
	col.Lock()
	defer col.Unlock()

	col.applyAllocateLocked(from, to)
}

func (col *columnCache) applyAllocateLocked(
	from uint64,
	to uint64) {
	if to > from {
		col.ranges.add(from, to)
		if col.logger.Enabled(zap.DebugLevel) {
			col.logger.Debug("new range added",
				zap.String("col", col.col.ColName),
				zap.Uint64("from", from),
				zap.Uint64("to", to))
		}
	}
	close(col.allocatingC)
	col.allocating = false
}

func (col *columnCache) waitPrevAllocatingLocked(ctx context.Context) error {
	for {
		if !col.allocating {
			return nil
		}
		c := col.allocatingC
		// we must unlock here, becase we may wait for a long time. And Lock will added
		// before return, because the caller holds the lock and call this method and use
		// defer to unlock.
		col.Unlock()
		select {
		case <-ctx.Done():
			col.Lock()
			return ctx.Err()
		case <-c:
		}
		col.Lock()
	}
}

func (col *columnCache) close() error {
	col.Lock()
	defer col.Unlock()
	return col.waitPrevAllocatingLocked(context.Background())
}

func insertAutoValues[T constraints.Integer](
	ctx context.Context,
	tableID uint64,
	vec *vector.Vector,
	rows int,
	max T,
	col *columnCache,
	outOfRangeError func(v uint64) error,
	txnOp client.TxnOperator) (uint64, error) {
	// all values are filled after insert
	defer func() {
		vec.SetNulls(nil)
		col.maybeAllocate(tableID)
	}()

	vs := vector.MustFixedCol[T](vec)
	autoCount := vec.GetNulls().Count()
	lastInsertValue := uint64(0)

	// has manual values, we reuse skipped auto values, and update cache max value to store
	var skipped *ranges
	if autoCount < rows {
		skipped = &ranges{step: col.col.Step}
		manuals := roaring64.NewBitmap()
		maxValue := uint64(0)
		col.lockDo(func() {
<<<<<<< HEAD
			for i, v := range vs {
				if v > 0 && !nulls.Contains(vec.GetNulls(), uint64(i)) {
=======
			for idx, v := range vs {
				// vector maybe has some invalid value, must use null bitmap to check the manual value
				if !nulls.Contains(vec.GetNulls(), uint64(idx)) && v > 0 {
>>>>>>> 48ae3e8a
					manuals.Add(uint64(v))
				}
			}
			if manuals.GetCardinality() > 0 {
				// use a bitmap to store the manually inserted values and iterate through these manual
				// values in order to skip the automatic values.
				iter := manuals.Iterator()
				for {
					if !iter.HasNext() {
						break
					}
					maxValue = iter.Next()
					col.ranges.setManual(maxValue, skipped)
				}
			}
		})
		if maxValue > 0 {
			if err := col.updateTo(
				ctx,
				tableID,
				rows,
				maxValue,
				txnOp); err != nil {
				return 0, err
			}
		}
	}
	col.preAllocate(ctx, tableID, rows, nil)
	err := col.applyAutoValues(
		ctx,
		tableID,
		rows,
		skipped,
		func(i int) bool {
			filter := autoCount < rows &&
				!nulls.Contains(vec.GetNulls(), uint64(i))
			if filter && skipped != nil {
				skipped.updateTo(uint64(vs[i]))
			}
			return filter
		},
		func(i int, v uint64) error {
			if v > uint64(max) ||
				v == 0 {
				return outOfRangeError(v)
			}
			vs[i] = T(v)
			lastInsertValue = v
			return nil
		})
	if err != nil {
		return 0, err
	}
	return lastInsertValue, err
}<|MERGE_RESOLUTION|>--- conflicted
+++ resolved
@@ -467,14 +467,9 @@
 		manuals := roaring64.NewBitmap()
 		maxValue := uint64(0)
 		col.lockDo(func() {
-<<<<<<< HEAD
 			for i, v := range vs {
-				if v > 0 && !nulls.Contains(vec.GetNulls(), uint64(i)) {
-=======
-			for idx, v := range vs {
 				// vector maybe has some invalid value, must use null bitmap to check the manual value
-				if !nulls.Contains(vec.GetNulls(), uint64(idx)) && v > 0 {
->>>>>>> 48ae3e8a
+				if !nulls.Contains(vec.GetNulls(), uint64(i)) && v > 0 {
 					manuals.Add(uint64(v))
 				}
 			}
